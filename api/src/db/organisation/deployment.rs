use sqlx::{MySql, Transaction};

use crate::{
	models::db_mapping::{
		Deployment,
		DockerRepository,
		EnvVariable,
		MachineType,
		VolumeMount,
	},
	query,
	query_as,
};
pub async fn initialize_deployer_pre(
	transaction: &mut Transaction<'_, MySql>,
) -> Result<(), sqlx::Error> {
	log::info!("Initializing deployment tables");
	query!(
		r#"
		CREATE TABLE IF NOT EXISTS deployment (
			id BINARY(16) PRIMARY KEY,
			name VARCHAR(255) NOT NULL,
			registry VARCHAR(255) NOT NULL DEFAULT "registry.docker.vicara.co",
			repositoryId BINARY(16),
			image_name VARCHAR(512),
			image_tag VARCHAR(255) NOT NULL,
			domain_id BINARY(16) NOT NULL,
			sub_domain VARCHAR(255) NOT NULL,
			path VARCHAR(255) NOT NULL DEFAULT "/",
			/* TODO change port to port array, and take image from docker_registry_repository */
			persistence BOOL NOT NULL,
			datacenter VARCHAR(255) NOT NULL,
<<<<<<< HEAD
			UNIQUE(domain_id, sub_domain, path)
=======
			UNIQUE (domain_id, sub_domain, path),
			CONSTRAINT CHECK (
				(
					registry = "docker.registry.vicara.co" AND
					image_name IS NULL AND
					repository_id IS NOT NULL
				) OR
				(
					registry != "docker.registry.vicara.co" AND
					image_name IS NOT NULL AND
					repository_id IS NULL
				)
			)
>>>>>>> c40b305b
		);
		"#
	)
	.execute(&mut *transaction)
	.await?;
	query!(
		r#"
		CREATE TABLE IF NOT EXISTS docker_registry_repository (
			id BINARY(16) PRIMARY KEY,
			organisation_id BINARY(16) NOT NULL,
			name VARCHAR(255) NOT NULL,
			UNIQUE(organisation_id, name)
		);
		"#
	)
	.execute(&mut *transaction)
	.await?;
	// change this table to deployment id and port as unique
	query!(
		r#"
		CREATE TABLE IF NOT EXISTS port (
			deployment_id BINARY(16),
			port SMALLINT UNSIGNED NOT NULL,
			PRIMARY KEY (deployment_id, port),
			FOREIGN KEY (deployment_id) REFERENCES deployment(id)
		);
		"#
	)
	.execute(&mut *transaction)
	.await?;
	query!(
		r#"
		CREATE TABLE IF NOT EXISTS environment_variable (
			deployment_id BINARY(16),
			name VARCHAR(50) NOT NULL,
			value VARCHAR(50) NOT NULL,
			PRIMARY KEY (deployment_id, name),
			FOREIGN KEY (deployment_id) REFERENCES deployment(id)
		);
		"#
	)
	.execute(&mut *transaction)
	.await?;
	query!(
		r#"
		CREATE TABLE IF NOT EXISTS volume(
			deployment_id BINARY(16),
			name VARCHAR(50) NOT NULL,
			path VARCHAR(255) NOT NULL,
			PRIMARY KEY (deployment_id, name),
			UNIQUE (deployment_id, path),
			FOREIGN KEY (deployment_id) REFERENCES deployment(id)
		);
		"#
	)
	.execute(&mut *transaction)
	.await?;
	query!(
		r#"
		CREATE TABLE IF NOT EXISTS deployment_gpu_type (
			id BINARY(16) PRIMARY KEY,
			name VARCHAR(255) NOT NULL UNIQUE
		);
		"#
	)
	.execute(&mut *transaction)
	.await?;
	query!(
		r#"
		CREATE TABLE IF NOT EXISTS default_deployment_machine_type (
			id BINARY(16) PRIMARY KEY,
			name VARCHAR(100) NOT NULL UNIQUE,
			cpu_count TINYINT UNSIGNED NOT NULL,
			memory_count FLOAT UNSIGNED NOT NULL,
			gpu_type_id BINARY(16) NOT NULL,
			UNIQUE(cpu_count, memory_count, gpu_type_id),
			FOREIGN KEY(gpu_type_id) REFERENCES deployment_gpu_type(id)
		);
		"#
	)
	.execute(&mut *transaction)
	.await?;
	query!(
		r#"
		CREATE TABLE IF NOT EXISTS deployment_machine_type (
			id BINARY(16) PRIMARY KEY,
			name VARCHAR(100) NOT NULL UNIQUE,
			cpu_count TINYINT UNSIGNED NOT NULL,
			memory_count FLOAT UNSIGNED NOT NULL,
			gpu_type_id BINARY(16) NOT NULL,
			UNIQUE(cpu_count, memory_count, gpu_type_id),
			FOREIGN KEY(gpu_type_id) REFERENCES deployment_gpu_type(id)
		);
		"#
	)
	.execute(&mut *transaction)
	.await?;
	// CREATE TABLE IF NOT EXISTS deployment_machine_type ( id BINARY(16)
	// PRIMARY KEY, name VARCHAR(100) NOT NULL UNIQUE, cpu_count SMALLINT
	// UNSIGNED NOT NULL, memory_count FLOAT UNSIGNED NOT NULL,yer_gpu_type(id)
	// );
	query!(
		r#"
		CREATE TABLE IF NOT EXISTS deployment_upgrade_path (
			deployment_id BINARY(16) UNIQUE NOT NULL,
			machine_type_id BINARY(16) NOT NULL,
			PRIMARY KEY (deployment_id, machine_type_id),
			FOREIGN KEY(deployment_id) REFERENCES deployment(id),
			FOREIGN KEY(machine_type_id) REFERENCES deployment_machine_type(id)
		);
		"#
	)
	.execute(&mut *transaction)
	.await?;
	Ok(())
}
pub async fn initialize_deployer_post(
	transaction: &mut Transaction<'_, MySql>,
) -> Result<(), sqlx::Error> {
	query!(
		r#"
		ALTER TABLE deployment
		ADD CONSTRAINT
		FOREIGN KEY (id) REFERENCES resource(id);
		"#
	)
	.execute(&mut *transaction)
	.await?;

	query!(
		r#"
		ALTER TABLE deployment
		ADD CONSTRAINT
		FOREIGN KEY (repositoryId) REFERENCES docker_registry_repository(id);
		"#
	)
	.execute(&mut *transaction)
	.await?;

	query!(
		r#"
		ALTER TABLE docker_registry_repository
		ADD CONSTRAINT
		FOREIGN KEY (id) REFERENCES resource(id);
		"#
	)
	.execute(&mut *transaction)
	.await?;
	Ok(())
}
// function to add new repositorys
pub async fn create_repository(
	transaction: &mut Transaction<'_, MySql>,
	resource_id: &[u8],
	name: &str,
	organisation_id: &[u8],
) -> Result<(), sqlx::Error> {
	query!(
		r#"
		INSERT INTO 
			docker_registry_repository
		VALUES
			(?, ?, ?);
		"#,
		resource_id,
		organisation_id,
		name
	)
	.execute(&mut *transaction)
	.await?;
	Ok(())
}
pub async fn get_repository_by_name(
	connection: &mut Transaction<'_, MySql>,
	repository_name: &str,
	organisation_id: &[u8],
) -> Result<Option<DockerRepository>, sqlx::Error> {
	let rows = query_as!(
		DockerRepository,
		r#"
		SELECT
			*
		FROM
			docker_registry_repository
		WHERE
			name = ?
		AND
			organisation_id = ?;
		"#,
		repository_name,
		organisation_id
	)
	.fetch_all(connection)
	.await?;
	Ok(rows.into_iter().next())
}
pub async fn get_docker_repositories_for_organisation(
	connection: &mut Transaction<'_, MySql>,
	organisation_id: &[u8],
) -> Result<Vec<DockerRepository>, sqlx::Error> {
	query_as!(
		DockerRepository,
		r#"
		SELECT
			*
		FROM
			docker_registry_repository
		WHERE
			organisation_id = ?;
		"#,
		organisation_id
	)
	.fetch_all(connection)
	.await
}
pub async fn get_docker_repository_by_id(
	connection: &mut Transaction<'_, MySql>,
	repository_id: &[u8],
) -> Result<Option<DockerRepository>, sqlx::Error> {
	query_as!(
		DockerRepository,
		r#"
		SELECT
			*
		FROM
			docker_registry_repository
		WHERE
			id = ?;
		"#,
		repository_id
	)
	.fetch_all(connection)
	.await
	.map(|repos| repos.into_iter().next())
}
pub async fn delete_docker_repository_by_id(
	connection: &mut Transaction<'_, MySql>,
	repository_id: &[u8],
) -> Result<(), sqlx::Error> {
	query!(
		r#"
		DELETE FROM
			docker_registry_repository
		WHERE
			id = ?;
		"#,
		repository_id
	)
	.execute(connection)
	.await
	.map(|_| ())
}
pub async fn create_deployment(
	connection: &mut Transaction<'_, MySql>,
	deployment_id: &[u8],
	name: &str,
	registry: &str,
	repository_id: Option<Vec<u8>>,
	image_name: &str,
	image_tag: &str,
	domain_id: &[u8],
	sub_domain: &str,
	path: &str,
) -> Result<(), sqlx::Error> {
	query!(
		r#"
		INSERT INTO
			deployment
		VALUES
			(?, ?, ?, ?, ?, ?, ?, ?, ?, false, 'india');
		"#,
		deployment_id,
		name,
		registry,
		repository_id.unwrap(),
		image_name,
		image_tag,
		domain_id,
		sub_domain,
		path
	)
	.execute(connection)
	.await
	.map(|_| ())
}
pub async fn get_deployments_by_image_name_and_tag_for_organisation(
	connection: &mut Transaction<'_, MySql>,
	image_name: &str,
	image_tag: &str,
	organisation_id: &[u8],
) -> Result<Vec<Deployment>, sqlx::Error> {
	query_as!(
		Deployment,
		r#"
		SELECT
			deployment.id,
			deployment.name,
			deployment.registry,
			deployment.image_name,
			deployment.image_tag,
			deployment.domain_id,
			deployment.sub_domain,
			deployment.path
		FROM
			deployment,
            resource
		WHERE
            deployment.id = resource.id AND
			image_name = ? AND
			image_tag = ? AND
            resource.owner_id = ?;
		"#,
		image_name,
		image_tag,
		organisation_id
	)
	.fetch_all(connection)
	.await
}
pub async fn get_deployments_for_organisation(
	connection: &mut Transaction<'_, MySql>,
	organisation_id: &[u8],
) -> Result<Vec<Deployment>, sqlx::Error> {
	query_as!(
		Deployment,
		r#"
		SELECT
			deployment.id,
			deployment.name,
			deployment.registry,
			deployment.image_name,
			deployment.image_tag,
			deployment.domain_id,
			deployment.sub_domain,
			deployment.path
		FROM
			deployment,
			resource
		WHERE
			resource.id = deployment.id AND
			resource.owner_id = ?;
		"#,
		organisation_id
	)
	.fetch_all(connection)
	.await
}
pub async fn get_deployment_by_id(
	connection: &mut Transaction<'_, MySql>,
	deployment_id: &[u8],
) -> Result<Option<Deployment>, sqlx::Error> {
	Ok(query_as!(
		Deployment,
		r#"
			SELECT
				id,
				name,
				registry,
				image_name,
				image_tag,
				domain_id,
				sub_domain,
				path
			FROM
				deployment
			WHERE
				id = ?;
			"#,
		deployment_id
	)
	.fetch_all(connection)
	.await?
	.into_iter()
	.next())
}
pub async fn get_deployment_by_entry_point(
	connection: &mut Transaction<'_, MySql>,
	domain_id: &[u8],
	sub_domain: &str,
	path: &str,
) -> Result<Option<Deployment>, sqlx::Error> {
	Ok(query_as!(
		Deployment,
		r#"
			SELECT
				id,
				name,
				registry,
				image_name,
				image_tag,
				domain_id,
				sub_domain,
				path
			FROM
				deployment
			WHERE
				domain_id = ? AND
				sub_domain = ? AND
				path = ?;
			"#,
		domain_id,
		sub_domain,
		path
	)
	.fetch_all(connection)
	.await?
	.into_iter()
	.next())
}
pub async fn delete_deployment_by_id(
	connection: &mut Transaction<'_, MySql>,
	deployment_id: &[u8],
) -> Result<(), sqlx::Error> {
	query!(
		r#"
		DELETE FROM
			deployment
		WHERE
			id = ?;
		"#,
		deployment_id
	)
	.execute(connection)
	.await
	.map(|_| ())
}
pub async fn create_deployment_machine_type(
	connection: &mut Transaction<'_, MySql>,
	machine_type_id: &[u8],
	name: &str,
	cpu_count: u8,
	memory_count: f32,
	gpu_id: &[u8],
) -> Result<(), sqlx::Error> {
	query!(
		r#"
	INSERT INTO 
		deployment_machine_type
	VALUES
		(?, ?, ?, ?, ?);
	"#,
		machine_type_id,
		name,
		cpu_count,
		memory_count,
		gpu_id,
	)
	.execute(connection)
	.await
	.map(|_| ())
}
//  here we will not need id as the aim is to see
// if a mcchine type with the given config already exists
pub async fn get_deployment_machine_type(
	connection: &mut Transaction<'_, MySql>,
	name: &str,
	cpu_count: u8,
	memory_count: f32,
	gpu_id: &[u8],
) -> Result<Option<MachineType>, sqlx::Error> {
	Ok(query_as!(
		MachineType,
		r#"
			SELECT
				*
			FROM
				deployment_machine_type
			WHERE
				name = ? AND
				cpu_count = ? AND
				memory_count = ? AND
				gpu_type_id = ?;
			"#,
		name,
		cpu_count,
		memory_count,
		gpu_id
	)
	.fetch_all(connection)
	.await?
	.into_iter()
	.next())
}
pub async fn insert_deployment_port(
	connection: &mut Transaction<'_, MySql>,
	deployment_id: &[u8],
	port: u16,
) -> Result<(), sqlx::Error> {
	query!(
		r#"
	INSERT INTO 
		port
	VALUES
		(?, ?);
	"#,
		deployment_id,
		port
	)
	.execute(connection)
	.await
	.map(|_| ())
}
pub async fn insert_deployment_volumes(
	connection: &mut Transaction<'_, MySql>,
	deployment_id: &[u8],
	name: &str,
	path: &str,
) -> Result<(), sqlx::Error> {
	query!(
		r#"
	INSERT INTO 
		volume
	VALUES
		(?, ?, ?);
	"#,
		deployment_id,
		name,
		path
	)
	.execute(connection)
	.await
	.map(|_| ())
}
pub async fn insert_deployment_environment_variables(
	connection: &mut Transaction<'_, MySql>,
	deployment_id: &[u8],
	name: &str,
	value: &str,
) -> Result<(), sqlx::Error> {
	query!(
		r#"
	INSERT INTO 
		environment_variable
	VALUES
		(?, ?, ?);
	"#,
		deployment_id,
		name,
		value
	)
	.execute(connection)
	.await
	.map(|_| ())
}
// function to return list of ports
pub async fn get_ports_for_deployment(
	connection: &mut Transaction<'_, MySql>,
	deployment_id: &[u8],
) -> Result<Vec<u8>, sqlx::Error> {
	Ok(query!(
		r#"
			SELECT
				port
			FROM
				port
			WHERE
				deployment_id = ?;
			"#,
		deployment_id
	)
	.fetch_all(connection)
	.await?
	.into_iter()
	.map(|val| val.port as u8)
	.collect())
}
// function to return list of env variables
pub async fn get_variables_for_deployment(
	connection: &mut Transaction<'_, MySql>,
	deployment_id: &[u8],
) -> Result<Vec<EnvVariable>, sqlx::Error> {
	query_as!(
		EnvVariable,
		r#"
			SELECT
				*
			FROM
				environment_variable
			WHERE
				deployment_id = ?;
			"#,
		deployment_id
	)
	.fetch_all(connection)
	.await
}
// function to return list of volume mounts
pub async fn get_volume_mounts_for_deployment(
	connection: &mut Transaction<'_, MySql>,
	deployment_id: &[u8],
) -> Result<Vec<VolumeMount>, sqlx::Error> {
	query_as!(
		VolumeMount,
		r#"
			SELECT
				*
			FROM
				volume
			WHERE
				deployment_id = ?;
			"#,
		deployment_id
	)
	.fetch_all(connection)
	.await
}<|MERGE_RESOLUTION|>--- conflicted
+++ resolved
@@ -21,8 +21,8 @@
 			id BINARY(16) PRIMARY KEY,
 			name VARCHAR(255) NOT NULL,
 			registry VARCHAR(255) NOT NULL DEFAULT "registry.docker.vicara.co",
-			repositoryId BINARY(16),
-			image_name VARCHAR(512),
+			repository_id BINARY(16) NULL,
+			image_name VARCHAR(512) NULL,
 			image_tag VARCHAR(255) NOT NULL,
 			domain_id BINARY(16) NOT NULL,
 			sub_domain VARCHAR(255) NOT NULL,
@@ -30,9 +30,6 @@
 			/* TODO change port to port array, and take image from docker_registry_repository */
 			persistence BOOL NOT NULL,
 			datacenter VARCHAR(255) NOT NULL,
-<<<<<<< HEAD
-			UNIQUE(domain_id, sub_domain, path)
-=======
 			UNIQUE (domain_id, sub_domain, path),
 			CONSTRAINT CHECK (
 				(
@@ -46,7 +43,6 @@
 					repository_id IS NULL
 				)
 			)
->>>>>>> c40b305b
 		);
 		"#
 	)
@@ -180,7 +176,7 @@
 		r#"
 		ALTER TABLE deployment
 		ADD CONSTRAINT
-		FOREIGN KEY (repositoryId) REFERENCES docker_registry_repository(id);
+		FOREIGN KEY (repository_id) REFERENCES docker_registry_repository(id);
 		"#
 	)
 	.execute(&mut *transaction)
@@ -345,11 +341,14 @@
 			deployment.id,
 			deployment.name,
 			deployment.registry,
+			deployment.repository_id,
 			deployment.image_name,
 			deployment.image_tag,
 			deployment.domain_id,
 			deployment.sub_domain,
-			deployment.path
+			deployment.path,
+			deployment.persistence AS 'persistence:bool',
+			deployment.datacenter
 		FROM
 			deployment,
             resource
@@ -377,11 +376,14 @@
 			deployment.id,
 			deployment.name,
 			deployment.registry,
+			deployment.repository_id,
 			deployment.image_name,
 			deployment.image_tag,
 			deployment.domain_id,
 			deployment.sub_domain,
-			deployment.path
+			deployment.path,
+			deployment.persistence AS 'persistence:bool',
+			deployment.datacenter
 		FROM
 			deployment,
 			resource
@@ -405,11 +407,14 @@
 				id,
 				name,
 				registry,
+				repository_id,
 				image_name,
 				image_tag,
 				domain_id,
 				sub_domain,
-				path
+				path,
+				persistence AS 'persistence: bool',
+				datacenter
 			FROM
 				deployment
 			WHERE
@@ -435,11 +440,14 @@
 				id,
 				name,
 				registry,
+				repository_id,
 				image_name,
 				image_tag,
 				domain_id,
 				sub_domain,
-				path
+				path,
+				persistence AS 'persistence: bool',
+				datacenter
 			FROM
 				deployment
 			WHERE
