use crate::{
	models::db_mapping::{Deployment, DeploymentMachineType, DeploymentStatus},
	query,
	query_as,
	Database,
};

pub async fn initialize_deployment_pre(
	connection: &mut <Database as sqlx::Database>::Connection,
) -> Result<(), sqlx::Error> {
	query!(
		r#"
		CREATE TYPE DEPLOYMENT_STATUS AS ENUM(
			'created', /* Created, but nothing pushed to it yet */
			'pushed', /* Something is pushed, but the system has not deployed it yet */
			'deploying', /* Something is pushed, and the system is currently deploying it */
			'running', /* Deployment is running successfully */
			'stopped', /* Deployment is stopped by the user */
			'errored', /* Deployment is stopped because of too many errors */
			'deleted' /* Deployment is deleted by the user */
		);
		"#
	)
	.execute(&mut *connection)
	.await?;

	query!(
		r#"
		CREATE TYPE DEPLOYMENT_MACHINE_TYPE AS ENUM(
			'micro',
			'small',
			'medium',
			'large'
		);
		"#
	)
	.execute(&mut *connection)
	.await?;

	query!(
		r#"
		CREATE TABLE deployment(
			id BYTEA CONSTRAINT deployment_pk PRIMARY KEY,
			name VARCHAR(255) NOT NULL,
			registry VARCHAR(255) NOT NULL DEFAULT 'registry.patr.cloud',
			repository_id BYTEA CONSTRAINT deployment_fk_repository_id
				REFERENCES docker_registry_repository(id),
			image_name VARCHAR(512),
			image_tag VARCHAR(255) NOT NULL,
			status DEPLOYMENT_STATUS NOT NULL DEFAULT 'created',
			deployed_image TEXT,
			digital_ocean_app_id TEXT
				CONSTRAINT deployment_uq_digital_ocean_app_id UNIQUE,
			region TEXT NOT NULL DEFAULT 'do-blr',
<<<<<<< HEAD
			domain_name VARCHAR(255)
				CONSTRAINT deployment_uq_domain_name UNIQUE
				CONSTRAINT deployment_chk_domain_name_is_lower_case CHECK(
					name = LOWER(name)
				),
=======
			horizontal_scale SMALLINT NOT NULL
				CONSTRAINT deployment_chk_horizontal_scale_u8 CHECK(
					horizontal_scale >= 0 AND horizontal_scale <= 256
				)
				DEFAULT 1,
			machine_type DEPLOYMENT_MACHINE_TYPE NOT NULL DEFAULT 'small',
>>>>>>> 8f01a325
			CONSTRAINT deployment_chk_repository_id_is_valid CHECK(
				(
					registry = 'registry.patr.cloud' AND
					image_name IS NULL AND
					repository_id IS NOT NULL
				)
				OR
				(
					registry != 'registry.patr.cloud' AND
					image_name IS NOT NULL AND
					repository_id IS NULL
				)
			)
		);
		"#
	)
	.execute(&mut *connection)
	.await?;

	query!(
		r#"
		CREATE INDEX
			deployment_idx_name
		ON
			deployment
		(name);
		"#
	)
	.execute(&mut *connection)
	.await?;

	query!(
		r#"
		CREATE INDEX
			deployment_idx_image_name_image_tag
		ON
			deployment
		(image_name, image_tag);
		"#
	)
	.execute(&mut *connection)
	.await?;

	query!(
		r#"
		CREATE INDEX
			deployment_idx_registry_image_name_image_tag
		ON
			deployment
		(registry, image_name, image_tag);
		"#
	)
	.execute(&mut *connection)
	.await?;

	query!(
		r#"
		CREATE TABLE deployment_environment_variable(
			deployment_id BYTEA
				CONSTRAINT deploymment_environment_variable_fk_deployment_id
					REFERENCES deployment(id),
			name VARCHAR(256) NOT NULL,
			value TEXT NOT NULL,
			CONSTRAINT deployment_environment_variable_pk
				PRIMARY KEY(deployment_id, name)
		);
		"#
	)
	.execute(&mut *connection)
	.await?;

	Ok(())
}

pub async fn initialize_deployment_post(
	connection: &mut <Database as sqlx::Database>::Connection,
) -> Result<(), sqlx::Error> {
	log::info!("Finishing up deployment tables initialization");
	query!(
		r#"
		ALTER TABLE deployment ADD CONSTRAINT deployment_fk_id
		FOREIGN KEY(id) REFERENCES resource(id);
		"#
	)
	.execute(&mut *connection)
	.await?;

	Ok(())
}

pub async fn create_deployment_with_internal_registry(
	connection: &mut <Database as sqlx::Database>::Connection,
	deployment_id: &[u8],
	name: &str,
	repository_id: &[u8],
	image_tag: &str,
	region: &str,
<<<<<<< HEAD
	domain_name: Option<&str>,
) -> Result<(), sqlx::Error> {
	if let Some(domain) = domain_name {
		query!(
			r#"
			INSERT INTO
				deployment
			VALUES
				($1, $2, 'registry.patr.cloud', $3, NULL, $4, 'created', NULL, NULL, $5, $6);
			"#,
			deployment_id,
			name,
			repository_id,
			image_tag,
			region,
			domain
		)
		.execute(&mut *connection)
		.await
		.map(|_| ())
	} else {
		query!(
			r#"
			INSERT INTO
				deployment
			VALUES
				($1, $2, 'registry.patr.cloud', $3, NULL, $4, 'created', NULL, NULL, $5, NULL);
			"#,
			deployment_id,
			name,
			repository_id,
			image_tag,
			region
		)
		.execute(&mut *connection)
		.await
		.map(|_| ())
	}
=======
	horizontal_scale: u64,
	machine_type: &DeploymentMachineType,
) -> Result<(), sqlx::Error> {
	query!(
		r#"
		INSERT INTO
			deployment
		VALUES
			($1, $2, 'registry.patr.cloud', $3, NULL, $4, 'created', NULL, NULL, $5, $6, $7);
		"#,
		deployment_id,
		name,
		repository_id,
		image_tag,
		region,
		horizontal_scale as i16,
		machine_type as _,
	)
	.execute(&mut *connection)
	.await
	.map(|_| ())
>>>>>>> 8f01a325
}

pub async fn create_deployment_with_external_registry(
	connection: &mut <Database as sqlx::Database>::Connection,
	deployment_id: &[u8],
	name: &str,
	registry: &str,
	image_name: &str,
	image_tag: &str,
	region: &str,
<<<<<<< HEAD
	domain_name: Option<&str>,
) -> Result<(), sqlx::Error> {
	if let Some(domain) = domain_name {
		query!(
			r#"
			INSERT INTO
				deployment
			VALUES
				($1, $2, $3, NULL, $4, $5, 'created', NULL, NULL, $6, $7);
			"#,
			deployment_id,
			name,
			registry,
			image_name,
			image_tag,
			region,
			domain
		)
		.execute(&mut *connection)
		.await
		.map(|_| ())
	} else {
		query!(
			r#"
			INSERT INTO
				deployment
			VALUES
				($1, $2, $3, NULL, $4, $5, 'created', NULL, NULL, $6, NULL);
			"#,
			deployment_id,
			name,
			registry,
			image_name,
			image_tag,
			region
		)
		.execute(&mut *connection)
		.await
		.map(|_| ())
	}
=======
	horizontal_scale: u64,
	machine_type: &DeploymentMachineType,
) -> Result<(), sqlx::Error> {
	query!(
		r#"
		INSERT INTO
			deployment
		VALUES
			($1, $2, $3, NULL, $4, $5, 'created', NULL, NULL, $6, $7, $8);
		"#,
		deployment_id,
		name,
		registry,
		image_name,
		image_tag,
		region,
		horizontal_scale as i16,
		machine_type as _,
	)
	.execute(&mut *connection)
	.await
	.map(|_| ())
>>>>>>> 8f01a325
}

pub async fn get_deployments_by_image_name_and_tag_for_organisation(
	connection: &mut <Database as sqlx::Database>::Connection,
	image_name: &str,
	image_tag: &str,
	organisation_id: &[u8],
) -> Result<Vec<Deployment>, sqlx::Error> {
	let rows = query_as!(
		Deployment,
		r#"
		SELECT
			deployment.id,
			deployment.name,
			deployment.registry,
			deployment.repository_id,
			deployment.image_name,
			deployment.image_tag,
			deployment.status as "status: _",
			deployment.deployed_image,
			deployment.digital_ocean_app_id,
			deployment.region,
<<<<<<< HEAD
			deployment.domain_name
=======
			deployment.horizontal_scale,
			deployment.machine_type as "machine_type: _"
>>>>>>> 8f01a325
		FROM
			deployment
		INNER JOIN
            resource
		ON
			deployment.id = resource.id
		LEFT JOIN
			docker_registry_repository
		ON
			docker_registry_repository.id = deployment.repository_id
		WHERE
			(
				(
					registry = 'registry.patr.cloud' AND
					docker_registry_repository.name = $1
				) OR
				(
					registry != 'registry.patr.cloud' AND
					image_name = $1
				)
			) AND
			image_tag = $2 AND
			resource.owner_id = $3;
		"#,
		image_name,
		image_tag,
		organisation_id
	)
	.fetch_all(&mut *connection)
	.await?;

	Ok(rows)
}

pub async fn get_deployments_for_organisation(
	connection: &mut <Database as sqlx::Database>::Connection,
	organisation_id: &[u8],
) -> Result<Vec<Deployment>, sqlx::Error> {
	let rows = query_as!(
		Deployment,
		r#"
		SELECT
			deployment.id,
			deployment.name,
			deployment.registry,
			deployment.repository_id,
			deployment.image_name,
			deployment.image_tag,
			deployment.status as "status: _",
			deployment.deployed_image,
			deployment.digital_ocean_app_id,
			deployment.region,
<<<<<<< HEAD
			deployment.domain_name
=======
			deployment.horizontal_scale,
			deployment.machine_type as "machine_type: _"
>>>>>>> 8f01a325
		FROM
			deployment
		INNER JOIN
			resource
		ON
			deployment.id = resource.id
		WHERE
			resource.id = deployment.id AND
			resource.owner_id = $1;
		"#,
		organisation_id
	)
	.fetch_all(&mut *connection)
	.await?;

	Ok(rows)
}

pub async fn get_deployment_by_id(
	connection: &mut <Database as sqlx::Database>::Connection,
	deployment_id: &[u8],
) -> Result<Option<Deployment>, sqlx::Error> {
	let row = query_as!(
		Deployment,
		r#"
		SELECT
			id,
			name,
			registry,
			repository_id,
			image_name,
			image_tag,
			status as "status: _",
			deployed_image,
			digital_ocean_app_id,
			deployment.region,
<<<<<<< HEAD
			domain_name
=======
			deployment.horizontal_scale,
			deployment.machine_type as "machine_type: _"
>>>>>>> 8f01a325
		FROM
			deployment
		WHERE
			id = $1;
		"#,
		deployment_id
	)
	.fetch_all(&mut *connection)
	.await?
	.into_iter()
	.next();

	Ok(row)
}

pub async fn delete_deployment_by_id(
	connection: &mut <Database as sqlx::Database>::Connection,
	deployment_id: &[u8],
) -> Result<(), sqlx::Error> {
	query!(
		r#"
		DELETE FROM
			deployment
		WHERE
			id = $1;
		"#,
		deployment_id
	)
	.execute(&mut *connection)
	.await
	.map(|_| ())
}

pub async fn update_deployment_deployed_image(
	connection: &mut <Database as sqlx::Database>::Connection,
	deployment_id: &[u8],
	deployed_image: Option<&str>,
) -> Result<(), sqlx::Error> {
	if let Some(deployed_image) = deployed_image {
		query!(
			r#"
			UPDATE
				deployment
			SET
				deployed_image = $1
			WHERE
				id = $2;
			"#,
			deployed_image,
			deployment_id
		)
		.execute(&mut *connection)
		.await
		.map(|_| ())
	} else {
		query!(
			r#"
			UPDATE
				deployment
			SET
				deployed_image = NULL
			WHERE
				id = $1;
			"#,
			deployment_id
		)
		.execute(&mut *connection)
		.await
		.map(|_| ())
	}
}

pub async fn update_digital_ocean_app_id_for_deployment(
	connection: &mut <Database as sqlx::Database>::Connection,
	app_deployment_id: &str,
	deployment_id: &[u8],
) -> Result<(), sqlx::Error> {
	query!(
		r#"
		UPDATE
			deployment
		SET
			digital_ocean_app_id = $1
		WHERE
			id = $2;
		"#,
		app_deployment_id,
		deployment_id
	)
	.execute(&mut *connection)
	.await
	.map(|_| ())
}

pub async fn update_deployment_status(
	connection: &mut <Database as sqlx::Database>::Connection,
	deployment_id: &[u8],
	status: &DeploymentStatus,
) -> Result<(), sqlx::Error> {
	query!(
		r#"
		UPDATE
			deployment
		SET
			status = $1
		WHERE
			id = $2;
		"#,
		status as _,
		deployment_id
	)
	.execute(&mut *connection)
	.await
	.map(|_| ())
}

pub async fn get_environment_variables_for_deployment(
	connection: &mut <Database as sqlx::Database>::Connection,
	deployment_id: &[u8],
) -> Result<Vec<(String, String)>, sqlx::Error> {
	let rows = query!(
		r#"
		SELECT
			*
		FROM
			deployment_environment_variable
		WHERE
			deployment_id = $1;
		"#,
		deployment_id
	)
	.fetch_all(&mut *connection)
	.await?
	.into_iter()
	.map(|row| (row.name, row.value))
	.collect();
	Ok(rows)
}

pub async fn add_environment_variable_for_deployment(
	connection: &mut <Database as sqlx::Database>::Connection,
	deployment_id: &[u8],
	key: &str,
	value: &str,
) -> Result<(), sqlx::Error> {
	query!(
		r#"
		INSERT INTO 
			deployment_environment_variable
		VALUES
			($1, $2, $3);
		"#,
		deployment_id,
		key,
		value
	)
	.execute(&mut *connection)
	.await
	.map(|_| ())
}

pub async fn remove_all_environment_variables_for_deployment(
	connection: &mut <Database as sqlx::Database>::Connection,
	deployment_id: &[u8],
) -> Result<(), sqlx::Error> {
	query!(
		r#"
		DELETE FROM
			deployment_environment_variable
		WHERE
			deployment_id = $1;
		"#,
		deployment_id,
	)
	.execute(&mut *connection)
	.await
	.map(|_| ())
}

<<<<<<< HEAD
pub async fn set_domain_name_for_deployment(
	connection: &mut <Database as sqlx::Database>::Connection,
	deployment_id: &[u8],
	domain_name: Option<&str>,
) -> Result<(), sqlx::Error> {
	if let Some(domain_name) = domain_name {
		query!(
			r#"
			UPDATE
				deployment
			SET
				domain_name = $1
			WHERE
				id = $2;
			"#,
			domain_name,
			deployment_id,
		)
		.execute(&mut *connection)
		.await
		.map(|_| ())
	} else {
		query!(
			r#"
			UPDATE
				deployment
			SET
				domain_name = NULL
			WHERE
				id = $1;
			"#,
			deployment_id,
		)
		.execute(&mut *connection)
		.await
		.map(|_| ())
	}
=======
pub async fn set_horizontal_scale_for_deployment(
	connection: &mut <Database as sqlx::Database>::Connection,
	deployment_id: &[u8],
	horizontal_scale: u64,
) -> Result<(), sqlx::Error> {
	query!(
		r#"
		UPDATE
			deployment
		SET
			horizontal_scale = $1
		WHERE
			id = $2;
		"#,
		horizontal_scale as i16,
		deployment_id,
	)
	.execute(&mut *connection)
	.await
	.map(|_| ())
}

pub async fn set_machine_type_for_deployment(
	connection: &mut <Database as sqlx::Database>::Connection,
	deployment_id: &[u8],
	machine_type: &DeploymentMachineType,
) -> Result<(), sqlx::Error> {
	query!(
		r#"
		UPDATE
			deployment
		SET
			machine_type = $1
		WHERE
			id = $2;
		"#,
		machine_type as _,
		deployment_id,
	)
	.execute(&mut *connection)
	.await
	.map(|_| ())
>>>>>>> 8f01a325
}<|MERGE_RESOLUTION|>--- conflicted
+++ resolved
@@ -52,20 +52,17 @@
 			digital_ocean_app_id TEXT
 				CONSTRAINT deployment_uq_digital_ocean_app_id UNIQUE,
 			region TEXT NOT NULL DEFAULT 'do-blr',
-<<<<<<< HEAD
 			domain_name VARCHAR(255)
 				CONSTRAINT deployment_uq_domain_name UNIQUE
 				CONSTRAINT deployment_chk_domain_name_is_lower_case CHECK(
 					name = LOWER(name)
 				),
-=======
 			horizontal_scale SMALLINT NOT NULL
 				CONSTRAINT deployment_chk_horizontal_scale_u8 CHECK(
 					horizontal_scale >= 0 AND horizontal_scale <= 256
 				)
 				DEFAULT 1,
 			machine_type DEPLOYMENT_MACHINE_TYPE NOT NULL DEFAULT 'small',
->>>>>>> 8f01a325
 			CONSTRAINT deployment_chk_repository_id_is_valid CHECK(
 				(
 					registry = 'registry.patr.cloud' AND
@@ -163,8 +160,9 @@
 	repository_id: &[u8],
 	image_tag: &str,
 	region: &str,
-<<<<<<< HEAD
 	domain_name: Option<&str>,
+	horizontal_scale: u64,
+	machine_type: &DeploymentMachineType,
 ) -> Result<(), sqlx::Error> {
 	if let Some(domain) = domain_name {
 		query!(
@@ -172,14 +170,16 @@
 			INSERT INTO
 				deployment
 			VALUES
-				($1, $2, 'registry.patr.cloud', $3, NULL, $4, 'created', NULL, NULL, $5, $6);
+				($1, $2, 'registry.patr.cloud', $3, NULL, $4, 'created', NULL, NULL, $5, $6, $7, $8);
 			"#,
 			deployment_id,
 			name,
 			repository_id,
 			image_tag,
 			region,
-			domain
+			domain,
+			horizontal_scale as i16,
+			machine_type as _,
 		)
 		.execute(&mut *connection)
 		.await
@@ -190,41 +190,20 @@
 			INSERT INTO
 				deployment
 			VALUES
-				($1, $2, 'registry.patr.cloud', $3, NULL, $4, 'created', NULL, NULL, $5, NULL);
+				($1, $2, 'registry.patr.cloud', $3, NULL, $4, 'created', NULL, NULL, $5, NULL, $6, $7);
 			"#,
 			deployment_id,
 			name,
 			repository_id,
 			image_tag,
-			region
+			region,
+			horizontal_scale as i16,
+			machine_type as _,
 		)
 		.execute(&mut *connection)
 		.await
 		.map(|_| ())
 	}
-=======
-	horizontal_scale: u64,
-	machine_type: &DeploymentMachineType,
-) -> Result<(), sqlx::Error> {
-	query!(
-		r#"
-		INSERT INTO
-			deployment
-		VALUES
-			($1, $2, 'registry.patr.cloud', $3, NULL, $4, 'created', NULL, NULL, $5, $6, $7);
-		"#,
-		deployment_id,
-		name,
-		repository_id,
-		image_tag,
-		region,
-		horizontal_scale as i16,
-		machine_type as _,
-	)
-	.execute(&mut *connection)
-	.await
-	.map(|_| ())
->>>>>>> 8f01a325
 }
 
 pub async fn create_deployment_with_external_registry(
@@ -235,8 +214,9 @@
 	image_name: &str,
 	image_tag: &str,
 	region: &str,
-<<<<<<< HEAD
 	domain_name: Option<&str>,
+	horizontal_scale: u64,
+	machine_type: &DeploymentMachineType,
 ) -> Result<(), sqlx::Error> {
 	if let Some(domain) = domain_name {
 		query!(
@@ -244,7 +224,7 @@
 			INSERT INTO
 				deployment
 			VALUES
-				($1, $2, $3, NULL, $4, $5, 'created', NULL, NULL, $6, $7);
+				($1, $2, $3, NULL, $4, $5, 'created', NULL, NULL, $6, $7, $8, $9);
 			"#,
 			deployment_id,
 			name,
@@ -252,7 +232,9 @@
 			image_name,
 			image_tag,
 			region,
-			domain
+			domain,
+			horizontal_scale as i16,
+			machine_type as _,
 		)
 		.execute(&mut *connection)
 		.await
@@ -263,43 +245,21 @@
 			INSERT INTO
 				deployment
 			VALUES
-				($1, $2, $3, NULL, $4, $5, 'created', NULL, NULL, $6, NULL);
+				($1, $2, $3, NULL, $4, $5, 'created', NULL, NULL, $6, NULL, $7, $8);
 			"#,
 			deployment_id,
 			name,
 			registry,
 			image_name,
 			image_tag,
-			region
+			region,
+			horizontal_scale as i16,
+			machine_type as _,
 		)
 		.execute(&mut *connection)
 		.await
 		.map(|_| ())
 	}
-=======
-	horizontal_scale: u64,
-	machine_type: &DeploymentMachineType,
-) -> Result<(), sqlx::Error> {
-	query!(
-		r#"
-		INSERT INTO
-			deployment
-		VALUES
-			($1, $2, $3, NULL, $4, $5, 'created', NULL, NULL, $6, $7, $8);
-		"#,
-		deployment_id,
-		name,
-		registry,
-		image_name,
-		image_tag,
-		region,
-		horizontal_scale as i16,
-		machine_type as _,
-	)
-	.execute(&mut *connection)
-	.await
-	.map(|_| ())
->>>>>>> 8f01a325
 }
 
 pub async fn get_deployments_by_image_name_and_tag_for_organisation(
@@ -322,12 +282,9 @@
 			deployment.deployed_image,
 			deployment.digital_ocean_app_id,
 			deployment.region,
-<<<<<<< HEAD
-			deployment.domain_name
-=======
+			deployment.domain_name,
 			deployment.horizontal_scale,
 			deployment.machine_type as "machine_type: _"
->>>>>>> 8f01a325
 		FROM
 			deployment
 		INNER JOIN
@@ -380,12 +337,9 @@
 			deployment.deployed_image,
 			deployment.digital_ocean_app_id,
 			deployment.region,
-<<<<<<< HEAD
-			deployment.domain_name
-=======
+			deployment.domain_name,
 			deployment.horizontal_scale,
 			deployment.machine_type as "machine_type: _"
->>>>>>> 8f01a325
 		FROM
 			deployment
 		INNER JOIN
@@ -421,13 +375,10 @@
 			status as "status: _",
 			deployed_image,
 			digital_ocean_app_id,
-			deployment.region,
-<<<<<<< HEAD
-			domain_name
-=======
-			deployment.horizontal_scale,
-			deployment.machine_type as "machine_type: _"
->>>>>>> 8f01a325
+			region,
+			domain_name,
+			horizontal_scale,
+			machine_type as "machine_type: _"
 		FROM
 			deployment
 		WHERE
@@ -607,7 +558,6 @@
 	.map(|_| ())
 }
 
-<<<<<<< HEAD
 pub async fn set_domain_name_for_deployment(
 	connection: &mut <Database as sqlx::Database>::Connection,
 	deployment_id: &[u8],
@@ -645,7 +595,8 @@
 		.await
 		.map(|_| ())
 	}
-=======
+}
+
 pub async fn set_horizontal_scale_for_deployment(
 	connection: &mut <Database as sqlx::Database>::Connection,
 	deployment_id: &[u8],
@@ -688,5 +639,4 @@
 	.execute(&mut *connection)
 	.await
 	.map(|_| ())
->>>>>>> 8f01a325
 }