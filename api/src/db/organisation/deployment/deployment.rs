use crate::{
	models::db_mapping::{
		AvgDistance,
		Deployment,
		DeploymentMachineType,
		DeploymentRequestMethod,
		DeploymentRequestProtocol,
		DeploymentStatus,
	},
	query,
	query_as,
	Database,
};

pub async fn initialize_deployment_pre(
	connection: &mut <Database as sqlx::Database>::Connection,
) -> Result<(), sqlx::Error> {
	log::info!("Initializing deployments tables");

	query!(
		r#"
		CREATE TYPE DEPLOYMENT_STATUS AS ENUM(
			'created', /* Created, but nothing pushed to it yet */
			'pushed', /* Something is pushed, but the system has not deployed it yet */
			'deploying', /* Something is pushed, and the system is currently deploying it */
			'running', /* Deployment is running successfully */
			'stopped', /* Deployment is stopped by the user */
			'errored', /* Deployment is stopped because of too many errors */
			'deleted' /* Deployment is deleted by the user */
		);
		"#
	)
	.execute(&mut *connection)
	.await?;

	query!(
		r#"
		CREATE TYPE DEPLOYMENT_MACHINE_TYPE AS ENUM(
			'micro',
			'small',
			'medium',
			'large'
		);
		"#
	)
	.execute(&mut *connection)
	.await?;

	query!(
		r#"
		CREATE TABLE deployment(
			id BYTEA CONSTRAINT deployment_pk PRIMARY KEY,
			name VARCHAR(255) NOT NULL,
			registry VARCHAR(255) NOT NULL DEFAULT 'registry.patr.cloud',
			repository_id BYTEA CONSTRAINT deployment_fk_repository_id
				REFERENCES docker_registry_repository(id),
			image_name VARCHAR(512),
			image_tag VARCHAR(255) NOT NULL,
			status DEPLOYMENT_STATUS NOT NULL DEFAULT 'created',
			deployed_image TEXT,
			digitalocean_app_id TEXT
				CONSTRAINT deployment_uq_digitalocean_app_id UNIQUE,
			region TEXT NOT NULL DEFAULT 'do-blr',
			domain_name VARCHAR(255)
				CONSTRAINT deployment_uq_domain_name UNIQUE
				CONSTRAINT deployment_chk_domain_name_is_lower_case CHECK(
					domain_name = LOWER(domain_name)
				),
			horizontal_scale SMALLINT NOT NULL
				CONSTRAINT deployment_chk_horizontal_scale_u8 CHECK(
					horizontal_scale >= 0 AND horizontal_scale <= 256
				)
				DEFAULT 1,
			machine_type DEPLOYMENT_MACHINE_TYPE NOT NULL DEFAULT 'small',
			organisation_id BYTEA NOT NULL,
			CONSTRAINT deployment_uq_name_organisation_id
				UNIQUE(name, organisation_id),
			CONSTRAINT deployment_chk_repository_id_is_valid CHECK(
				(
					registry = 'registry.patr.cloud' AND
					image_name IS NULL AND
					repository_id IS NOT NULL
				)
				OR
				(
					registry != 'registry.patr.cloud' AND
					image_name IS NOT NULL AND
					repository_id IS NULL
				)
			)
		);
		"#
	)
	.execute(&mut *connection)
	.await?;

	query!(
		r#"
		CREATE INDEX
			deployment_idx_name
		ON
			deployment
		(name);
		"#
	)
	.execute(&mut *connection)
	.await?;

	query!(
		r#"
		CREATE INDEX
			deployment_idx_image_name_image_tag
		ON
			deployment
		(image_name, image_tag);
		"#
	)
	.execute(&mut *connection)
	.await?;

	query!(
		r#"
		CREATE INDEX
			deployment_idx_registry_image_name_image_tag
		ON
			deployment
		(registry, image_name, image_tag);
		"#
	)
	.execute(&mut *connection)
	.await?;

	query!(
		r#"
		CREATE TABLE deployment_environment_variable(
			deployment_id BYTEA
				CONSTRAINT deployment_environment_variable_fk_deployment_id
					REFERENCES deployment(id),
			name VARCHAR(256) NOT NULL,
			value TEXT NOT NULL,
			CONSTRAINT deployment_environment_variable_pk
				PRIMARY KEY(deployment_id, name)
		);
		"#
	)
	.execute(&mut *connection)
	.await?;

	query!(
		r#"
		CREATE TYPE DEPLOYMENT_REQUEST_PROTOCOL AS ENUM(
			'http',
			'https'
		);
		"#
	)
	.execute(&mut *connection)
	.await?;

	query!(
		r#"
		CREATE TYPE DEPLOYMENT_REQUEST_METHOD AS ENUM(
			'get',
			'post',
			'put',
			'delete',
			'head',
			'options',
			'connect',
			'patch'
		);
		"#
	)
	.execute(&mut *connection)
	.await?;

	query!(
		r#"
		CREATE TABLE deployment_request_logs(
			id BIGSERIAL PRIMARY KEY,
			deployment_id BYTEA NOT NULL
				CONSTRAINT deployment_request_logs_fk_deployment_id
					REFERENCES deployment(id),
			timestamp BIGINT NOT NULL
				CONSTRAINT deployment_request_logs_chk_unsigned
						CHECK(timestamp >= 0),
			ip_address VARCHAR(255) NOT NULL,
			ip_address_location GEOMETRY NOT NULL,
			method DEPLOYMENT_REQUEST_METHOD NOT NULL,
			host VARCHAR(255) NOT NULL
				CONSTRAINT deployment_request_logs_chk_host_is_lower_case
					CHECK(host = LOWER(host)),
			protocol DEPLOYMENT_REQUEST_PROTOCOL NOT NULL,
			path TEXT NOT NULL,
			response_time REAL NOT NULL
		);
		"#
	)
	.execute(&mut *connection)
	.await?;

	query!(
		r#"
		CREATE TABLE data_center_locations(
			region TEXT CONSTRAINT data_center_locations_pk PRIMARY KEY,
			location GEOMETRY NOT NULL
		);
		"#
	)
	.execute(&mut *connection)
	.await?;

	Ok(())
}

pub async fn initialize_deployment_post(
	connection: &mut <Database as sqlx::Database>::Connection,
) -> Result<(), sqlx::Error> {
	log::info!("Finishing up deployment tables initialization");
	query!(
		r#"
		ALTER TABLE deployment
		ADD CONSTRAINT deployment_fk_id_organisation_id
		FOREIGN KEY(id, organisation_id) REFERENCES resource(id, owner_id);
		"#
	)
	.execute(&mut *connection)
	.await?;

	query!(
		r#"
		INSERT INTO
			data_center_locations
		VALUES
			('aws-us-east-1', ST_SetSRID(POINT(-77.4524237, 38.9940541)::GEOMETRY, 4326)),
			('aws-us-east-2', ST_SetSRID(POINT(-82.7541337, 40.0946354)::GEOMETRY, 4326)),
			('aws-us-west-2', ST_SetSRID(POINT(-119.2684488, 45.9174667)::GEOMETRY, 4326)),
			('aws-eu-west-1', ST_SetSRID(POINT(-6.224503, 53.4056545)::GEOMETRY, 4326)),
			('aws-eu-west-2', ST_SetSRID(POINT(-0.0609266, 51.5085036)::GEOMETRY, 4326)),
			('aws-eu-west-3', ST_SetSRID(POINT(2.2976644, 48.6009709)::GEOMETRY, 4326)),
			('aws-eu-central-1', ST_SetSRID(POINT(8.6303932, 50.0992094)::GEOMETRY, 4326)),
			('aws-ap-southeast-1', ST_SetSRID(POINT(103.6930643, 1.3218269)::GEOMETRY, 4326)),
			('aws-ap-southeast-2', ST_SetSRID(POINT(151.1907535, -33.9117717)::GEOMETRY, 4326)),
			('aws-ap-northeast-1', ST_SetSRID(POINT(139.7459176, 35.617436)::GEOMETRY, 4326)),
			('aws-ap-northeast-2', ST_SetSRID(POINT(126.8736237, 37.5616592)::GEOMETRY, 4326)),
			('aws-ap-south-1', ST_SetSRID(POINT(72.9667878, 19.2425503)::GEOMETRY, 4326)),
			('aws-ca-central-1', ST_SetSRID(POINT(-73.6, 45.5)::GEOMETRY, 4326)),
			('aws-eu-north-1', ST_SetSRID(POINT(17.8419717, 59.326242)::GEOMETRY, 4326)),
			('do-tor', ST_SetSRID(POINT(-79.3623, 43.6547)::GEOMETRY, 4326)),
			('do-sfo', ST_SetSRID(POINT(-121.9753, 37.3417)::GEOMETRY, 4326)),
			('do-nyc', ST_SetSRID(POINT(-73.981, 40.7597)::GEOMETRY, 4326)),
			('do-lon', ST_SetSRID(POINT(-0.6289, 51.5225)::GEOMETRY, 4326)),
			('do-ams', ST_SetSRID(POINT(4.9479, 52.3006)::GEOMETRY, 4326)),
			('do-sgp', ST_SetSRID(POINT(103.695, 1.32123)::GEOMETRY, 4326)),
			('do-fra', ST_SetSRID(POINT(8.6843, 50.1188)::GEOMETRY, 4326)),
			('do-blr', ST_SetSRID(POINT(77.5855, 12.9634)::GEOMETRY, 4326));
			"#
	)
	.execute(&mut *connection)
	.await?;

	Ok(())
}

pub async fn create_deployment_with_internal_registry(
	connection: &mut <Database as sqlx::Database>::Connection,
	deployment_id: &[u8],
	name: &str,
	repository_id: &[u8],
	image_tag: &str,
	region: &str,
	domain_name: Option<&str>,
	horizontal_scale: u64,
	machine_type: &DeploymentMachineType,
	organisation_id: &[u8],
) -> Result<(), sqlx::Error> {
	if let Some(domain) = domain_name {
		query!(
			r#"
			INSERT INTO
				deployment
			VALUES
				(
					$1,
					$2,
					'registry.patr.cloud',
					$3,
					NULL,
					$4,
					'created',
					NULL,
					NULL,
					$5,
					$6,
					$7,
					$8,
					$9
				);
			"#,
			deployment_id,
			name,
			repository_id,
			image_tag,
			region,
			domain,
			horizontal_scale as i16,
			machine_type as _,
			organisation_id,
		)
		.execute(&mut *connection)
		.await
		.map(|_| ())
	} else {
		query!(
			r#"
			INSERT INTO
				deployment
			VALUES
				(
					$1,
					$2,
					'registry.patr.cloud',
					$3,
					NULL,
					$4,
					'created',
					NULL,
					NULL,
					$5,
					NULL,
					$6,
					$7,
					$8
				);
			"#,
			deployment_id,
			name,
			repository_id,
			image_tag,
			region,
			horizontal_scale as i16,
			machine_type as _,
			organisation_id,
		)
		.execute(&mut *connection)
		.await
		.map(|_| ())
	}
}

pub async fn create_deployment_with_external_registry(
	connection: &mut <Database as sqlx::Database>::Connection,
	deployment_id: &[u8],
	name: &str,
	registry: &str,
	image_name: &str,
	image_tag: &str,
	region: &str,
	domain_name: Option<&str>,
	horizontal_scale: u64,
	machine_type: &DeploymentMachineType,
	organisation_id: &[u8],
) -> Result<(), sqlx::Error> {
	if let Some(domain) = domain_name {
		query!(
			r#"
			INSERT INTO
				deployment
			VALUES
				(
					$1,
					$2,
					$3,
					NULL,
					$4,
					$5,
					'created',
					NULL,
					NULL,
					$6,
					$7,
					$8,
					$9,
					$10
				);
			"#,
			deployment_id,
			name,
			registry,
			image_name,
			image_tag,
			region,
			domain,
			horizontal_scale as i16,
			machine_type as _,
			organisation_id,
		)
		.execute(&mut *connection)
		.await
		.map(|_| ())
	} else {
		query!(
			r#"
			INSERT INTO
				deployment
			VALUES
				(
					$1,
					$2,
					$3,
					NULL,
					$4,
					$5,
					'created',
					NULL,
					NULL,
					$6,
					NULL,
					$7,
					$8,
					$9
				);
			"#,
			deployment_id,
			name,
			registry,
			image_name,
			image_tag,
			region,
			horizontal_scale as i16,
			machine_type as _,
			organisation_id,
		)
		.execute(&mut *connection)
		.await
		.map(|_| ())
	}
}

pub async fn get_deployments_by_image_name_and_tag_for_organisation(
	connection: &mut <Database as sqlx::Database>::Connection,
	image_name: &str,
	image_tag: &str,
	organisation_id: &[u8],
) -> Result<Vec<Deployment>, sqlx::Error> {
	let rows = query_as!(
		Deployment,
		r#"
		SELECT
			deployment.id,
			deployment.name,
			deployment.registry,
			deployment.repository_id,
			deployment.image_name,
			deployment.image_tag,
			deployment.status as "status: _",
			deployment.deployed_image,
			deployment.digitalocean_app_id,
			deployment.region,
			deployment.domain_name,
			deployment.horizontal_scale,
			deployment.machine_type as "machine_type: _",
			deployment.organisation_id
		FROM
			deployment
		LEFT JOIN
			docker_registry_repository
		ON
			docker_registry_repository.id = deployment.repository_id
		WHERE
			(
				(
					deployment.registry = 'registry.patr.cloud' AND
					docker_registry_repository.name = $1
				) OR
				(
					deployment.registry != 'registry.patr.cloud' AND
					deployment.image_name = $1
				)
			) AND
			deployment.image_tag = $2 AND
			deployment.organisation_id = $3 AND
			deployment.status != 'deleted';
		"#,
		image_name,
		image_tag,
		organisation_id
	)
	.fetch_all(&mut *connection)
	.await?;

	Ok(rows)
}

pub async fn get_deployments_for_organisation(
	connection: &mut <Database as sqlx::Database>::Connection,
	organisation_id: &[u8],
) -> Result<Vec<Deployment>, sqlx::Error> {
	let rows = query_as!(
		Deployment,
		r#"
		SELECT
			id,
			name,
			registry,
			repository_id,
			image_name,
			image_tag,
			status as "status: _",
			deployed_image,
			digitalocean_app_id,
			region,
			domain_name,
			horizontal_scale,
			machine_type as "machine_type: _",
			organisation_id
		FROM
			deployment
		WHERE
			organisation_id = $1 AND
			status != 'deleted';
		"#,
		organisation_id
	)
	.fetch_all(&mut *connection)
	.await?;

	Ok(rows)
}

pub async fn get_deployment_by_id(
	connection: &mut <Database as sqlx::Database>::Connection,
	deployment_id: &[u8],
) -> Result<Option<Deployment>, sqlx::Error> {
	let row = query_as!(
		Deployment,
		r#"
		SELECT
			id,
			name,
			registry,
			repository_id,
			image_name,
			image_tag,
			status as "status: _",
			deployed_image,
			digitalocean_app_id,
			region,
			domain_name,
			horizontal_scale,
			machine_type as "machine_type: _",
			organisation_id
		FROM
			deployment
		WHERE
			id = $1 AND
			status != 'deleted';
		"#,
		deployment_id
	)
	.fetch_all(&mut *connection)
	.await?
	.into_iter()
	.next();

	Ok(row)
}

pub async fn update_deployment_deployed_image(
	connection: &mut <Database as sqlx::Database>::Connection,
	deployment_id: &[u8],
	deployed_image: Option<&str>,
) -> Result<(), sqlx::Error> {
	if let Some(deployed_image) = deployed_image {
		query!(
			r#"
			UPDATE
				deployment
			SET
				deployed_image = $1
			WHERE
				id = $2;
			"#,
			deployed_image,
			deployment_id
		)
		.execute(&mut *connection)
		.await
		.map(|_| ())
	} else {
		query!(
			r#"
			UPDATE
				deployment
			SET
				deployed_image = NULL
			WHERE
				id = $1;
			"#,
			deployment_id
		)
		.execute(&mut *connection)
		.await
		.map(|_| ())
	}
}

pub async fn update_digitalocean_app_id_for_deployment(
	connection: &mut <Database as sqlx::Database>::Connection,
	app_deployment_id: &str,
	deployment_id: &[u8],
) -> Result<(), sqlx::Error> {
	query!(
		r#"
		UPDATE
			deployment
		SET
			digitalocean_app_id = $1
		WHERE
			id = $2;
		"#,
		app_deployment_id,
		deployment_id
	)
	.execute(&mut *connection)
	.await
	.map(|_| ())
}

pub async fn update_deployment_status(
	connection: &mut <Database as sqlx::Database>::Connection,
	deployment_id: &[u8],
	status: &DeploymentStatus,
) -> Result<(), sqlx::Error> {
	query!(
		r#"
		UPDATE
			deployment
		SET
			status = $1
		WHERE
			id = $2;
		"#,
		status as _,
		deployment_id
	)
	.execute(&mut *connection)
	.await
	.map(|_| ())
}

pub async fn get_environment_variables_for_deployment(
	connection: &mut <Database as sqlx::Database>::Connection,
	deployment_id: &[u8],
) -> Result<Vec<(String, String)>, sqlx::Error> {
	let rows = query!(
		r#"
		SELECT
			*
		FROM
			deployment_environment_variable
		WHERE
			deployment_id = $1;
		"#,
		deployment_id
	)
	.fetch_all(&mut *connection)
	.await?
	.into_iter()
	.map(|row| (row.name, row.value))
	.collect();
	Ok(rows)
}

pub async fn add_environment_variable_for_deployment(
	connection: &mut <Database as sqlx::Database>::Connection,
	deployment_id: &[u8],
	key: &str,
	value: &str,
) -> Result<(), sqlx::Error> {
	query!(
		r#"
		INSERT INTO 
			deployment_environment_variable
		VALUES
			($1, $2, $3);
		"#,
		deployment_id,
		key,
		value
	)
	.execute(&mut *connection)
	.await
	.map(|_| ())
}

pub async fn remove_all_environment_variables_for_deployment(
	connection: &mut <Database as sqlx::Database>::Connection,
	deployment_id: &[u8],
) -> Result<(), sqlx::Error> {
	query!(
		r#"
		DELETE FROM
			deployment_environment_variable
		WHERE
			deployment_id = $1;
		"#,
		deployment_id,
	)
	.execute(&mut *connection)
	.await
	.map(|_| ())
}

pub async fn set_domain_name_for_deployment(
	connection: &mut <Database as sqlx::Database>::Connection,
	deployment_id: &[u8],
	domain_name: Option<&str>,
) -> Result<(), sqlx::Error> {
	if let Some(domain_name) = domain_name {
		query!(
			r#"
			UPDATE
				deployment
			SET
				domain_name = $1
			WHERE
				id = $2;
			"#,
			domain_name,
			deployment_id,
		)
		.execute(&mut *connection)
		.await
		.map(|_| ())
	} else {
		query!(
			r#"
			UPDATE
				deployment
			SET
				domain_name = NULL
			WHERE
				id = $1;
			"#,
			deployment_id,
		)
		.execute(&mut *connection)
		.await
		.map(|_| ())
	}
}

pub async fn set_horizontal_scale_for_deployment(
	connection: &mut <Database as sqlx::Database>::Connection,
	deployment_id: &[u8],
	horizontal_scale: u64,
) -> Result<(), sqlx::Error> {
	query!(
		r#"
		UPDATE
			deployment
		SET
			horizontal_scale = $1
		WHERE
			id = $2;
		"#,
		horizontal_scale as i16,
		deployment_id,
	)
	.execute(&mut *connection)
	.await
	.map(|_| ())
}

pub async fn set_machine_type_for_deployment(
	connection: &mut <Database as sqlx::Database>::Connection,
	deployment_id: &[u8],
	machine_type: &DeploymentMachineType,
) -> Result<(), sqlx::Error> {
	query!(
		r#"
		UPDATE
			deployment
		SET
			machine_type = $1
		WHERE
			id = $2;
		"#,
		machine_type as _,
		deployment_id,
	)
	.execute(&mut *connection)
	.await
	.map(|_| ())
}

pub async fn create_log_for_deployment(
	connection: &mut <Database as sqlx::Database>::Connection,
	deployment_id: &[u8],
	timestamp: u64,
	ip_address: &str,
	ip_address_latitude: f64,
	ip_address_longitude: f64,
	method: &DeploymentRequestMethod,
	host: &str,
	protocol: &DeploymentRequestProtocol,
	path: &str,
	response_time: f64,
) -> Result<(), sqlx::Error> {
	query!(
		r#"
		INSERT INTO
			deployment_request_logs
		VALUES
<<<<<<< HEAD
			(DEFAULT, $1, $2, $3, ST_POINT($4, $5), $6, $7, $8, $9, $10);
=======
			(DEFAULT, $1, $2, $3, ST_SetSRID(POINT($4, $5)::GEOMETRY, 4326), $6, $7, $8, $9, $10);
>>>>>>> 0f5aaa02
		"#,
		deployment_id,
		timestamp as i64,
		ip_address,
		ip_address_longitude,
		ip_address_latitude,
		method as _,
		host,
		protocol as _,
		path,
		response_time as f32
	)
	.execute(&mut *connection)
	.await
	.map(|_| ())
}

pub async fn get_recommended_data_center(
	connection: &mut <Database as sqlx::Database>::Connection,
	deployment_id: &[u8],
) -> Result<Option<AvgDistance>, sqlx::Error> {
	let row = query_as!(
		AvgDistance,
		r#"
		SELECT
			data_center_locations.region,
			AVG(
				st_distancespheroid(
					deployment_request_logs.ip_address_location,
					data_center_locations.location,
					'SPHEROID["WGS84",6378137,298.257223563]'
				)
			)::NUMERIC(10, 2) as "avg_distance!: f64"
		FROM
			data_center_locations,
			deployment_request_logs
		INNER JOIN 
			deployment 
		ON 
			deployment.id = deployment_request_logs.deployment_id
		WHERE
			deployment_id = $1
		GROUP BY
			data_center_locations.region
		ORDER BY
			"avg_distance!: f64";
		"#,
		deployment_id
	)
	.fetch_all(&mut *connection)
	.await?
	.into_iter()
	.next();

	Ok(row)
}

pub async fn get_deployment_by_domain_name(
	connection: &mut <Database as sqlx::Database>::Connection,
	domain_name: &str,
) -> Result<Option<Deployment>, sqlx::Error> {
	query_as!(
		Deployment,
		r#"
		SELECT
			id,
			name,
			registry,
			repository_id,
			image_name,
			image_tag,
			status as "status: _",
			deployed_image,
			digitalocean_app_id,
			region,
			domain_name,
			horizontal_scale,
			machine_type as "machine_type: _",
			organisation_id
		FROM
			deployment
		WHERE
			domain_name = $1;
		"#,
		domain_name,
	)
	.fetch_optional(&mut *connection)
	.await
}<|MERGE_RESOLUTION|>--- conflicted
+++ resolved
@@ -813,11 +813,7 @@
 		INSERT INTO
 			deployment_request_logs
 		VALUES
-<<<<<<< HEAD
-			(DEFAULT, $1, $2, $3, ST_POINT($4, $5), $6, $7, $8, $9, $10);
-=======
 			(DEFAULT, $1, $2, $3, ST_SetSRID(POINT($4, $5)::GEOMETRY, 4326), $6, $7, $8, $9, $10);
->>>>>>> 0f5aaa02
 		"#,
 		deployment_id,
 		timestamp as i64,
