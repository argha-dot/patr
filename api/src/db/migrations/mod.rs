use semver::Version;

mod from_v0;

/// This module is used to migrate the database to updated version
use crate::{db, utils::constants, Database};

/// # Description
/// The function is used to migrate the database from the current version to a
/// version set in ['Constants`]
///
/// # Arguments
/// * `connection` - database save point, more details here: [`Transaction`]
/// * `current_db_version` - A struct containing version of the DB, more info
///   here: [`Version`]: Version
///
/// # Return
/// This function returns Result<(), Error> containing an empty response or
/// sqlx::error
///
/// [`Constants`]: api/src/utils/constants.rs
/// [`Transaction`]: Transaction
pub async fn migrate_database(
	connection: &mut <Database as sqlx::Database>::Connection,
	current_db_version: Version,
) -> Result<(), sqlx::Error> {
<<<<<<< HEAD
	let migrations = vec!["0.0.0"];
	let db_version = from_version.to_string();

	// Find out which index in `migrations` is the current version
	let version = migrations.iter().position(|version| *version == db_version);
	let version_index = if let Some(version) = version {
		version
	} else {
		return Ok(());
	};

	// From the nth version onwards, execute all migrations
	for migration_version in migrations.into_iter().skip(
		if version_index > 0 {
			version_index - 1
		} else {
			0
		},
	) {
		#[allow(clippy::single_match)]
		match migration_version {
			"0.0.0" => (),
			_ => (),
=======
	// Take a list of migrations available in the code.
	// Skip elements on the list until your current version is the same as the
	// migrating version
	// Then start migrating versions one by one until the end
	let migrations_from = get_migrations()
		.into_iter()
		.map(|version| {
			Version::parse(version).expect("unable to parse version")
		})
		.skip_while(|version| version != &current_db_version);

	for version in migrations_from {
		match (version.major, version.minor, version.patch) {
			(0, ..) => from_v0::migrate(&mut *connection, version).await?,
			_ => panic!(
				"Migration from version {} is not implemented yet!",
				version
			),
>>>>>>> dc9b6697
		}
	}

	db::set_database_version(connection, &constants::DATABASE_VERSION).await?;

	Ok(())
}

/// # Description
/// The function is used to get a list of all migrations to migrate the database
/// from
///
/// # Return
/// This function returns [&'static str; _] containing a list of all migration
/// versions
fn get_migrations() -> Vec<&'static str> {
	vec![
		from_v0::get_migrations(),
		// from_v0_4::get_migrations(),
	]
	.into_iter()
	.flatten()
	.collect()
}<|MERGE_RESOLUTION|>--- conflicted
+++ resolved
@@ -24,31 +24,6 @@
 	connection: &mut <Database as sqlx::Database>::Connection,
 	current_db_version: Version,
 ) -> Result<(), sqlx::Error> {
-<<<<<<< HEAD
-	let migrations = vec!["0.0.0"];
-	let db_version = from_version.to_string();
-
-	// Find out which index in `migrations` is the current version
-	let version = migrations.iter().position(|version| *version == db_version);
-	let version_index = if let Some(version) = version {
-		version
-	} else {
-		return Ok(());
-	};
-
-	// From the nth version onwards, execute all migrations
-	for migration_version in migrations.into_iter().skip(
-		if version_index > 0 {
-			version_index - 1
-		} else {
-			0
-		},
-	) {
-		#[allow(clippy::single_match)]
-		match migration_version {
-			"0.0.0" => (),
-			_ => (),
-=======
 	// Take a list of migrations available in the code.
 	// Skip elements on the list until your current version is the same as the
 	// migrating version
@@ -67,7 +42,6 @@
 				"Migration from version {} is not implemented yet!",
 				version
 			),
->>>>>>> dc9b6697
 		}
 	}
 
