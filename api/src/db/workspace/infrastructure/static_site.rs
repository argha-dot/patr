use api_models::utils::Uuid;

use crate::{
	models::db_mapping::{DeploymentStaticSite, DeploymentStatus},
	query,
	query_as,
	Database,
};

pub async fn initialize_static_sites_pre(
	connection: &mut <Database as sqlx::Database>::Connection,
) -> Result<(), sqlx::Error> {
	log::info!("Initializing static sites tables");
	query!(
		r#"
		CREATE TABLE deployment_static_sites(
			id UUID CONSTRAINT deployment_static_sites_pk PRIMARY KEY,
			name CITEXT NOT NULL
				CONSTRAINT deployment_static_sites_chk_name_is_trimmed CHECK(
					name = TRIM(name)
				),
			status DEPLOYMENT_STATUS NOT NULL DEFAULT 'created',
			domain_name VARCHAR(255)
				CONSTRAINT deployment_static_sites_uq_domain_name UNIQUE
				CONSTRAINT
					deployment_static_sites_chk_domain_name_is_lower_case
						CHECK(domain_name = LOWER(domain_name)),
			workspace_id UUID NOT NULL,
			CONSTRAINT deployment_static_sites_uq_name_workspace_id
				UNIQUE(name, workspace_id),
			CONSTRAINT deployment_static_sites_uq_id_domain_name
				UNIQUE(id, domain_name)
		);
		"#
	)
	.execute(&mut *connection)
	.await?;

	Ok(())
}

pub async fn initialize_static_sites_post(
	connection: &mut <Database as sqlx::Database>::Connection,
) -> Result<(), sqlx::Error> {
	log::info!("Finishing up static sites tables initialization");

	query!(
		r#"
		ALTER TABLE deployment_static_sites
		ADD CONSTRAINT deployment_static_sites_fk_id_workspace_id
		FOREIGN KEY(id, workspace_id) REFERENCES resource(id, owner_id);
		"#
	)
	.execute(&mut *connection)
	.await?;

	query!(
		r#"
		ALTER TABLE deployment_static_sites
		ADD CONSTRAINT deployment_static_sites_fk_id_domain_name
		FOREIGN KEY(id, domain_name) REFERENCES deployed_domain(static_site_id, domain_name)
		DEFERRABLE INITIALLY IMMEDIATE;
		"#
	)
	.execute(&mut *connection)
	.await?;

	Ok(())
}

pub async fn create_static_site(
	connection: &mut <Database as sqlx::Database>::Connection,
	static_site_id: &Uuid,
	name: &str,
	domain_name: Option<&str>,
	workspace_id: &Uuid,
) -> Result<(), sqlx::Error> {
	if let Some(domain) = domain_name {
		query!(
			r#"
			INSERT INTO
				deployment_static_sites
			VALUES
				($1, $2, 'created', $3, $4);
			"#,
			static_site_id as _,
			name as _,
			domain,
			workspace_id as _,
		)
		.execute(&mut *connection)
		.await
		.map(|_| ())
	} else {
		query!(
			r#"
			INSERT INTO
				deployment_static_sites
			VALUES
				($1, $2, 'created', NULL, $3);
			"#,
			static_site_id as _,
			name as _,
			workspace_id as _,
		)
		.execute(&mut *connection)
		.await
		.map(|_| ())
	}
}

pub async fn get_static_site_by_id(
	connection: &mut <Database as sqlx::Database>::Connection,
	static_site_id: &Uuid,
) -> Result<Option<DeploymentStaticSite>, sqlx::Error> {
	query_as!(
		DeploymentStaticSite,
		r#"
		SELECT
<<<<<<< HEAD
			id as "id: _",
			name as "name: _",
=======
			id,
			name::TEXT as "name!: _",
>>>>>>> c02a4467
			status as "status: _",
			domain_name,
			workspace_id as "workspace_id: _"
		FROM
			deployment_static_sites
		WHERE
			id = $1 AND
			status != 'deleted';
		"#,
		static_site_id as _,
	)
	.fetch_optional(&mut *connection)
	.await
}

pub async fn get_static_site_by_name_in_workspace(
	connection: &mut <Database as sqlx::Database>::Connection,
	name: &str,
	workspace_id: &Uuid,
) -> Result<Option<DeploymentStaticSite>, sqlx::Error> {
	query_as!(
		DeploymentStaticSite,
		r#"
		SELECT
<<<<<<< HEAD
			id as "id: _",
			name as "name: _",
=======
			id,
			name::TEXT as "name!: _",
>>>>>>> c02a4467
			status as "status: _",
			domain_name,
			workspace_id as "workspace_id: _"
		FROM
			deployment_static_sites
		WHERE
			name = $1 AND
			workspace_id = $2 AND
			status != 'deleted';
		"#,
		name as _,
		workspace_id as _,
	)
	.fetch_optional(&mut *connection)
	.await
}

pub async fn update_static_site_status(
	connection: &mut <Database as sqlx::Database>::Connection,
	static_site_id: &Uuid,
	status: &DeploymentStatus,
) -> Result<(), sqlx::Error> {
	query!(
		r#"
		UPDATE
			deployment_static_sites
		SET
			status = $1
		WHERE
			id = $2;
		"#,
		status as _,
		static_site_id as _,
	)
	.execute(&mut *connection)
	.await
	.map(|_| ())
}

pub async fn update_static_site_name(
	connection: &mut <Database as sqlx::Database>::Connection,
	static_site_id: &Uuid,
	name: &str,
) -> Result<(), sqlx::Error> {
	query!(
		r#"
		UPDATE
			deployment_static_sites
		SET
			name = $1
		WHERE
			id = $2;
		"#,
		name as _,
		static_site_id as _,
	)
	.execute(&mut *connection)
	.await
	.map(|_| ())
}

pub async fn get_static_sites_for_workspace(
	connection: &mut <Database as sqlx::Database>::Connection,
	workspace_id: &Uuid,
) -> Result<Vec<DeploymentStaticSite>, sqlx::Error> {
	query_as!(
		DeploymentStaticSite,
		r#"
		SELECT
<<<<<<< HEAD
			id as "id: _",
			name as "name: _",
=======
			id,
			name::TEXT as "name!: _",
>>>>>>> c02a4467
			status as "status: _",
			domain_name,
			workspace_id as "workspace_id: _"
		FROM
			deployment_static_sites
		WHERE
			workspace_id = $1 AND
			status != 'deleted';
		"#,
		workspace_id as _,
	)
	.fetch_all(&mut *connection)
	.await
}

pub async fn set_domain_name_for_static_site(
	connection: &mut <Database as sqlx::Database>::Connection,
	static_site_id: &Uuid,
	domain_name: Option<&str>,
) -> Result<(), sqlx::Error> {
	if let Some(domain_name) = domain_name {
		query!(
			r#"
			INSERT INTO
				deployed_domain
			VALUES
				(NULL, $1, $2)
			ON CONFLICT(static_site_id) DO UPDATE SET
				domain_name = EXCLUDED.domain_name;
			"#,
			static_site_id as _,
			domain_name,
		)
		.execute(&mut *connection)
		.await?;

		query!(
			r#"
			UPDATE
				deployment_static_sites
			SET
				domain_name = $1
			WHERE
				id = $2;
			"#,
			domain_name,
			static_site_id as _,
		)
		.execute(&mut *connection)
		.await
		.map(|_| ())
	} else {
		query!(
			r#"
			DELETE FROM
				deployed_domain
			WHERE
				static_site_id = $1;
			"#,
			static_site_id as _,
		)
		.execute(&mut *connection)
		.await?;

		query!(
			r#"
			UPDATE
				deployment_static_sites
			SET
				domain_name = NULL
			WHERE
				id = $1;
			"#,
			static_site_id as _,
		)
		.execute(&mut *connection)
		.await
		.map(|_| ())
	}
}<|MERGE_RESOLUTION|>--- conflicted
+++ resolved
@@ -117,13 +117,8 @@
 		DeploymentStaticSite,
 		r#"
 		SELECT
-<<<<<<< HEAD
 			id as "id: _",
-			name as "name: _",
-=======
-			id,
 			name::TEXT as "name!: _",
->>>>>>> c02a4467
 			status as "status: _",
 			domain_name,
 			workspace_id as "workspace_id: _"
@@ -148,13 +143,8 @@
 		DeploymentStaticSite,
 		r#"
 		SELECT
-<<<<<<< HEAD
 			id as "id: _",
-			name as "name: _",
-=======
-			id,
 			name::TEXT as "name!: _",
->>>>>>> c02a4467
 			status as "status: _",
 			domain_name,
 			workspace_id as "workspace_id: _"
@@ -224,13 +214,8 @@
 		DeploymentStaticSite,
 		r#"
 		SELECT
-<<<<<<< HEAD
 			id as "id: _",
-			name as "name: _",
-=======
-			id,
 			name::TEXT as "name!: _",
->>>>>>> c02a4467
 			status as "status: _",
 			domain_name,
 			workspace_id as "workspace_id: _"
