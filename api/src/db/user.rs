use uuid::Uuid;

use crate::{
	constants::ResourceOwnerType,
	models::db_mapping::{
		Organisation,
		PasswordResetRequest,
		PersonalEmailToBeVerified,
		PhoneCountryCode,
		PhoneNumberToBeVerified,
		User,
		UserLogin,
		UserPhoneNumber,
		UserToSignUp,
	},
	query,
	query_as,
	Database,
};

pub async fn initialize_users_pre(
	transaction: &mut <Database as sqlx::Database>::Connection,
) -> Result<(), sqlx::Error> {
	log::info!("Initializing user tables");
	query!(
		r#"
		CREATE TABLE "user"(
			id BYTEA
				CONSTRAINT user_pk PRIMARY KEY,
			username VARCHAR(100) NOT NULL
				CONSTRAINT user_uk_username UNIQUE,
			password TEXT NOT NULL,
			first_name VARCHAR(100) NOT NULL,
			last_name VARCHAR(100) NOT NULL,
			dob BIGINT DEFAULT NULL
				CONSTRAINT user_chk_dob_unsigned CHECK(dob >= 0),
			bio VARCHAR(128) DEFAULT NULL,
			location VARCHAR(128) DEFAULT NULL,
			created BIGINT NOT NULL
				CONSTRAINT user_chk_created_unsigned CHECK(created >= 0),
			/* Recovery options */
			backup_email_local VARCHAR(64),
			backup_email_domain_id BYTEA,
			backup_phone_country_code CHAR(2),
			backup_phone_number VARCHAR(15),

			CONSTRAINT user_uk_bckp_eml_lcl_bckp_eml_dmn_id
				UNIQUE(backup_email_local, backup_email_domain_id),

			CONSTRAINT user_uk_bckp_phn_cntry_cd_bckp_phn_nmbr
				UNIQUE(backup_phone_country_code, backup_phone_number),

			CONSTRAINT user_chk_bckp_eml_or_bckp_phn_present CHECK(
				(
					backup_email_local IS NOT NULL AND
					backup_email_domain_id IS NOT NULL
				) OR
				(
					backup_phone_country_code IS NOT NULL AND
					backup_phone_number IS NOT NULL
				)
			)
		);
		"#
	)
	.execute(&mut *transaction)
	.await?;

	query!(
		r#"
		CREATE INDEX
			user_idx_created
		ON
			"user"
		(created);
		"#
	)
	.execute(&mut *transaction)
	.await?;

	query!(
		r#"
		CREATE TABLE user_login(
			login_id BYTEA
				CONSTRAINT user_login_uq_login_id UNIQUE,
			refresh_token TEXT NOT NULL,
			token_expiry BIGINT NOT NULL
				CONSTRAINT user_login_chk_token_expiry_unsigned
					CHECK(token_expiry >= 0),
			user_id BYTEA NOT NULL
				CONSTRAINT user_login_fk_user_id REFERENCES "user"(id),
			last_login BIGINT NOT NULL
				CONSTRAINT user_login_chk_last_login_unsigned
					CHECK(last_login >= 0),
			last_activity BIGINT NOT NULL
				CONSTRAINT user_login_chk_last_activity_unsigned
					CHECK(last_activity >= 0),
			CONSTRAINT user_login_pk PRIMARY KEY(login_id, user_id)
		);
		"#
	)
	.execute(&mut *transaction)
	.await?;

	query!(
		r#"
		CREATE INDEX
			user_login_idx_user_id
		ON
			user_login
		(user_id);
		"#
	)
	.execute(&mut *transaction)
	.await?;

	query!(
		r#"
		CREATE TABLE password_reset_request(
			user_id BYTEA
				CONSTRAINT password_reset_request_pk PRIMARY KEY
				CONSTRAINT password_reset_request_fk_user_id
					REFERENCES "user"(id),
			token TEXT NOT NULL,
			token_expiry BIGINT NOT NULL
				CONSTRAINT password_reset_request_token_expiry_ck_unsigned
					CHECK(token_expiry >= 0)
		);
		"#
	)
	.execute(&mut *transaction)
	.await?;

	Ok(())
}

pub async fn initialize_users_post(
	transaction: &mut <Database as sqlx::Database>::Connection,
) -> Result<(), sqlx::Error> {
	log::info!("Finishing up user tables initialization");
	query!(
		r#"
		CREATE TABLE personal_email(
			user_id BYTEA NOT NULL
				CONSTRAINT personal_email_fk_user_id REFERENCES "user"(id)
					DEFERRABLE INITIALLY IMMEDIATE,
			local VARCHAR(64) NOT NULL,
			domain_id BYTEA NOT NULL
				CONSTRAINT personal_email_fk_domain_id
					REFERENCES personal_domain(id),
			CONSTRAINT personal_email_pk PRIMARY KEY(local, domain_id),
			CONSTRAINT personal_email_uq_user_id_local_domain_id
				UNIQUE(user_id, local, domain_id)
		);
		"#
	)
	.execute(&mut *transaction)
	.await?;

	query!(
		r#"
		CREATE INDEX
			personal_email_idx_user_id
		ON
			personal_email
		(user_id);
		"#
	)
	.execute(&mut *transaction)
	.await?;

	query!(
		r#"
		CREATE TABLE organisation_email(
			user_id BYTEA NOT NULL
				CONSTRAINT organisation_email_fk_user_id REFERENCES "user"(id),
			local VARCHAR(64) NOT NULL,
			domain_id BYTEA NOT NULL
				CONSTRAINT organisation_email_fk_domain_id
					REFERENCES organisation_domain(id),
			CONSTRAINT organisation_email_pk PRIMARY KEY(local, domain_id)
		);
		"#
	)
	.execute(&mut *transaction)
	.await?;

	query!(
		r#"
		CREATE INDEX
			organisation_email_idx_user_id
		ON
			organisation_email
		(user_id);
		"#
	)
	.execute(&mut *transaction)
	.await?;

	query!(
		r#"
		CREATE TABLE phone_number_country_code(
			country_code CHAR(2)
				CONSTRAINT phone_number_country_code_pk PRIMARY KEY,
			phone_code VARCHAR(5) NOT NULL,
			country_name VARCHAR(80) NOT NULL
		);
		"#
	)
	.execute(&mut *transaction)
	.await?;

	query!(
		r#"
		CREATE INDEX
			phone_number_country_code_idx_phone_code
		ON
			phone_number_country_code
		(phone_code);
		"#
	)
	.execute(&mut *transaction)
	.await?;

	query!(
		r#"
		CREATE TABLE user_phone_number(
			user_id BYTEA NOT NULL
				CONSTRAINT user_phone_number_fk_user_id REFERENCES "user"(id)
					DEFERRABLE INITIALLY IMMEDIATE,
			country_code CHAR(2) NOT NULL
				CONSTRAINT user_phone_number_fk_country_code
					REFERENCES phone_number_country_code(country_code),
			number VARCHAR(15) NOT NULL
				CONSTRAINT user_phone_number_chk_number_valid CHECK(
					LENGTH(number) >= 7 AND
					LENGTH(number) <= 15 AND
					CAST(number AS BIGINT) > 0
				),
			CONSTRAINT user_phone_number_pk PRIMARY KEY(country_code, number),
			CONSTRAINT user_phone_number_uq_user_id_country_code_number
				UNIQUE(user_id, country_code, number)
		);
		"#
	)
	.execute(&mut *transaction)
	.await?;

	query!(
		r#"
		CREATE INDEX
			user_phone_number_idx_user_id
		ON
			user_phone_number
		(user_id);
		"#
	)
	.execute(&mut *transaction)
	.await?;

	query!(
		r#"
		CREATE TABLE user_unverified_personal_email(
			local VARCHAR(64) NOT NULL,
			domain_id BYTEA NOT NULL
				CONSTRAINT user_unverified_personal_email_fk_domain_id
					REFERENCES personal_domain(id),
			user_id BYTEA NOT NULL
				CONSTRAINT user_unverified_personal_email_fk_user_id
					REFERENCES "user"(id),
			verification_token_hash TEXT NOT NULL,
			verification_token_expiry BIGINT NOT NULL
				CONSTRAINT
					user_unverified_personal_email_chk_token_expiry_unsigned
					CHECK(verification_token_expiry >= 0),
			
			CONSTRAINT user_unverified_personal_email_pk
				PRIMARY KEY(local, domain_id),
			CONSTRAINT
				user_unverified_personal_email_uq_user_id_local_domain_id
				UNIQUE(user_id, local, domain_id)
		);
		"#
	)
	.execute(&mut *transaction)
	.await?;

	query!(
		r#"
		CREATE TABLE user_unverified_phone_number(
			country_code CHAR(2) NOT NULL
				CONSTRAINT user_unverified_phone_number_fk_country_code
					REFERENCES phone_number_country_code(country_code),
			phone_number VARCHAR(15) NOT NULL,
			user_id BYTEA NOT NULL
				CONSTRAINT user_unverified_phone_number_fk_user_id
					REFERENCES "user"(id),
			verification_token_hash TEXT NOT NULL,
			verification_token_expiry BIGINT NOT NULL
				CONSTRAINT
					user_unverified_phone_number_chk_token_expiry_unsigned
					CHECK(verification_token_expiry >= 0),

			CONSTRAINT user_univerified_phone_number_pk
				PRIMARY KEY(country_code, phone_number),
			CONSTRAINT
				user_univerified_phone_number_uq_country_code_phone_number
				UNIQUE(user_id, country_code, phone_number)
		);
		"#
	)
	.execute(&mut *transaction)
	.await?;

	query!(
		r#"
		CREATE TABLE user_to_sign_up(
			username VARCHAR(100) CONSTRAINT user_to_sign_up_pk PRIMARY KEY,
			account_type RESOURCE_OWNER_TYPE NOT NULL,

			password TEXT NOT NULL,
			first_name VARCHAR(100) NOT NULL,
			last_name VARCHAR(100) NOT NULL,
			
			/* Personal email address OR backup email */
			backup_email_local VARCHAR(64),
			backup_email_domain_id BYTEA
				CONSTRAINT user_to_sign_up_fk_backup_email_domain_id
					REFERENCES personal_domain(id),

			backup_phone_country_code CHAR(2)
				CONSTRAINT user_to_sign_up_fk_backup_phone_country_code
					REFERENCES phone_number_country_code(country_code),
			backup_phone_number VARCHAR(15)
				CONSTRAINT user_to_sign_up_chk_phone_number_valid CHECK(
					LENGTH(backup_phone_number) >= 7 AND
					LENGTH(backup_phone_number) <= 15 AND
					CAST(backup_phone_number AS BIGINT) > 0
				),

			/* Organisation email address */
			org_email_local VARCHAR(64),
			org_domain_name VARCHAR(100),
			organisation_name VARCHAR(100),

			otp_hash TEXT NOT NULL,
			otp_expiry BIGINT NOT NULL
				CONSTRAINT user_to_sign_up_chk_expiry_unsigned
					CHECK(otp_expiry >= 0),

			CONSTRAINT user_to_sign_up_chk_org_details_valid CHECK(
				(
					account_type = 'personal' AND
					(
						org_email_local IS NULL AND
						org_domain_name IS NULL AND
						organisation_name IS NULL
					)
				) OR
				(
					account_type = 'organisation' AND
					(
						org_email_local IS NOT NULL AND
						org_domain_name IS NOT NULL AND
						organisation_name IS NOT NULL
					)
				)
			),
			CONSTRAINT user_to_sign_up_chk_backup_details CHECK(
				(
					backup_email_local IS NOT NULL AND
					backup_email_domain_id IS NOT NULL AND
					backup_phone_country_code IS NULL AND
					backup_phone_number IS NULL
				) OR
				(
					backup_email_local IS NULL AND
					backup_email_domain_id IS NULL AND
					backup_phone_country_code IS NOT NULL AND
					backup_phone_number IS NOT NULL
				)
			)
		);
		"#
	)
	.execute(&mut *transaction)
	.await?;

	query!(
		r#"
		CREATE INDEX
			user_to_sign_up_idx_otp_expiry
		ON
			user_to_sign_up
		(otp_expiry);
		"#
	)
	.execute(&mut *transaction)
	.await?;

	query!(
		r#"
		CREATE INDEX
			user_to_sign_up_idx_username_otp_expiry
		ON
			user_to_sign_up
		(username, otp_expiry);
		"#
	)
	.execute(&mut *transaction)
	.await?;

	query!(
		r#"
		ALTER TABLE "user"
		ADD CONSTRAINT user_fk_id_backup_email_local_backup_email_domain_id
		FOREIGN KEY (
			id,
			backup_email_local,
			backup_email_domain_id
		)
		REFERENCES personal_email (
			user_id,
			local,
			domain_id
		)
		DEFERRABLE INITIALLY IMMEDIATE;
		"#
	)
	.execute(&mut *transaction)
	.await?;

	// add user id as a foreign key
	query!(
		r#"
		ALTER TABLE "user"
		ADD CONSTRAINT user_fk_id_backup_phone_country_code_backup_phone_number
		FOREIGN KEY (
			id,
			backup_phone_country_code,
			backup_phone_number
		)
		REFERENCES user_phone_number (
			user_id,
			country_code,
			number
		)
		DEFERRABLE INITIALLY IMMEDIATE;
		"#
	)
	.execute(&mut *transaction)
	.await?;

	query!(
		r#"
		INSERT INTO
			phone_number_country_code
		VALUES
			($$AF$$, $$93$$, $$Afghanistan$$),
			($$AX$$, $$358$$, $$Aland Islands$$),
			($$AL$$, $$355$$, $$Albania$$),
			($$DZ$$, $$213$$, $$Algeria$$),
			($$AS$$, $$1684$$, $$American Samoa$$),
			($$AD$$, $$376$$, $$Andorra$$),
			($$AO$$, $$244$$, $$Angola$$),
			($$AI$$, $$1264$$, $$Anguilla$$),
			($$AQ$$, $$672$$, $$Antarctica$$),
			($$AG$$, $$1268$$, $$Antigua and Barbuda$$),
			($$AR$$, $$54$$, $$Argentina$$),
			($$AM$$, $$374$$, $$Armenia$$),
			($$AW$$, $$297$$, $$Aruba$$),
			($$AU$$, $$61$$, $$Australia$$),
			($$AT$$, $$43$$, $$Austria$$),
			($$AZ$$, $$994$$, $$Azerbaijan$$),
			($$BS$$, $$1242$$, $$Bahamas$$),
			($$BH$$, $$973$$, $$Bahrain$$),
			($$BD$$, $$880$$, $$Bangladesh$$),
			($$BB$$, $$1246$$, $$Barbados$$),
			($$BY$$, $$375$$, $$Belarus$$),
			($$BE$$, $$32$$, $$Belgium$$),
			($$BZ$$, $$501$$, $$Belize$$),
			($$BJ$$, $$229$$, $$Benin$$),
			($$BM$$, $$1441$$, $$Bermuda$$),
			($$BT$$, $$975$$, $$Bhutan$$),
			($$BO$$, $$591$$, $$Bolivia$$),
			($$BQ$$, $$599$$, $$Bonaire, Sint Eustatius and Saba$$),
			($$BA$$, $$387$$, $$Bosnia and Herzegovina$$),
			($$BW$$, $$267$$, $$Botswana$$),
			($$BV$$, $$55$$, $$Bouvet Island$$),
			($$BR$$, $$55$$, $$Brazil$$),
			($$IO$$, $$246$$, $$British Indian Ocean Territory$$),
			($$BN$$, $$673$$, $$Brunei Darussalam$$),
			($$BG$$, $$359$$, $$Bulgaria$$),
			($$BF$$, $$226$$, $$Burkina Faso$$),
			($$BI$$, $$257$$, $$Burundi$$),
			($$KH$$, $$855$$, $$Cambodia$$),
			($$CM$$, $$237$$, $$Cameroon$$),
			($$CA$$, $$1$$, $$Canada$$),
			($$CV$$, $$238$$, $$Cape Verde$$),
			($$KY$$, $$1345$$, $$Cayman Islands$$),
			($$CF$$, $$236$$, $$Central African Republic$$),
			($$TD$$, $$235$$, $$Chad$$),
			($$CL$$, $$56$$, $$Chile$$),
			($$CN$$, $$86$$, $$China$$),
			($$CX$$, $$61$$, $$Christmas Island$$),
			($$CC$$, $$672$$, $$Cocos (Keeling) Islands$$),
			($$CO$$, $$57$$, $$Colombia$$),
			($$KM$$, $$269$$, $$Comoros$$),
			($$CG$$, $$242$$, $$Congo$$),
			($$CD$$, $$242$$, $$Congo, Democratic Republic of the Congo$$),
			($$CK$$, $$682$$, $$Cook Islands$$),
			($$CR$$, $$506$$, $$Costa Rica$$),
			($$CI$$, $$225$$, $$Cote D'Ivoire$$),
			($$HR$$, $$385$$, $$Croatia$$),
			($$CU$$, $$53$$, $$Cuba$$),
			($$CW$$, $$599$$, $$Curacao$$),
			($$CY$$, $$357$$, $$Cyprus$$),
			($$CZ$$, $$420$$, $$Czech Republic$$),
			($$DK$$, $$45$$, $$Denmark$$),
			($$DJ$$, $$253$$, $$Djibouti$$),
			($$DM$$, $$1767$$, $$Dominica$$),
			($$DO$$, $$1809$$, $$Dominican Republic$$),
			($$EC$$, $$593$$, $$Ecuador$$),
			($$EG$$, $$20$$, $$Egypt$$),
			($$SV$$, $$503$$, $$El Salvador$$),
			($$GQ$$, $$240$$, $$Equatorial Guinea$$),
			($$ER$$, $$291$$, $$Eritrea$$),
			($$EE$$, $$372$$, $$Estonia$$),
			($$ET$$, $$251$$, $$Ethiopia$$),
			($$FK$$, $$500$$, $$Falkland Islands (Malvinas)$$),
			($$FO$$, $$298$$, $$Faroe Islands$$),
			($$FJ$$, $$679$$, $$Fiji$$),
			($$FI$$, $$358$$, $$Finland$$),
			($$FR$$, $$33$$, $$France$$),
			($$GF$$, $$594$$, $$French Guiana$$),
			($$PF$$, $$689$$, $$French Polynesia$$),
			($$TF$$, $$262$$, $$French Southern Territories$$),
			($$GA$$, $$241$$, $$Gabon$$),
			($$GM$$, $$220$$, $$Gambia$$),
			($$GE$$, $$995$$, $$Georgia$$),
			($$DE$$, $$49$$, $$Germany$$),
			($$GH$$, $$233$$, $$Ghana$$),
			($$GI$$, $$350$$, $$Gibraltar$$),
			($$GR$$, $$30$$, $$Greece$$),
			($$GL$$, $$299$$, $$Greenland$$),
			($$GD$$, $$1473$$, $$Grenada$$),
			($$GP$$, $$590$$, $$Guadeloupe$$),
			($$GU$$, $$1671$$, $$Guam$$),
			($$GT$$, $$502$$, $$Guatemala$$),
			($$GG$$, $$44$$, $$Guernsey$$),
			($$GN$$, $$224$$, $$Guinea$$),
			($$GW$$, $$245$$, $$Guinea-Bissau$$),
			($$GY$$, $$592$$, $$Guyana$$),
			($$HT$$, $$509$$, $$Haiti$$),
			($$HM$$, $$0$$, $$Heard Island and Mcdonald Islands$$),
			($$VA$$, $$39$$, $$Holy See (Vatican City State)$$),
			($$HN$$, $$504$$, $$Honduras$$),
			($$HK$$, $$852$$, $$Hong Kong$$),
			($$HU$$, $$36$$, $$Hungary$$),
			($$IS$$, $$354$$, $$Iceland$$),
			($$IN$$, $$91$$, $$India$$),
			($$ID$$, $$62$$, $$Indonesia$$),
			($$IR$$, $$98$$, $$Iran, Islamic Republic of$$),
			($$IQ$$, $$964$$, $$Iraq$$),
			($$IE$$, $$353$$, $$Ireland$$),
			($$IM$$, $$44$$, $$Isle of Man$$),
			($$IL$$, $$972$$, $$Israel$$),
			($$IT$$, $$39$$, $$Italy$$),
			($$JM$$, $$1876$$, $$Jamaica$$),
			($$JP$$, $$81$$, $$Japan$$),
			($$JE$$, $$44$$, $$Jersey$$),
			($$JO$$, $$962$$, $$Jordan$$),
			($$KZ$$, $$7$$, $$Kazakhstan$$),
			($$KE$$, $$254$$, $$Kenya$$),
			($$KI$$, $$686$$, $$Kiribati$$),
			($$KP$$, $$850$$, $$Korea, Democratic People's Republic of$$),
			($$KR$$, $$82$$, $$Korea, Republic of$$),
			($$XK$$, $$381$$, $$Kosovo$$),
			($$KW$$, $$965$$, $$Kuwait$$),
			($$KG$$, $$996$$, $$Kyrgyzstan$$),
			($$LA$$, $$856$$, $$Lao People's Democratic Republic$$),
			($$LV$$, $$371$$, $$Latvia$$),
			($$LB$$, $$961$$, $$Lebanon$$),
			($$LS$$, $$266$$, $$Lesotho$$),
			($$LR$$, $$231$$, $$Liberia$$),
			($$LY$$, $$218$$, $$Libyan Arab Jamahiriya$$),
			($$LI$$, $$423$$, $$Liechtenstein$$),
			($$LT$$, $$370$$, $$Lithuania$$),
			($$LU$$, $$352$$, $$Luxembourg$$),
			($$MO$$, $$853$$, $$Macao$$),
			($$MK$$, $$389$$, $$Macedonia, the Former Yugoslav Republic of$$),
			($$MG$$, $$261$$, $$Madagascar$$),
			($$MW$$, $$265$$, $$Malawi$$),
			($$MY$$, $$60$$, $$Malaysia$$),
			($$MV$$, $$960$$, $$Maldives$$),
			($$ML$$, $$223$$, $$Mali$$),
			($$MT$$, $$356$$, $$Malta$$),
			($$MH$$, $$692$$, $$Marshall Islands$$),
			($$MQ$$, $$596$$, $$Martinique$$),
			($$MR$$, $$222$$, $$Mauritania$$),
			($$MU$$, $$230$$, $$Mauritius$$),
			($$YT$$, $$269$$, $$Mayotte$$),
			($$MX$$, $$52$$, $$Mexico$$),
			($$FM$$, $$691$$, $$Micronesia, Federated States of$$),
			($$MD$$, $$373$$, $$Moldova, Republic of$$),
			($$MC$$, $$377$$, $$Monaco$$),
			($$MN$$, $$976$$, $$Mongolia$$),
			($$ME$$, $$382$$, $$Montenegro$$),
			($$MS$$, $$1664$$, $$Montserrat$$),
			($$MA$$, $$212$$, $$Morocco$$),
			($$MZ$$, $$258$$, $$Mozambique$$),
			($$MM$$, $$95$$, $$Myanmar$$),
			($$NA$$, $$264$$, $$Namibia$$),
			($$NR$$, $$674$$, $$Nauru$$),
			($$NP$$, $$977$$, $$Nepal$$),
			($$NL$$, $$31$$, $$Netherlands$$),
			($$AN$$, $$599$$, $$Netherlands Antilles$$),
			($$NC$$, $$687$$, $$New Caledonia$$),
			($$NZ$$, $$64$$, $$New Zealand$$),
			($$NI$$, $$505$$, $$Nicaragua$$),
			($$NE$$, $$227$$, $$Niger$$),
			($$NG$$, $$234$$, $$Nigeria$$),
			($$NU$$, $$683$$, $$Niue$$),
			($$NF$$, $$672$$, $$Norfolk Island$$),
			($$MP$$, $$1670$$, $$Northern Mariana Islands$$),
			($$NO$$, $$47$$, $$Norway$$),
			($$OM$$, $$968$$, $$Oman$$),
			($$PK$$, $$92$$, $$Pakistan$$),
			($$PW$$, $$680$$, $$Palau$$),
			($$PS$$, $$970$$, $$Palestinian Territory, Occupied$$),
			($$PA$$, $$507$$, $$Panama$$),
			($$PG$$, $$675$$, $$Papua New Guinea$$),
			($$PY$$, $$595$$, $$Paraguay$$),
			($$PE$$, $$51$$, $$Peru$$),
			($$PH$$, $$63$$, $$Philippines$$),
			($$PN$$, $$64$$, $$Pitcairn$$),
			($$PL$$, $$48$$, $$Poland$$),
			($$PT$$, $$351$$, $$Portugal$$),
			($$PR$$, $$1787$$, $$Puerto Rico$$),
			($$QA$$, $$974$$, $$Qatar$$),
			($$RE$$, $$262$$, $$Reunion$$),
			($$RO$$, $$40$$, $$Romania$$),
			($$RU$$, $$70$$, $$Russian Federation$$),
			($$RW$$, $$250$$, $$Rwanda$$),
			($$BL$$, $$590$$, $$Saint Barthelemy$$),
			($$SH$$, $$290$$, $$Saint Helena$$),
			($$KN$$, $$1869$$, $$Saint Kitts and Nevis$$),
			($$LC$$, $$1758$$, $$Saint Lucia$$),
			($$MF$$, $$590$$, $$Saint Martin$$),
			($$PM$$, $$508$$, $$Saint Pierre and Miquelon$$),
			($$VC$$, $$1784$$, $$Saint Vincent and the Grenadines$$),
			($$WS$$, $$684$$, $$Samoa$$),
			($$SM$$, $$378$$, $$San Marino$$),
			($$ST$$, $$239$$, $$Sao Tome and Principe$$),
			($$SA$$, $$966$$, $$Saudi Arabia$$),
			($$SN$$, $$221$$, $$Senegal$$),
			($$RS$$, $$381$$, $$Serbia$$),
			($$CS$$, $$381$$, $$Serbia and Montenegro$$),
			($$SC$$, $$248$$, $$Seychelles$$),
			($$SL$$, $$232$$, $$Sierra Leone$$),
			($$SG$$, $$65$$, $$Singapore$$),
			($$SX$$, $$1$$, $$Sint Maarten$$),
			($$SK$$, $$421$$, $$Slovakia$$),
			($$SI$$, $$386$$, $$Slovenia$$),
			($$SB$$, $$677$$, $$Solomon Islands$$),
			($$SO$$, $$252$$, $$Somalia$$),
			($$ZA$$, $$27$$, $$South Africa$$),
			($$GS$$, $$500$$, $$South Georgia and the South Sandwich Islands$$),
			($$SS$$, $$211$$, $$South Sudan$$),
			($$ES$$, $$34$$, $$Spain$$),
			($$LK$$, $$94$$, $$Sri Lanka$$),
			($$SD$$, $$249$$, $$Sudan$$),
			($$SR$$, $$597$$, $$Suriname$$),
			($$SJ$$, $$47$$, $$Svalbard and Jan Mayen$$),
			($$SZ$$, $$268$$, $$Swaziland$$),
			($$SE$$, $$46$$, $$Sweden$$),
			($$CH$$, $$41$$, $$Switzerland$$),
			($$SY$$, $$963$$, $$Syrian Arab Republic$$),
			($$TW$$, $$886$$, $$Taiwan, Province of China$$),
			($$TJ$$, $$992$$, $$Tajikistan$$),
			($$TZ$$, $$255$$, $$Tanzania, United Republic of$$),
			($$TH$$, $$66$$, $$Thailand$$),
			($$TL$$, $$670$$, $$Timor-Leste$$),
			($$TG$$, $$228$$, $$Togo$$),
			($$TK$$, $$690$$, $$Tokelau$$),
			($$TO$$, $$676$$, $$Tonga$$),
			($$TT$$, $$1868$$, $$Trinidad and Tobago$$),
			($$TN$$, $$216$$, $$Tunisia$$),
			($$TR$$, $$90$$, $$Turkey$$),
			($$TM$$, $$7370$$, $$Turkmenistan$$),
			($$TC$$, $$1649$$, $$Turks and Caicos Islands$$),
			($$TV$$, $$688$$, $$Tuvalu$$),
			($$UG$$, $$256$$, $$Uganda$$),
			($$UA$$, $$380$$, $$Ukraine$$),
			($$AE$$, $$971$$, $$United Arab Emirates$$),
			($$GB$$, $$44$$, $$United Kingdom$$),
			($$US$$, $$1$$, $$United States$$),
			($$UM$$, $$1$$, $$United States Minor Outlying Islands$$),
			($$UY$$, $$598$$, $$Uruguay$$),
			($$UZ$$, $$998$$, $$Uzbekistan$$),
			($$VU$$, $$678$$, $$Vanuatu$$),
			($$VE$$, $$58$$, $$Venezuela$$),
			($$VN$$, $$84$$, $$Viet Nam$$),
			($$VG$$, $$1284$$, $$Virgin Islands, British$$),
			($$VI$$, $$1340$$, $$Virgin Islands, U.s.$$),
			($$WF$$, $$681$$, $$Wallis and Futuna$$),
			($$EH$$, $$212$$, $$Western Sahara$$),
			($$YE$$, $$967$$, $$Yemen$$),
			($$ZM$$, $$260$$, $$Zambia$$),
			($$ZW$$, $$263$$, $$Zimbabwe$$);
		"#
	)
	.execute(&mut *transaction)
	.await?;

	Ok(())
}

pub async fn get_user_by_username_email_or_phone_number(
	connection: &mut <Database as sqlx::Database>::Connection,
	user_id: &str,
) -> Result<Option<User>, sqlx::Error> {
	let mut rows = query!(
		r#"
		SELECT
			"user".*
		FROM
			"user"
		LEFT JOIN
			personal_email
		ON
			personal_email.user_id = "user".id
		LEFT JOIN
			organisation_email
		ON
			organisation_email.user_id = "user".id
		LEFT JOIN
			domain
		ON
			domain.id = personal_email.domain_id OR
			domain.id = organisation_email.domain_id
		LEFT JOIN
			user_phone_number
		ON
			user_phone_number.user_id = "user".id
		LEFT JOIN
			phone_number_country_code
		ON
			phone_number_country_code.country_code = user_phone_number.country_code
		WHERE
			"user".username = $1 OR
			CONCAT(personal_email.local, '@', domain.name) = $1 OR
			CONCAT(organisation_email.local, '@', domain.name) = $1 OR
			CONCAT('+', phone_number_country_code.phone_code, user_phone_number.number) = $1;
		"#,
		user_id
	)
	.fetch_all(&mut *connection)
	.await?
	.into_iter()
	.map(|row| User {
		id: row.id,
		username: row.username,
		password: row.password,
		first_name: row.first_name,
		last_name: row.last_name,
		dob: row.dob.map(|dob| dob as u64),
		bio: row.bio,
		location: row.location,
		created: row.created as u64,
		backup_email_local: row.backup_email_local,
		backup_email_domain_id: row.backup_email_domain_id,
		backup_phone_country_code: row.backup_phone_country_code,
		backup_phone_number: row.backup_phone_number,
	});

	Ok(rows.next())
}

pub async fn get_user_by_email(
	connection: &mut <Database as sqlx::Database>::Connection,
	email: &str,
) -> Result<Option<User>, sqlx::Error> {
	let mut rows = query!(
		r#"
		SELECT
			"user".*
		FROM
			"user"
		LEFT JOIN
			personal_email
		ON
			personal_email.user_id = "user".id
		LEFT JOIN
			organisation_email
		ON
			organisation_email.user_id = "user".id
		LEFT JOIN
			domain
		ON
			domain.id = personal_email.domain_id OR
			domain.id = organisation_email.domain_id
		WHERE
			CONCAT(personal_email.local, '@', domain.name) = $1 OR
			CONCAT(organisation_email.local, '@', domain.name) = $1;
		"#,
		email
	)
	.fetch_all(&mut *connection)
	.await?
	.into_iter()
	.map(|row| User {
		id: row.id,
		username: row.username,
		password: row.password,
		first_name: row.first_name,
		last_name: row.last_name,
		dob: row.dob.map(|dob| dob as u64),
		bio: row.bio,
		location: row.location,
		created: row.created as u64,
		backup_email_local: row.backup_email_local,
		backup_email_domain_id: row.backup_email_domain_id,
		backup_phone_country_code: row.backup_phone_country_code,
		backup_phone_number: row.backup_phone_number,
	});

	Ok(rows.next())
}

pub async fn get_user_by_phone_number(
	connection: &mut <Database as sqlx::Database>::Connection,
	phone_number: &str,
) -> Result<Option<User>, sqlx::Error> {
	let mut rows = query!(
		r#"
		SELECT
			"user".*
		FROM
			"user"
		INNER JOIN
			user_phone_number
		ON
			"user".id = user_phone_number.user_id
		INNER JOIN
			phone_number_country_code
		ON
			user_phone_number.country_code = phone_number_country_code.country_code
		WHERE
			CONCAT(
				'+',
				phone_number_country_code.phone_code,
				user_phone_number.number
			) = $1;
		"#,
		phone_number
	)
	.fetch_all(&mut *connection)
	.await?
	.into_iter()
	.map(|row| User {
		id: row.id,
		username: row.username,
		password: row.password,
		first_name: row.first_name,
		last_name: row.last_name,
		dob: row.dob.map(|dob| dob as u64),
		bio: row.bio,
		location: row.location,
		created: row.created as u64,
		backup_email_local: row.backup_email_local,
		backup_email_domain_id: row.backup_email_domain_id,
		backup_phone_country_code: row.backup_phone_country_code,
		backup_phone_number: row.backup_phone_number,
	});

	Ok(rows.next())
}

pub async fn get_user_by_username(
	connection: &mut <Database as sqlx::Database>::Connection,
	username: &str,
) -> Result<Option<User>, sqlx::Error> {
	let mut rows = query!(
		r#"
		SELECT
			*
		FROM
			"user"
		WHERE
			username = $1;
		"#,
		username
	)
	.fetch_all(&mut *connection)
	.await?
	.into_iter()
	.map(|row| User {
		id: row.id,
		username: row.username,
		password: row.password,
		first_name: row.first_name,
		last_name: row.last_name,
		dob: row.dob.map(|dob| dob as u64),
		bio: row.bio,
		location: row.location,
		created: row.created as u64,
		backup_email_local: row.backup_email_local,
		backup_email_domain_id: row.backup_email_domain_id,
		backup_phone_country_code: row.backup_phone_country_code,
		backup_phone_number: row.backup_phone_number,
	});

	Ok(rows.next())
}

pub async fn get_user_by_user_id(
	connection: &mut <Database as sqlx::Database>::Connection,
	user_id: &[u8],
) -> Result<Option<User>, sqlx::Error> {
	let mut rows = query!(
		r#"
		SELECT
			*
		FROM
			"user"
		WHERE
			id = $1;
		"#,
		user_id
	)
	.fetch_all(&mut *connection)
	.await?
	.into_iter()
	.map(|row| User {
		id: row.id,
		username: row.username,
		password: row.password,
		first_name: row.first_name,
		last_name: row.last_name,
		dob: row.dob.map(|dob| dob as u64),
		bio: row.bio,
		location: row.location,
		created: row.created as u64,
		backup_email_local: row.backup_email_local,
		backup_email_domain_id: row.backup_email_domain_id,
		backup_phone_country_code: row.backup_phone_country_code,
		backup_phone_number: row.backup_phone_number,
	});

	Ok(rows.next())
}

pub async fn generate_new_user_id(
	connection: &mut <Database as sqlx::Database>::Connection,
) -> Result<Uuid, sqlx::Error> {
	let mut uuid = Uuid::new_v4();

	let mut exists = query!(
		r#"
		SELECT
			*
		FROM
			"user"
		WHERE
			id = $1;
		"#,
		uuid.as_bytes().as_ref()
	)
	.fetch_all(&mut *connection)
	.await?
	.into_iter()
	.next()
	.is_some();

	while exists {
		uuid = Uuid::new_v4();
		exists = query!(
			r#"
			SELECT
				*
			FROM
				"user"
			WHERE
				id = $1;
			"#,
			uuid.as_bytes().as_ref()
		)
		.fetch_all(&mut *connection)
		.await?
		.into_iter()
		.next()
		.is_some();
	}

	Ok(uuid)
}

pub async fn get_god_user_id(
	connection: &mut <Database as sqlx::Database>::Connection,
) -> Result<Option<Uuid>, sqlx::Error> {
	let uuid = query!(
		r#"
		SELECT
			*
		FROM
			"user"
		ORDER BY
			created
		DESC
		LIMIT 1;
		"#
	)
	.fetch_all(&mut *connection)
	.await?
	.into_iter()
	.next()
	.map(|row| {
		Uuid::from_slice(row.id.as_ref())
			.expect("unable to unwrap UUID from Vec<u8>")
	});

	Ok(uuid)
}

pub async fn set_personal_user_to_be_signed_up(
	connection: &mut <Database as sqlx::Database>::Connection,
	username: &str,
	password: &str,
	(first_name, last_name): (&str, &str),

	email_local: Option<&str>,
	email_domain_id: Option<&[u8]>,
	backup_phone_country_code: Option<&str>,
	backup_phone_number: Option<&str>,

	otp_hash: &str,
	otp_expiry: u64,
) -> Result<(), sqlx::Error> {
	query!(
		r#"
		INSERT INTO
			user_to_sign_up
		VALUES
			(
				$1,
				'personal',
				
				$2,
				$3,
				$4,
				
				$5,
				$6,
				
				$7,
				$8,
				
				NULL,
				NULL,
				NULL,
				
				$9,
				$10
			)
		ON CONFLICT(username) DO UPDATE SET
			account_type = 'personal',

			password = EXCLUDED.password,
			first_name = EXCLUDED.first_name,
			last_name = EXCLUDED.last_name,
			
			backup_email_local = EXCLUDED.backup_email_local,
			backup_email_domain_id = EXCLUDED.backup_email_domain_id,

			backup_phone_country_code = EXCLUDED.backup_phone_country_code,
			backup_phone_number = EXCLUDED.backup_phone_number,
			
			org_email_local = NULL,
			org_domain_name = NULL,
			organisation_name = NULL,
			
			otp_hash = EXCLUDED.otp_hash,
			otp_expiry = EXCLUDED.otp_expiry;
		"#,
		username,
		password,
		first_name,
		last_name,
		email_local,
		email_domain_id,
		backup_phone_country_code,
		backup_phone_number,
		otp_hash,
		otp_expiry as i64
	)
	.execute(&mut *connection)
	.await?;

	Ok(())
}

pub async fn set_organisation_user_to_be_signed_up(
	connection: &mut <Database as sqlx::Database>::Connection,
	username: &str,
	password: &str,
	(first_name, last_name): (&str, &str),

	backup_email_local: Option<&str>,
	backup_email_domain_id: Option<&[u8]>,
	backup_phone_country_code: Option<&str>,
	backup_phone_number: Option<&str>,

	org_email_local: &str,
	org_domain_name: &str,
	organisation_name: &str,

	otp_hash: &str,
	otp_expiry: u64,
) -> Result<(), sqlx::Error> {
	query!(
		r#"
		INSERT INTO
			user_to_sign_up
		VALUES
			(
				$1,
				'organisation',
				
				$2,
				$3,
				$4,
				
				$5,
				$6,
				
				$7,
				$8,
				
				$9,
				$10,
				$11,
				
				$12,
				$13
			)
		ON CONFLICT(username) DO UPDATE SET
			account_type = 'organisation',

			password = EXCLUDED.password,
			first_name = EXCLUDED.first_name,
			last_name = EXCLUDED.last_name,
			
			backup_email_local = EXCLUDED.backup_email_local,
			backup_email_domain_id = EXCLUDED.backup_email_domain_id,

			backup_phone_country_code = EXCLUDED.backup_phone_country_code,
			backup_phone_number = EXCLUDED.backup_phone_number,
			
			org_email_local = EXCLUDED.org_email_local,
			org_domain_name = EXCLUDED.org_domain_name,
			organisation_name = EXCLUDED.organisation_name,
			
			otp_hash = EXCLUDED.otp_hash,
			otp_expiry = EXCLUDED.otp_expiry;
		"#,
		username,
		password,
		first_name,
		last_name,
		backup_email_local,
		backup_email_domain_id,
		backup_phone_country_code,
		backup_phone_number,
		org_email_local,
		org_domain_name,
		organisation_name,
		otp_hash,
		otp_expiry as i64
	)
	.execute(&mut *connection)
	.await?;

	Ok(())
}

pub async fn get_user_to_sign_up_by_username(
	connection: &mut <Database as sqlx::Database>::Connection,
	username: &str,
) -> Result<Option<UserToSignUp>, sqlx::Error> {
	let mut rows = query!(
		r#"
		SELECT
			user_to_sign_up.username,
			user_to_sign_up.account_type as "account_type: ResourceOwnerType",
			user_to_sign_up.password,
			user_to_sign_up.first_name,
			user_to_sign_up.last_name,
			user_to_sign_up.backup_email_local,
			user_to_sign_up.backup_email_domain_id,
			user_to_sign_up.backup_phone_country_code,
			user_to_sign_up.backup_phone_number,
			user_to_sign_up.org_email_local,
			user_to_sign_up.org_domain_name,
			user_to_sign_up.organisation_name,
			user_to_sign_up.otp_hash,
			user_to_sign_up.otp_expiry
		FROM
			user_to_sign_up
		WHERE
			username = $1;
		"#,
		username
	)
	.fetch_all(&mut *connection)
	.await?
	.into_iter()
	.map(|row| UserToSignUp {
		username: row.username,
		account_type: row.account_type,
		password: row.password,
		first_name: row.first_name,
		last_name: row.last_name,
		backup_email_local: row.backup_email_local,
		backup_email_domain_id: row.backup_email_domain_id,
		backup_phone_country_code: row.backup_phone_country_code,
		backup_phone_number: row.backup_phone_number,
		org_email_local: row.org_email_local,
		org_domain_name: row.org_domain_name,
		organisation_name: row.organisation_name,
		otp_hash: row.otp_hash,
		otp_expiry: row.otp_expiry as u64,
	});

	Ok(rows.next())
}

pub async fn get_user_to_sign_up_by_phone_number(
	connection: &mut <Database as sqlx::Database>::Connection,
	phone_number: &str,
) -> Result<Option<UserToSignUp>, sqlx::Error> {
	let mut rows = query!(
		r#"
		SELECT
			user_to_sign_up.username,
			user_to_sign_up.account_type as "account_type: ResourceOwnerType",
			user_to_sign_up.password,
			user_to_sign_up.first_name,
			user_to_sign_up.last_name,
			user_to_sign_up.backup_email_local,
			user_to_sign_up.backup_email_domain_id,
			user_to_sign_up.backup_phone_country_code,
			user_to_sign_up.backup_phone_number,
			user_to_sign_up.org_email_local,
			user_to_sign_up.org_domain_name,
			user_to_sign_up.organisation_name,
			user_to_sign_up.otp_hash,
			user_to_sign_up.otp_expiry
		FROM
			user_to_sign_up
		INNER JOIN 
			phone_number_country_code
		ON
			phone_number_country_code.country_code = user_to_sign_up.backup_phone_country_code
		WHERE
			CONCAT(
				'+',
				phone_number_country_code.phone_code,
				user_to_sign_up.backup_phone_number
			) = $1;
		"#,
		phone_number
	)
	.fetch_all(&mut *connection)
	.await?
	.into_iter()
	.map(|row| UserToSignUp {
		username: row.username,
		account_type: row.account_type,
		password: row.password,
		first_name: row.first_name,
		last_name: row.last_name,
		backup_email_local: row.backup_email_local,
		backup_email_domain_id: row.backup_email_domain_id,
		backup_phone_country_code: row.backup_phone_country_code,
		backup_phone_number: row.backup_phone_number,
		org_email_local: row.org_email_local,
		org_domain_name: row.org_domain_name,
		organisation_name: row.organisation_name,
		otp_hash: row.otp_hash,
		otp_expiry: row.otp_expiry as u64,
	});

	Ok(rows.next())
}

pub async fn get_user_to_sign_up_by_email(
	connection: &mut <Database as sqlx::Database>::Connection,
	email: &str,
) -> Result<Option<UserToSignUp>, sqlx::Error> {
	let mut rows = query!(
		r#"
		SELECT
			user_to_sign_up.username,
			user_to_sign_up.account_type as "account_type: ResourceOwnerType",
			user_to_sign_up.password,
			user_to_sign_up.first_name,
			user_to_sign_up.last_name,
			user_to_sign_up.backup_email_local,
			user_to_sign_up.backup_email_domain_id,
			user_to_sign_up.backup_phone_country_code,
			user_to_sign_up.backup_phone_number,
			user_to_sign_up.org_email_local,
			user_to_sign_up.org_domain_name,
			user_to_sign_up.organisation_name,
			user_to_sign_up.otp_hash,
			user_to_sign_up.otp_expiry
		FROM
			user_to_sign_up
		INNER JOIN
			domain
		ON
			domain.id = user_to_sign_up.backup_email_domain_id
		WHERE
			CONCAT(user_to_sign_up.backup_email_local, '@', domain.name) = $1;
		"#,
		email
	)
	.fetch_all(&mut *connection)
	.await?
	.into_iter()
	.map(|row| UserToSignUp {
		username: row.username,
		account_type: row.account_type,
		password: row.password,
		first_name: row.first_name,
		last_name: row.last_name,
		backup_email_local: row.backup_email_local,
		backup_email_domain_id: row.backup_email_domain_id,
		backup_phone_country_code: row.backup_phone_country_code,
		backup_phone_number: row.backup_phone_number,
		org_email_local: row.org_email_local,
		org_domain_name: row.org_domain_name,
		organisation_name: row.organisation_name,
		otp_hash: row.otp_hash,
		otp_expiry: row.otp_expiry as u64,
	});

	Ok(rows.next())
}

pub async fn get_user_to_sign_up_by_organisation_name(
	connection: &mut <Database as sqlx::Database>::Connection,
	organisation_name: &str,
) -> Result<Option<UserToSignUp>, sqlx::Error> {
	let mut rows = query!(
		r#"
		SELECT
			user_to_sign_up.username,
			user_to_sign_up.account_type as "account_type: ResourceOwnerType",
			user_to_sign_up.password,
			user_to_sign_up.first_name,
			user_to_sign_up.last_name,
			user_to_sign_up.backup_email_local,
			user_to_sign_up.backup_email_domain_id,
			user_to_sign_up.backup_phone_country_code,
			user_to_sign_up.backup_phone_number,
			user_to_sign_up.org_email_local,
			user_to_sign_up.org_domain_name,
			user_to_sign_up.organisation_name,
			user_to_sign_up.otp_hash,
			user_to_sign_up.otp_expiry
		FROM
			user_to_sign_up
		WHERE
			organisation_name = $1;
		"#,
		organisation_name
	)
	.fetch_all(&mut *connection)
	.await?
	.into_iter()
	.map(|row| UserToSignUp {
		username: row.username,
		account_type: row.account_type,
		password: row.password,
		first_name: row.first_name,
		last_name: row.last_name,
		backup_email_local: row.backup_email_local,
		backup_email_domain_id: row.backup_email_domain_id,
		backup_phone_country_code: row.backup_phone_country_code,
		backup_phone_number: row.backup_phone_number,
		org_email_local: row.org_email_local,
		org_domain_name: row.org_domain_name,
		organisation_name: row.organisation_name,
		otp_hash: row.otp_hash,
		otp_expiry: row.otp_expiry as u64,
	});

	Ok(rows.next())
}

pub async fn get_user_to_sign_up_by_org_domain_name(
	connection: &mut <Database as sqlx::Database>::Connection,
	org_domain_name: &str,
) -> Result<Option<UserToSignUp>, sqlx::Error> {
	let mut rows = query!(
		r#"
		SELECT
			user_to_sign_up.username,
			user_to_sign_up.account_type as "account_type: ResourceOwnerType",
			user_to_sign_up.password,
			user_to_sign_up.first_name,
			user_to_sign_up.last_name,
			user_to_sign_up.backup_email_local,
			user_to_sign_up.backup_email_domain_id,
			user_to_sign_up.backup_phone_country_code,
			user_to_sign_up.backup_phone_number,
			user_to_sign_up.org_email_local,
			user_to_sign_up.org_domain_name,
			user_to_sign_up.organisation_name,
			user_to_sign_up.otp_hash,
			user_to_sign_up.otp_expiry
		FROM
			user_to_sign_up
		WHERE
			org_domain_name = $1;
		"#,
		org_domain_name
	)
	.fetch_all(&mut *connection)
	.await?
	.into_iter()
	.map(|row| UserToSignUp {
		username: row.username,
		account_type: row.account_type,
		password: row.password,
		first_name: row.first_name,
		last_name: row.last_name,
		backup_email_local: row.backup_email_local,
		backup_email_domain_id: row.backup_email_domain_id,
		backup_phone_country_code: row.backup_phone_country_code,
		backup_phone_number: row.backup_phone_number,
		org_email_local: row.org_email_local,
		org_domain_name: row.org_domain_name,
		organisation_name: row.organisation_name,
		otp_hash: row.otp_hash,
		otp_expiry: row.otp_expiry as u64,
	});

	Ok(rows.next())
}

pub async fn add_personal_email_to_be_verified_for_user(
	connection: &mut <Database as sqlx::Database>::Connection,
	email_local: &str,
	domain_id: &[u8],
	user_id: &[u8],
	verification_token: &str,
	token_expiry: u64,
) -> Result<(), sqlx::Error> {
	query!(
		r#"
		INSERT INTO
			user_unverified_personal_email
		VALUES
			($1, $2, $3, $4, $5)
		ON CONFLICT(local, domain_id) DO UPDATE SET
			user_id = EXCLUDED.user_id,
			verification_token_hash = EXCLUDED.verification_token_hash,
			verification_token_expiry = EXCLUDED.verification_token_expiry;
		"#,
		email_local,
		domain_id,
		user_id,
		verification_token,
		token_expiry as i64
	)
	.execute(&mut *connection)
	.await?;

	Ok(())
}

pub async fn add_phone_number_to_be_verified_for_user(
	connection: &mut <Database as sqlx::Database>::Connection,
	country_code: &str,
	phone_number: &str,
	user_id: &[u8],
	verification_token: &str,
	token_expiry: u64,
) -> Result<(), sqlx::Error> {
	query!(
		r#"
		INSERT INTO
			user_unverified_phone_number
		VALUES
			($1, $2, $3, $4, $5)
		ON CONFLICT(country_code, phone_number) DO UPDATE SET
			user_id = EXCLUDED.user_id,
			verification_token_hash = EXCLUDED.verification_token_hash,
			verification_token_expiry = EXCLUDED.verification_token_expiry;
		"#,
		country_code,
		phone_number,
		user_id,
		verification_token,
		token_expiry as i64
	)
	.execute(&mut *connection)
	.await?;

	Ok(())
}

pub async fn get_personal_email_to_be_verified_for_user(
	connection: &mut <Database as sqlx::Database>::Connection,
	user_id: &[u8],
	email: &str,
) -> Result<Option<PersonalEmailToBeVerified>, sqlx::Error> {
	let mut rows = query!(
		r#"
		SELECT
			user_unverified_personal_email.*
		FROM
			user_unverified_personal_email
		INNER JOIN
			domain
		ON
			domain.id = user_unverified_personal_email.domain_id
		WHERE
			user_id = $1 AND
			CONCAT(local, '@', domain.name) = $2;
		"#,
		user_id,
		email
	)
	.fetch_all(&mut *connection)
	.await?
	.into_iter()
	.map(|row| PersonalEmailToBeVerified {
		local: row.local,
		domain_id: row.domain_id,
		user_id: row.user_id,
		verification_token_hash: row.verification_token_hash,
		verification_token_expiry: row.verification_token_expiry as u64,
	});

	Ok(rows.next())
}

<<<<<<< HEAD
pub async fn get_personal_email_to_be_verified_by_email(
	connection: &mut <Database as sqlx::Database>::Connection,
	email: &str,
) -> Result<Option<PersonalEmailToBeVerified>, sqlx::Error> {
	let mut rows = query!(
		r#"
		SELECT 
			user_unverified_personal_email.*
		FROM
			user_unverified_personal_email
		INNER JOIN
			domain
		ON
			domain.id = user_unverified_personal_email.domain_id
		WHERE
			CONCAT(user_unverified_personal_email.local, '@', domain.name) = $1;
		"#,
		email
	)
	.fetch_all(&mut *connection)
	.await?
	.into_iter()
	.map(|row| PersonalEmailToBeVerified {
		local: row.local,
		domain_id: row.domain_id,
		user_id: row.user_id,
		verification_token_hash: row.verification_token_hash,
		verification_token_expiry: row.verification_token_expiry as u64,
	});

	Ok(rows.next())
}

pub async fn get_personal_phone_number_to_be_verified_by_phone_number(
	connection: &mut <Database as sqlx::Database>::Connection,
	phone_number: &str,
) -> Result<Option<PhoneNumberToBeVerified>, sqlx::Error> {
	let mut rows = query!(
		r#"
		SELECT
			user_unverified_phone_number.*
		FROM
			user_unverified_phone_number
		INNER JOIN
			phone_number_country_code
		ON
			user_unverified_phone_number.country_code = phone_number_country_code.country_code
		WHERE
			CONCAT(
				'+',
				phone_number_country_code.phone_code,
				user_unverified_phone_number.phone_number
			) = $1;
		"#,
		phone_number
	)
	.fetch_all(&mut *connection)
	.await?
	.into_iter()
	.map(|row| PhoneNumberToBeVerified {
		country_code: row.country_code,
		phone_number: row.phone_number,
		user_id: row.user_id,
		verification_token_hash: row.verification_token_hash,
		verification_token_expiry: row.verification_token_expiry as u64,
	});

	Ok(rows.next())
=======
pub async fn delete_personal_email_to_be_verified_for_user(
	connection: &mut <Database as sqlx::Database>::Connection,
	user_id: &[u8],
	email_local: &str,
	domain_id: &[u8],
) -> Result<(), sqlx::Error> {
	query!(
		r#"
		DELETE FROM
			user_unverified_personal_email
		WHERE
			user_id = $1 AND
			local = $2 AND
			domain_id = $3;
		"#,
		user_id,
		email_local,
		domain_id
	)
	.execute(&mut *connection)
	.await?;

	Ok(())
>>>>>>> b4025a5b
}

pub async fn get_phone_number_to_be_verified_for_user(
	connection: &mut <Database as sqlx::Database>::Connection,
	user_id: &[u8],
	country_code: &str,
	phone_number: &str,
) -> Result<Option<PhoneNumberToBeVerified>, sqlx::Error> {
	let mut rows = query!(
		r#"
		SELECT
			user_unverified_phone_number.*
		FROM
			user_unverified_phone_number
		INNER JOIN
			phone_number_country_code
		ON
			user_unverified_phone_number.country_code = phone_number_country_code.country_code
		WHERE
			user_id = $1 AND
			user_unverified_phone_number.country_code = $2 AND
			user_unverified_phone_number.phone_number = $3;
		"#,
		user_id,
		country_code,
		phone_number
	)
	.fetch_all(&mut *connection)
	.await?
	.into_iter()
	.map(|row| PhoneNumberToBeVerified {
		country_code: row.country_code,
		phone_number: row.phone_number,
		user_id: row.user_id,
		verification_token_hash: row.verification_token_hash,
		verification_token_expiry: row.verification_token_expiry as u64,
	});

	Ok(rows.next())
}

pub async fn delete_phone_number_to_be_verified_for_user(
	connection: &mut <Database as sqlx::Database>::Connection,
	user_id: &[u8],
	country_code: &str,
	phone_number: &str,
) -> Result<(), sqlx::Error> {
	query!(
		r#"
		DELETE FROM
			user_unverified_phone_number
		WHERE
			user_id = $1 AND
			country_code = $2 AND
			phone_number = $3;
		"#,
		user_id,
		country_code,
		phone_number
	)
	.execute(&mut *connection)
	.await?;

	Ok(())
}

pub async fn add_personal_email_for_user(
	connection: &mut <Database as sqlx::Database>::Connection,
	user_id: &[u8],
	email_local: &str,
	domain_id: &[u8],
) -> Result<(), sqlx::Error> {
	query!(
		r#"
		INSERT INTO
			personal_email
		VALUES
			($1, $2, $3);
		"#,
		user_id,
		email_local,
		domain_id
	)
	.execute(&mut *connection)
	.await?;

	Ok(())
}

pub async fn add_organisation_email_for_user(
	connection: &mut <Database as sqlx::Database>::Connection,
	user_id: &[u8],
	email_local: &str,
	domain_id: &[u8],
) -> Result<(), sqlx::Error> {
	query!(
		r#"
		INSERT INTO
			organisation_email
		VALUES
			($1, $2, $3);
		"#,
		user_id,
		email_local,
		domain_id
	)
	.execute(&mut *connection)
	.await?;

	Ok(())
}

pub async fn delete_user_to_be_signed_up(
	connection: &mut <Database as sqlx::Database>::Connection,
	username: &str,
) -> Result<(), sqlx::Error> {
	query!(
		r#"
		DELETE FROM
			user_to_sign_up
		WHERE
			username = $1;
		"#,
		username,
	)
	.execute(&mut *connection)
	.await?;

	Ok(())
}

pub async fn create_user(
	connection: &mut <Database as sqlx::Database>::Connection,
	user_id: &[u8],
	username: &str,
	password: &str,
	(first_name, last_name): (&str, &str),
	created: u64,

	backup_email_local: Option<&str>,
	backup_email_domain_id: Option<&[u8]>,

	backup_phone_country_code: Option<&str>,
	backup_phone_number: Option<&str>,
) -> Result<(), sqlx::Error> {
	query!(
		r#"
		INSERT INTO
			"user"
		VALUES
			(
				$1,
				$2,
				$3,
				$4,
				$5,
				NULL,
				NULL,
				NULL,
				$6,
				
				$7,
				$8,
				
				$9,
				$10
			);
		"#,
		user_id,
		username,
		password,
		first_name,
		last_name,
		created as i64,
		backup_email_local,
		backup_email_domain_id,
		backup_phone_country_code,
		backup_phone_number
	)
	.execute(&mut *connection)
	.await?;

	Ok(())
}

pub async fn add_user_login(
	connection: &mut <Database as sqlx::Database>::Connection,
	login_id: &[u8],
	refresh_token: &str,
	token_expiry: u64,
	user_id: &[u8],
	last_login: u64,
	last_activity: u64,
) -> Result<(), sqlx::Error> {
	query!(
		r#"
		INSERT INTO
			user_login
		VALUES
			($1, $2, $3, $4, $5, $6);
		"#,
		login_id,
		refresh_token,
		token_expiry as i64,
		user_id,
		last_login as i64,
		last_activity as i64
	)
	.execute(&mut *connection)
	.await?;

	Ok(())
}

pub async fn get_user_login(
	connection: &mut <Database as sqlx::Database>::Connection,
	login_id: &[u8],
) -> Result<Option<UserLogin>, sqlx::Error> {
	let mut rows = query!(
		r#"
		SELECT
			*
		FROM
			user_login
		WHERE
			login_id = $1;
		"#,
		login_id
	)
	.fetch_all(&mut *connection)
	.await?
	.into_iter()
	.map(|row| UserLogin {
		login_id: row.login_id,
		refresh_token: row.refresh_token,
		token_expiry: row.token_expiry as u64,
		user_id: row.user_id,
		last_login: row.last_login as u64,
		last_activity: row.last_activity as u64,
	});

	Ok(rows.next())
}

pub async fn get_user_login_for_user(
	connection: &mut <Database as sqlx::Database>::Connection,
	login_id: &[u8],
	user_id: &[u8],
) -> Result<Option<UserLogin>, sqlx::Error> {
	let mut rows = query!(
		r#"
		SELECT
			*
		FROM
			user_login
		WHERE
			login_id = $1 AND
			user_id = $2;
		"#,
		login_id,
		user_id,
	)
	.fetch_all(&mut *connection)
	.await?
	.into_iter()
	.map(|row| UserLogin {
		login_id: row.login_id,
		refresh_token: row.refresh_token,
		token_expiry: row.token_expiry as u64,
		user_id: row.user_id,
		last_login: row.last_login as u64,
		last_activity: row.last_activity as u64,
	});

	Ok(rows.next())
}

pub async fn generate_new_login_id(
	connection: &mut <Database as sqlx::Database>::Connection,
) -> Result<Uuid, sqlx::Error> {
	let mut uuid = Uuid::new_v4();

	let mut exists = query!(
		r#"
		SELECT
			*
		FROM
			user_login
		WHERE
			login_id = $1;
		"#,
		uuid.as_bytes().as_ref()
	)
	.fetch_all(&mut *connection)
	.await?
	.into_iter()
	.next()
	.is_some();

	while exists {
		uuid = Uuid::new_v4();
		exists = query!(
			r#"
			SELECT
				*
			FROM
				user_login
			WHERE
				login_id = $1;
			"#,
			uuid.as_bytes().as_ref()
		)
		.fetch_all(&mut *connection)
		.await?
		.into_iter()
		.next()
		.is_some();
	}

	Ok(uuid)
}

pub async fn get_all_logins_for_user(
	connection: &mut <Database as sqlx::Database>::Connection,
	user_id: &[u8],
) -> Result<Vec<UserLogin>, sqlx::Error> {
	let rows = query!(
		r#"
		SELECT
			*
		FROM
			user_login
		WHERE
			user_id = $1;
		"#,
		user_id
	)
	.fetch_all(&mut *connection)
	.await?
	.into_iter()
	.map(|row| UserLogin {
		login_id: row.login_id,
		refresh_token: row.refresh_token,
		token_expiry: row.token_expiry as u64,
		user_id: row.user_id,
		last_login: row.last_login as u64,
		last_activity: row.last_activity as u64,
	})
	.collect();

	Ok(rows)
}

pub async fn delete_user_login_by_id(
	connection: &mut <Database as sqlx::Database>::Connection,
	login_id: &[u8],
	user_id: &[u8],
) -> Result<(), sqlx::Error> {
	query!(
		r#"
		DELETE FROM
			user_login
		WHERE
			login_id = $1 AND
			user_id = $2;
		"#,
		login_id,
		user_id,
	)
	.execute(&mut *connection)
	.await
	.map(|_| ())
}

pub async fn set_login_expiry(
	connection: &mut <Database as sqlx::Database>::Connection,
	login_id: &[u8],
	last_activity: u64,
	token_expiry: u64,
) -> Result<(), sqlx::Error> {
	query!(
		r#"
		UPDATE
			user_login
		SET
			token_expiry = $1,
			last_activity = $2
		WHERE
			login_id = $3;
		"#,
		token_expiry as i64,
		last_activity as i64,
		login_id
	)
	.execute(&mut *connection)
	.await?;

	Ok(())
}

pub async fn update_user_data(
	connection: &mut <Database as sqlx::Database>::Connection,
	first_name: Option<&str>,
	last_name: Option<&str>,
	dob: Option<u64>,
	bio: Option<&str>,
	location: Option<&str>,
) -> Result<(), sqlx::Error> {
	if let Some(first_name) = first_name {
		query!(
			r#"
			UPDATE
				"user"
			SET
				first_name = $1;
			"#,
			first_name
		)
		.execute(&mut *connection)
		.await?;
	}
	if let Some(last_name) = last_name {
		query!(
			r#"
			UPDATE
				"user"
			SET
				last_name = $1;
			"#,
			last_name
		)
		.execute(&mut *connection)
		.await?;
	}
	if let Some(dob) = dob {
		query!(
			r#"
			UPDATE
				"user"
			SET
				dob = $1;
			"#,
			dob as i64
		)
		.execute(&mut *connection)
		.await?;
	}
	if let Some(bio) = bio {
		query!(
			r#"
			UPDATE
				"user"
			SET
				bio = $1;
			"#,
			bio
		)
		.execute(&mut *connection)
		.await?;
	}
	if let Some(location) = location {
		query!(
			r#"
			UPDATE
				"user"
			SET
				location = $1;
			"#,
			location
		)
		.execute(&mut *connection)
		.await?;
	}

	Ok(())
}

pub async fn update_user_password(
	connection: &mut <Database as sqlx::Database>::Connection,
	user_id: &[u8],
	password: &str,
) -> Result<(), sqlx::Error> {
	query!(
		r#"
		UPDATE
			"user"
		SET
			password = $1
		WHERE
			id = $2;
		"#,
		password,
		user_id,
	)
	.execute(&mut *connection)
	.await?;

	Ok(())
}

pub async fn update_backup_email_for_user(
	connection: &mut <Database as sqlx::Database>::Connection,
	user_id: &[u8],
	email_local: &str,
	domain_id: &[u8],
) -> Result<(), sqlx::Error> {
	query!(
		r#"
		UPDATE
			"user"
		SET
			backup_email_local = $1,
			backup_email_domain_id = $2
		WHERE
			id = $3;
		"#,
		email_local,
		domain_id,
		user_id
	)
	.execute(&mut *connection)
	.await?;

	Ok(())
}

pub async fn update_backup_phone_number_for_user(
	connection: &mut <Database as sqlx::Database>::Connection,
	user_id: &[u8],
	country_code: &str,
	phone_number: &str,
) -> Result<(), sqlx::Error> {
	query!(
		r#"
		UPDATE
			"user"
		SET
			backup_phone_country_code = $1,
			backup_phone_number = $2
		WHERE
			id = $3;
		"#,
		country_code,
		phone_number,
		user_id
	)
	.execute(&mut *connection)
	.await?;

	Ok(())
}

pub async fn add_password_reset_request(
	connection: &mut <Database as sqlx::Database>::Connection,
	user_id: &[u8],
	token_hash: &str,
	token_expiry: u64,
) -> Result<(), sqlx::Error> {
	query!(
		r#"
		INSERT INTO
			password_reset_request
		VALUES
			($1, $2, $3)
		ON CONFLICT(user_id) DO UPDATE SET
			token = EXCLUDED.token,
			token_expiry = EXCLUDED.token_expiry;
		"#,
		user_id,
		token_hash,
		token_expiry as i64
	)
	.execute(&mut *connection)
	.await?;

	Ok(())
}

pub async fn get_password_reset_request_for_user(
	connection: &mut <Database as sqlx::Database>::Connection,
	user_id: &[u8],
) -> Result<Option<PasswordResetRequest>, sqlx::Error> {
	let mut rows = query!(
		r#"
		SELECT
			*
		FROM
			password_reset_request
		WHERE
			user_id = $1;
		"#,
		user_id,
	)
	.fetch_all(&mut *connection)
	.await?
	.into_iter()
	.map(|row| PasswordResetRequest {
		user_id: row.user_id,
		token: row.token,
		token_expiry: row.token_expiry as u64,
	});

	Ok(rows.next())
}

pub async fn delete_password_reset_request_for_user(
	connection: &mut <Database as sqlx::Database>::Connection,
	user_id: &[u8],
) -> Result<(), sqlx::Error> {
	query!(
		r#"
		DELETE FROM
			password_reset_request
		WHERE
			user_id = $1;
		"#,
		user_id,
	)
	.execute(&mut *connection)
	.await?;

	Ok(())
}

pub async fn get_all_organisations_for_user(
	connection: &mut <Database as sqlx::Database>::Connection,
	user_id: &[u8],
) -> Result<Vec<Organisation>, sqlx::Error> {
	let organisations = query!(
		r#"
		SELECT DISTINCT
			organisation.*
		FROM
			organisation
		LEFT JOIN
			organisation_user
		ON
			organisation.id = organisation_user.organisation_id
		WHERE
			organisation.super_admin_id = $1 OR
			organisation_user.user_id = $1;
		"#,
		user_id
	)
	.fetch_all(&mut *connection)
	.await?
	.into_iter()
	.map(|row| Organisation {
		id: row.id,
		name: row.name,
		super_admin_id: row.super_admin_id,
		active: row.active,
		created: row.created as u64,
	})
	.collect();

	Ok(organisations)
}

pub async fn get_phone_country_by_country_code(
	connection: &mut <Database as sqlx::Database>::Connection,
	country_code: &str,
) -> Result<Option<PhoneCountryCode>, sqlx::Error> {
	let rows = query_as!(
		PhoneCountryCode,
		r#"
		SELECT
			*
		FROM
			phone_number_country_code
		WHERE
			country_code = $1;
		"#,
		country_code
	)
	.fetch_all(&mut *connection)
	.await?;

	Ok(rows.into_iter().next())
}

pub async fn add_phone_number_for_user(
	connection: &mut <Database as sqlx::Database>::Connection,
	user_id: &[u8],
	phone_country_code: &str,
	phone_number: &str,
) -> Result<(), sqlx::Error> {
	query!(
		r#"
		INSERT INTO
			user_phone_number
		VALUES
			($1, $2, $3);
		"#,
		user_id,
		phone_country_code,
		phone_number
	)
	.execute(&mut *connection)
	.await
	.map(|_| ())
}

pub async fn get_personal_emails_for_user(
	connection: &mut <Database as sqlx::Database>::Connection,
	user_id: &[u8],
) -> Result<Vec<String>, sqlx::Error> {
	let rows = query!(
		r#"
		SELECT
			CONCAT(personal_email.local, '@', domain.name) as "email!: String"
		FROM
			personal_email
		INNER JOIN
			domain
		ON
			personal_email.domain_id = domain.id
		WHERE
			personal_email.user_id = $1;
		"#,
		user_id
	)
	.fetch_all(&mut *connection)
	.await?
	.into_iter()
	.map(|row| row.email)
	.collect();

	Ok(rows)
}

pub async fn get_personal_email_count_for_domain_id(
	connection: &mut <Database as sqlx::Database>::Connection,
	domain_id: &[u8],
) -> Result<u64, sqlx::Error> {
	let count = query!(
		r#"
		SELECT
			COUNT(personal_email.domain_id) as "count!"
		FROM
			personal_email
		WHERE
			personal_email.domain_id = $1;
		"#,
		domain_id
	)
	.fetch_all(&mut *connection)
	.await?
	.into_iter()
	.next()
	.map(|row| row.count)
	.unwrap_or(0);

	Ok(count as u64)
}

pub async fn get_phone_numbers_for_user(
	connection: &mut <Database as sqlx::Database>::Connection,
	user_id: &[u8],
) -> Result<Vec<UserPhoneNumber>, sqlx::Error> {
	let phone_numbers = query_as!(
		UserPhoneNumber,
		r#"
		SELECT
			user_id,
			country_code,
			number
		FROM
			user_phone_number
		WHERE
			user_id = $1;
		"#,
		user_id
	)
	.fetch_all(&mut *connection)
	.await?;

	Ok(phone_numbers)
}

pub async fn delete_personal_email_for_user(
	connection: &mut <Database as sqlx::Database>::Connection,
	user_id: &[u8],
	email_local: &str,
	domain_id: &[u8],
) -> Result<(), sqlx::Error> {
	query!(
		r#"
		DELETE FROM
			personal_email
		WHERE
			user_id = $1 AND
			local = $2 AND
			domain_id = $3;
		"#,
		user_id,
		email_local,
		domain_id
	)
	.execute(&mut *connection)
	.await?;

	Ok(())
}

pub async fn delete_phone_number_for_user(
	connection: &mut <Database as sqlx::Database>::Connection,
	user_id: &[u8],
	country_code: &str,
	phone_number: &str,
) -> Result<(), sqlx::Error> {
	query!(
		r#"
		DELETE FROM
			user_phone_number
		WHERE
			user_id = $1 AND
			country_code = $2 AND
			number = $3;
		"#,
		user_id,
		country_code,
		phone_number
	)
	.execute(&mut *connection)
	.await?;

	Ok(())
}<|MERGE_RESOLUTION|>--- conflicted
+++ resolved
@@ -3,19 +3,11 @@
 use crate::{
 	constants::ResourceOwnerType,
 	models::db_mapping::{
-		Organisation,
-		PasswordResetRequest,
-		PersonalEmailToBeVerified,
-		PhoneCountryCode,
-		PhoneNumberToBeVerified,
-		User,
-		UserLogin,
-		UserPhoneNumber,
-		UserToSignUp,
+		Organisation, PasswordResetRequest, PersonalEmailToBeVerified,
+		PhoneCountryCode, PhoneNumberToBeVerified, User, UserLogin,
+		UserPhoneNumber, UserToSignUp,
 	},
-	query,
-	query_as,
-	Database,
+	query, query_as, Database,
 };
 
 pub async fn initialize_users_pre(
@@ -1549,76 +1541,6 @@
 	Ok(rows.next())
 }
 
-<<<<<<< HEAD
-pub async fn get_personal_email_to_be_verified_by_email(
-	connection: &mut <Database as sqlx::Database>::Connection,
-	email: &str,
-) -> Result<Option<PersonalEmailToBeVerified>, sqlx::Error> {
-	let mut rows = query!(
-		r#"
-		SELECT 
-			user_unverified_personal_email.*
-		FROM
-			user_unverified_personal_email
-		INNER JOIN
-			domain
-		ON
-			domain.id = user_unverified_personal_email.domain_id
-		WHERE
-			CONCAT(user_unverified_personal_email.local, '@', domain.name) = $1;
-		"#,
-		email
-	)
-	.fetch_all(&mut *connection)
-	.await?
-	.into_iter()
-	.map(|row| PersonalEmailToBeVerified {
-		local: row.local,
-		domain_id: row.domain_id,
-		user_id: row.user_id,
-		verification_token_hash: row.verification_token_hash,
-		verification_token_expiry: row.verification_token_expiry as u64,
-	});
-
-	Ok(rows.next())
-}
-
-pub async fn get_personal_phone_number_to_be_verified_by_phone_number(
-	connection: &mut <Database as sqlx::Database>::Connection,
-	phone_number: &str,
-) -> Result<Option<PhoneNumberToBeVerified>, sqlx::Error> {
-	let mut rows = query!(
-		r#"
-		SELECT
-			user_unverified_phone_number.*
-		FROM
-			user_unverified_phone_number
-		INNER JOIN
-			phone_number_country_code
-		ON
-			user_unverified_phone_number.country_code = phone_number_country_code.country_code
-		WHERE
-			CONCAT(
-				'+',
-				phone_number_country_code.phone_code,
-				user_unverified_phone_number.phone_number
-			) = $1;
-		"#,
-		phone_number
-	)
-	.fetch_all(&mut *connection)
-	.await?
-	.into_iter()
-	.map(|row| PhoneNumberToBeVerified {
-		country_code: row.country_code,
-		phone_number: row.phone_number,
-		user_id: row.user_id,
-		verification_token_hash: row.verification_token_hash,
-		verification_token_expiry: row.verification_token_expiry as u64,
-	});
-
-	Ok(rows.next())
-=======
 pub async fn delete_personal_email_to_be_verified_for_user(
 	connection: &mut <Database as sqlx::Database>::Connection,
 	user_id: &[u8],
@@ -1642,7 +1564,6 @@
 	.await?;
 
 	Ok(())
->>>>>>> b4025a5b
 }
 
 pub async fn get_phone_number_to_be_verified_for_user(
