--- conflicted
+++ resolved
@@ -9,10 +9,7 @@
 mod from_v0_7_1;
 mod from_v0_7_2;
 mod from_v0_7_3;
-<<<<<<< HEAD
-=======
 mod from_v0_7_4;
->>>>>>> 6aa24fdf
 
 /// # Description
 /// The function is used to migrate the database from one version to another
@@ -38,10 +35,7 @@
 		(0, 7, 1) => from_v0_7_1::migrate(&mut *connection, config).await,
 		(0, 7, 2) => from_v0_7_2::migrate(&mut *connection, config).await,
 		(0, 7, 3) => from_v0_7_3::migrate(&mut *connection, config).await,
-<<<<<<< HEAD
-=======
 		(0, 7, 4) => from_v0_7_4::migrate(&mut *connection, config).await,
->>>>>>> 6aa24fdf
 		_ => {
 			panic!("Migration from version {} is not implemented yet!", version)
 		}
@@ -56,9 +50,5 @@
 /// This function returns [&'static str; _] containing a list of all migration
 /// versions
 pub fn get_migrations() -> Vec<&'static str> {
-<<<<<<< HEAD
-	vec!["0.7.0", "0.7.1", "0.7.2", "0.7.3"]
-=======
 	vec!["0.7.0", "0.7.1", "0.7.2", "0.7.3", "0.7.4"]
->>>>>>> 6aa24fdf
 }