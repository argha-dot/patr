--- conflicted
+++ resolved
@@ -5,15 +5,12 @@
 	app::{create_eve_app, App},
 	db,
 	error,
-	models::{db_mapping::EventData, rbac::permissions},
+	models::db_mapping::EventData,
 	pin_fn,
 	service,
 	utils::{
 		constants::request_keys,
-<<<<<<< HEAD
-=======
 		get_current_time_millis,
->>>>>>> 41547bd0
 		Error,
 		ErrorData,
 		EveContext,
@@ -48,42 +45,10 @@
 
 	// add logs for requests made to deployment
 	sub_app.post(
-<<<<<<< HEAD
-		"organisation/:organisationId/:deploymentId/deployment-request-log",
-		[
-			EveMiddleware::ResourceTokenAuthenticator(
-				permissions::organisation::deployment::CREATE,
-				api_macros::closure_as_pinned_box!(|mut context| {
-					let org_id_string = context
-						.get_param(request_keys::ORGANISATION_ID)
-						.unwrap();
-					let organisation_id = hex::decode(&org_id_string)
-						.status(400)
-						.body(error!(WRONG_PARAMETERS).to_string())?;
-
-					let resource = db::get_resource_by_id(
-						context.get_database_connection(),
-						&organisation_id,
-					)
-					.await?;
-
-					if resource.is_none() {
-						context
-							.status(404)
-							.json(error!(RESOURCE_DOES_NOT_EXIST));
-					}
-
-					Ok((context, resource))
-				}),
-			),
-			EveMiddleware::CustomFunction(pin_fn!(add_deployment_request_log)),
-		],
-=======
 		"/deployment-request-log",
 		[EveMiddleware::CustomFunction(pin_fn!(
 			add_deployment_request_log
 		))],
->>>>>>> 41547bd0
 	);
 
 	sub_app
@@ -220,16 +185,6 @@
 	mut context: EveContext,
 	_: NextHandler<EveContext, ErrorData>,
 ) -> Result<EveContext, Error> {
-<<<<<<< HEAD
-	let deployment_id =
-		hex::decode(context.get_param(request_keys::DEPLOYMENT_ID).unwrap())
-			.unwrap();
-
-	let organisation_id =
-		hex::decode(context.get_param(request_keys::ORGANISATION_ID).unwrap())
-			.unwrap();
-=======
->>>>>>> 41547bd0
 	let body = context.get_body_object().clone();
 
 	let ip_address = body
@@ -248,11 +203,7 @@
 		.status(400)
 		.body(error!(WRONG_PARAMETERS).to_string())?;
 
-<<<<<<< HEAD
-	let domain = body
-=======
 	let host = body
->>>>>>> 41547bd0
 		.get(request_keys::DOMAIN)
 		.map(|value| value.as_str())
 		.flatten()
@@ -282,18 +233,6 @@
 		.status(400)
 		.body(error!(WRONG_PARAMETERS).to_string())?;
 
-<<<<<<< HEAD
-	service::create_log_for_deployment(
-		context.get_database_connection(),
-		&deployment_id,
-		ip_address,
-		method,
-		domain,
-		protocol,
-		path,
-		response_time,
-		&organisation_id,
-=======
 	let deployment_id = if host.ends_with(".patr.cloud") {
 		let deployment_id_string = host.replace(".patr.cloud", "");
 		let deployment_id = if let Ok(id) = hex::decode(deployment_id_string) {
@@ -335,16 +274,11 @@
 		&protocol,
 		path,
 		response_time,
->>>>>>> 41547bd0
 	)
 	.await?;
 
 	context.json(json!({
 		request_keys::SUCCESS: true
 	}));
-<<<<<<< HEAD
-
-=======
->>>>>>> 41547bd0
 	Ok(context)
 }