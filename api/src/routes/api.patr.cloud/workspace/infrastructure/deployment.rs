use api_macros::closure_as_pinned_box;
use api_models::{
	models::workspace::infrastructure::{
		deployment::{
			CreateDeploymentRequest,
			CreateDeploymentResponse,
			DeleteDeploymentResponse,
			Deployment,
			DeploymentRegistry,
			DeploymentRunningDetails,
			DeploymentStatus,
			GetDeploymentInfoResponse,
			GetDeploymentLogsResponse,
			ListDeploymentsResponse,
			ListLinkedURLsResponse,
			PatrRegistry,
			StartDeploymentResponse,
			StopDeploymentResponse,
			UpdateDeploymentRequest,
			UpdateDeploymentResponse,
		},
		managed_urls::{ManagedUrl, ManagedUrlType},
	},
	utils::{constants, Uuid},
};
use eve_rs::{App as EveApp, AsError, Context, NextHandler};
use tokio::task;

use crate::{
	app::{create_eve_app, App},
	db,
	error,
	models::{
		db_mapping::ManagedUrlType as DbManagedUrlType,
		rbac::permissions,
	},
	pin_fn,
	service,
	utils::{
		constants::request_keys,
		Error,
		ErrorData,
		EveContext,
		EveMiddleware,
	},
};

/// # Description
/// This function is used to create a sub app for every endpoint listed. It
/// creates an eve app which binds the endpoint with functions.
///
/// # Arguments
/// * `app` - an object of type [`App`] which contains all the configuration of
///   api including the
/// database connections.
///
/// # Returns
/// this function returns `EveApp<EveContext, EveMiddleware, App, ErrorData>`
/// containing context, middleware, object of [`App`] and Error
///
/// [`App`]: App
pub fn create_sub_app(
	app: &App,
) -> EveApp<EveContext, EveMiddleware, App, ErrorData> {
	let mut app = create_eve_app(app);

	// List all deployments
	app.get(
		"/",
		[
			EveMiddleware::ResourceTokenAuthenticator(
				permissions::workspace::infrastructure::deployment::LIST,
				closure_as_pinned_box!(|mut context| {
					let workspace_id =
						context.get_param(request_keys::WORKSPACE_ID).unwrap();
					let workspace_id = Uuid::parse_str(workspace_id)
						.status(400)
						.body(error!(WRONG_PARAMETERS).to_string())?;

					let resource = db::get_resource_by_id(
						context.get_database_connection(),
						&workspace_id,
					)
					.await?;

					if resource.is_none() {
						context
							.status(404)
							.json(error!(RESOURCE_DOES_NOT_EXIST));
					}

					Ok((context, resource))
				}),
			),
			EveMiddleware::CustomFunction(pin_fn!(list_deployments)),
		],
	);

	// Create a new deployment
	app.post(
		"/",
		[
			EveMiddleware::ResourceTokenAuthenticator(
				permissions::workspace::infrastructure::deployment::CREATE,
				closure_as_pinned_box!(|mut context| {
					let workspace_id_string =
						context.get_param(request_keys::WORKSPACE_ID).unwrap();
					let workspace_id = Uuid::parse_str(workspace_id_string)
						.status(400)
						.body(error!(WRONG_PARAMETERS).to_string())?;

					let resource = db::get_resource_by_id(
						context.get_database_connection(),
						&workspace_id,
					)
					.await?;

					if resource.is_none() {
						context
							.status(404)
							.json(error!(RESOURCE_DOES_NOT_EXIST));
					}

					Ok((context, resource))
				}),
			),
			EveMiddleware::CustomFunction(pin_fn!(create_deployment)),
		],
	);

	// Get info about a deployment
	app.get(
		"/:deploymentId/",
		[
			EveMiddleware::ResourceTokenAuthenticator(
				permissions::workspace::infrastructure::deployment::INFO,
				closure_as_pinned_box!(|mut context| {
					let deployment_id_string =
						context.get_param(request_keys::DEPLOYMENT_ID).unwrap();
					let deployment_id = Uuid::parse_str(deployment_id_string)
						.status(400)
						.body(error!(WRONG_PARAMETERS).to_string())?;

					let resource = db::get_resource_by_id(
						context.get_database_connection(),
						&deployment_id,
					)
					.await?;

					if resource.is_none() {
						context
							.status(404)
							.json(error!(RESOURCE_DOES_NOT_EXIST));
					}

					Ok((context, resource))
				}),
			),
			EveMiddleware::CustomFunction(pin_fn!(get_deployment_info)),
		],
	);

	// start a deployment
	app.post(
		"/:deploymentId/start",
		[
			EveMiddleware::ResourceTokenAuthenticator(
				permissions::workspace::infrastructure::deployment::EDIT,
				closure_as_pinned_box!(|mut context| {
					let deployment_id_string =
						context.get_param(request_keys::DEPLOYMENT_ID).unwrap();
					let deployment_id = Uuid::parse_str(deployment_id_string)
						.status(400)
						.body(error!(WRONG_PARAMETERS).to_string())?;

					let resource = db::get_resource_by_id(
						context.get_database_connection(),
						&deployment_id,
					)
					.await?;

					if resource.is_none() {
						context
							.status(404)
							.json(error!(RESOURCE_DOES_NOT_EXIST));
					}

					Ok((context, resource))
				}),
			),
			EveMiddleware::CustomFunction(pin_fn!(start_deployment)),
		],
	);

	// stop the deployment
	app.post(
		"/:deploymentId/stop",
		[
			EveMiddleware::ResourceTokenAuthenticator(
				permissions::workspace::infrastructure::deployment::EDIT,
				closure_as_pinned_box!(|mut context| {
					let deployment_id_string =
						context.get_param(request_keys::DEPLOYMENT_ID).unwrap();
					let deployment_id = Uuid::parse_str(deployment_id_string)
						.status(400)
						.body(error!(WRONG_PARAMETERS).to_string())?;

					let resource = db::get_resource_by_id(
						context.get_database_connection(),
						&deployment_id,
					)
					.await?;

					if resource.is_none() {
						context
							.status(404)
							.json(error!(RESOURCE_DOES_NOT_EXIST));
					}

					Ok((context, resource))
				}),
			),
			EveMiddleware::CustomFunction(pin_fn!(stop_deployment)),
		],
	);

	// get logs for the deployment
	app.get(
		"/:deploymentId/logs",
		[
			EveMiddleware::ResourceTokenAuthenticator(
				permissions::workspace::infrastructure::deployment::INFO,
				closure_as_pinned_box!(|mut context| {
					let deployment_id_string =
						context.get_param(request_keys::DEPLOYMENT_ID).unwrap();
					let deployment_id = Uuid::parse_str(deployment_id_string)
						.status(400)
						.body(error!(WRONG_PARAMETERS).to_string())?;

					let resource = db::get_resource_by_id(
						context.get_database_connection(),
						&deployment_id,
					)
					.await?;

					if resource.is_none() {
						context
							.status(404)
							.json(error!(RESOURCE_DOES_NOT_EXIST));
					}

					Ok((context, resource))
				}),
			),
			EveMiddleware::CustomFunction(pin_fn!(get_logs)),
		],
	);

<<<<<<< HEAD
	// get list of environment variables for deployment
	app.get(
		"/:deploymentId/environment-variables",
		[
			EveMiddleware::ResourceTokenAuthenticator(
				permissions::workspace::infrastructure::deployment::INFO,
				closure_as_pinned_box!(|mut context| {
					let deployment_id_string =
						context.get_param(request_keys::DEPLOYMENT_ID).unwrap();
					let deployment_id = Uuid::parse_str(deployment_id_string)
						.status(400)
						.body(error!(WRONG_PARAMETERS).to_string())?;

					let resource = db::get_resource_by_id(
						context.get_database_connection(),
						&deployment_id,
					)
					.await?;

					if resource.is_none() {
						context
							.status(404)
							.json(error!(RESOURCE_DOES_NOT_EXIST));
					}

					Ok((context, resource))
				}),
			),
			EveMiddleware::CustomFunction(pin_fn!(get_environment_variables)),
		],
	);

	// set environment variables for deployment
	app.put(
		"/:deploymentId/environment-variables",
		[
			EveMiddleware::ResourceTokenAuthenticator(
				permissions::workspace::infrastructure::deployment::EDIT,
				closure_as_pinned_box!(|mut context| {
					let deployment_id_string =
						context.get_param(request_keys::DEPLOYMENT_ID).unwrap();
					let deployment_id = Uuid::parse_str(deployment_id_string)
						.status(400)
						.body(error!(WRONG_PARAMETERS).to_string())?;

					let resource = db::get_resource_by_id(
						context.get_database_connection(),
						&deployment_id,
					)
					.await?;

					if resource.is_none() {
						context
							.status(404)
							.json(error!(RESOURCE_DOES_NOT_EXIST));
					}

					Ok((context, resource))
				}),
			),
			EveMiddleware::CustomFunction(pin_fn!(set_environment_variables)),
		],
	);

	// set horizontal scale for the deployment
	app.put(
		"/:deploymentId/horizontal-scale",
		[
			EveMiddleware::ResourceTokenAuthenticator(
				permissions::workspace::infrastructure::deployment::EDIT,
				closure_as_pinned_box!(|mut context| {
					let deployment_id_string =
						context.get_param(request_keys::DEPLOYMENT_ID).unwrap();
					let deployment_id = Uuid::parse_str(deployment_id_string)
						.status(400)
						.body(error!(WRONG_PARAMETERS).to_string())?;

					let resource = db::get_resource_by_id(
						context.get_database_connection(),
						&deployment_id,
					)
					.await?;

					if resource.is_none() {
						context
							.status(404)
							.json(error!(RESOURCE_DOES_NOT_EXIST));
					}

					Ok((context, resource))
				}),
			),
			EveMiddleware::CustomFunction(pin_fn!(set_horizontal_scale)),
		],
	);

	// set machine type of the deployment
	app.put(
		"/:deploymentId/machine-type",
		[
			EveMiddleware::ResourceTokenAuthenticator(
				permissions::workspace::infrastructure::deployment::EDIT,
				closure_as_pinned_box!(|mut context| {
					let deployment_id_string =
						context.get_param(request_keys::DEPLOYMENT_ID).unwrap();
					let deployment_id = Uuid::parse_str(deployment_id_string)
						.status(400)
						.body(error!(WRONG_PARAMETERS).to_string())?;

					let resource = db::get_resource_by_id(
						context.get_database_connection(),
						&deployment_id,
					)
					.await?;

					if resource.is_none() {
						context
							.status(404)
							.json(error!(RESOURCE_DOES_NOT_EXIST));
					}

					Ok((context, resource))
				}),
			),
			EveMiddleware::CustomFunction(pin_fn!(set_machine_type)),
		],
	);

=======
>>>>>>> efc34fa3
	// Delete a deployment
	app.delete(
		"/:deploymentId/",
		[
			EveMiddleware::ResourceTokenAuthenticator(
				permissions::workspace::infrastructure::deployment::DELETE,
				closure_as_pinned_box!(|mut context| {
					let deployment_id_string =
						context.get_param(request_keys::DEPLOYMENT_ID).unwrap();
					let deployment_id = Uuid::parse_str(deployment_id_string)
						.status(400)
						.body(error!(WRONG_PARAMETERS).to_string())?;

					let resource = db::get_resource_by_id(
						context.get_database_connection(),
						&deployment_id,
					)
					.await?;

					if resource.is_none() {
						context
							.status(404)
							.json(error!(RESOURCE_DOES_NOT_EXIST));
					}

					Ok((context, resource))
				}),
			),
			EveMiddleware::CustomFunction(pin_fn!(delete_deployment)),
		],
	);

	// Update a deployment
	app.patch(
		"/:deploymentId/",
		[
			EveMiddleware::ResourceTokenAuthenticator(
<<<<<<< HEAD
				permissions::workspace::infrastructure::deployment::INFO,
=======
				permissions::workspace::deployment::EDIT,
>>>>>>> efc34fa3
				closure_as_pinned_box!(|mut context| {
					let deployment_id_string =
						context.get_param(request_keys::DEPLOYMENT_ID).unwrap();
					let deployment_id = Uuid::parse_str(deployment_id_string)
						.status(400)
						.body(error!(WRONG_PARAMETERS).to_string())?;

					let resource = db::get_resource_by_id(
						context.get_database_connection(),
						&deployment_id,
					)
					.await?;

					if resource.is_none() {
						context
							.status(404)
							.json(error!(RESOURCE_DOES_NOT_EXIST));
					}

					Ok((context, resource))
				}),
			),
			EveMiddleware::CustomFunction(pin_fn!(update_deployment)),
		],
	);

	// List all linked URLs of a deployment
	app.get(
		"/:deploymentId/managed-urls",
		[
			EveMiddleware::ResourceTokenAuthenticator(
				permissions::workspace::infrastructure::deployment::INFO,
				closure_as_pinned_box!(|mut context| {
					let deployment_id_string =
						context.get_param(request_keys::DEPLOYMENT_ID).unwrap();
					let deployment_id = Uuid::parse_str(deployment_id_string)
						.status(400)
						.body(error!(WRONG_PARAMETERS).to_string())?;

					let resource = db::get_resource_by_id(
						context.get_database_connection(),
						&deployment_id,
					)
					.await?;

					if resource.is_none() {
						context
							.status(404)
							.json(error!(RESOURCE_DOES_NOT_EXIST));
					}

					Ok((context, resource))
				}),
			),
<<<<<<< HEAD
			EveMiddleware::CustomFunction(pin_fn!(set_domain_name)),
		],
	);

	// get deployment validation status
	app.get(
		"/:deploymentId/domain-validated",
		[
			EveMiddleware::ResourceTokenAuthenticator(
				permissions::workspace::infrastructure::deployment::INFO,
				closure_as_pinned_box!(|mut context| {
					let workspace_id_string =
						context.get_param(request_keys::WORKSPACE_ID).unwrap();
					let workspace_id = Uuid::parse_str(workspace_id_string)
						.status(400)
						.body(error!(WRONG_PARAMETERS).to_string())?;

					let resource = db::get_resource_by_id(
						context.get_database_connection(),
						&workspace_id,
					)
					.await?;

					if resource.is_none() {
						context
							.status(404)
							.json(error!(RESOURCE_DOES_NOT_EXIST));
					}

					Ok((context, resource))
				}),
			),
			EveMiddleware::CustomFunction(pin_fn!(is_domain_validated)),
		],
	);

	// get data center recommendation on the basis of distance
	app.get(
		"/:deploymentId/recommended-data-center",
		[
			EveMiddleware::ResourceTokenAuthenticator(
				permissions::workspace::infrastructure::deployment::INFO,
				closure_as_pinned_box!(|mut context| {
					let workspace_id_string =
						context.get_param(request_keys::WORKSPACE_ID).unwrap();
					let workspace_id = Uuid::parse_str(workspace_id_string)
						.status(400)
						.body(error!(WRONG_PARAMETERS).to_string())?;

					let resource = db::get_resource_by_id(
						context.get_database_connection(),
						&workspace_id,
					)
					.await?;

					if resource.is_none() {
						context
							.status(404)
							.json(error!(RESOURCE_DOES_NOT_EXIST));
					}

					Ok((context, resource))
				}),
			),
			EveMiddleware::CustomFunction(pin_fn!(get_recommended_data_center)),
=======
			EveMiddleware::CustomFunction(pin_fn!(list_linked_urls)),
>>>>>>> efc34fa3
		],
	);

	app
}

/// # Description
/// This function is used to list of all the deployments present with the user
/// required inputs:
/// workspaceId in url
///
/// # Arguments
/// * `context` - an object of [`EveContext`] containing the request, response,
///   database connection, body,
/// state and other things
/// * ` _` -  an object of type [`NextHandler`] which is used to call the
///   function
///
/// # Returns
/// this function returns a `Result<EveContext, Error>` containing an object of
/// [`EveContext`] or an error output:
/// ```
/// {
///    success:
///    deployments: []
/// }
/// ```
///
/// [`EveContext`]: EveContext
/// [`NextHandler`]: NextHandler
async fn list_deployments(
	mut context: EveContext,
	_: NextHandler<EveContext, ErrorData>,
) -> Result<EveContext, Error> {
	let workspace_id =
		Uuid::parse_str(context.get_param(request_keys::WORKSPACE_ID).unwrap())
			.unwrap();
	let deployments = db::get_deployments_for_workspace(
		context.get_database_connection(),
		&workspace_id,
	)
	.await?
	.into_iter()
	.filter_map(|deployment| {
		Some(Deployment {
			id: deployment.id,
			name: deployment.name,
			registry: if deployment.registry == constants::PATR_REGISTRY {
				DeploymentRegistry::PatrRegistry {
					registry: PatrRegistry,
					repository_id: deployment.repository_id?,
				}
			} else {
				DeploymentRegistry::ExternalRegistry {
					registry: deployment.registry,
					image_name: deployment.image_name?,
				}
			},
			image_tag: deployment.image_tag,
			status: deployment.status,
			region: deployment.region,
			machine_type: deployment.machine_type,
		})
	})
	.collect();

	context.success(ListDeploymentsResponse { deployments });
	Ok(context)
}

/// # Description
/// This function is used to create a new deployment
/// required inputs
/// auth token in the header
/// workspace id in parameter
/// ```
/// {
///    name: ,
///    registry: ,
///    repositoryId: ,
///    imageName: ,
///    imageTag: ,
///    region: ,
///    domainName: ,
///    horizontalScale: ,
///    machineType:
/// }
/// ```
/// # Arguments
/// * `context` - an object of [`EveContext`] containing the request, response,
///   database connection, body,
/// state and other things
/// * ` _` -  an object of type [`NextHandler`] which is used to call the
///   function
///
/// # Returns
/// this function returns a `Result<EveContext, Error>` containing an object of
/// [`EveContext`] or an error output:
/// ```
/// {
///    success:
///    deploymentId:
/// }
/// ```
///
/// [`EveContext`]: EveContext
/// [`NextHandler`]: NextHandler
async fn create_deployment(
	mut context: EveContext,
	_: NextHandler<EveContext, ErrorData>,
) -> Result<EveContext, Error> {
	let workspace_id =
		Uuid::parse_str(context.get_param(request_keys::WORKSPACE_ID).unwrap())
			.unwrap();
	let CreateDeploymentRequest {
		workspace_id: _,
		name,
		registry,
		image_tag,
		region,
		machine_type,
		running_details:
			DeploymentRunningDetails {
				deploy_on_push,
				max_horizontal_scale,
				min_horizontal_scale,
				ports,
				environment_variables,
			},
		deploy_on_create,
	} = context
		.get_body_as()
		.status(400)
		.body(error!(WRONG_PARAMETERS).to_string())?;
	let name = name.trim();
	let image_tag = image_tag.trim();

	let config = context.get_state().config.clone();

	let id = service::create_deployment_in_workspace(
		context.get_database_connection(),
		&workspace_id,
		name,
		&registry,
		image_tag,
		&region,
		&machine_type,
		deploy_on_push,
		min_horizontal_scale,
		max_horizontal_scale,
		&ports,
		&environment_variables,
	)
	.await?;

	// Check if image exists
	// If it does, push to docr.
	// Can't check for image existence for non-patr registry
	if let DeploymentRegistry::PatrRegistry {
		registry: _,
		repository_id,
	} = &registry
	{
		let tag_details = db::get_docker_repository_tag_details(
			context.get_database_connection(),
			repository_id,
			image_tag,
		)
		.await?;

		let repository_details = db::get_docker_repository_by_id(
			context.get_database_connection(),
			repository_id,
		)
		.await?
		.status(500)?;

		let workspace_details = db::get_workspace_info(
			context.get_database_connection(),
			&repository_details.workspace_id,
		)
		.await?
		.status(500)?;

		if let Some((_, digest)) = tag_details {
			// Push to docr
			let id = id.clone();
			let workspace_id = workspace_details.id.clone();
			let name = name.to_string();
			let image_tag = image_tag.to_string();
			let full_image = format!(
				"{}/{}/{}@{}",
				config.docker_registry.registry_url,
				workspace_details.name,
				repository_details.name,
				digest
			);

			task::spawn(async move {
				let mut connection = if let Ok(connection) =
					service::get_app().database.acquire().await
				{
					connection
				} else {
					log::error!("Unable to acquire a database connection");
					return;
				};
				let result = service::push_to_docr(
					&mut connection,
					&id,
					&full_image,
					&config,
				)
				.await;

				if let Err(e) = result {
					log::error!(
						"Error pushing image to docr: {}",
						e.get_error()
					);
					return;
				}

				// If deploy_on_create is false, then return
				if !deploy_on_create {
					return;
				}

				let _ = service::update_kubernetes_deployment(
					&workspace_id,
					&Deployment {
						id,
						name,
						registry,
						image_tag,
						status: DeploymentStatus::Deploying,
						region,
						machine_type,
					},
					&full_image,
					&DeploymentRunningDetails {
						min_horizontal_scale,
						max_horizontal_scale,
						deploy_on_push,
						ports,
						environment_variables,
					},
					&config,
				)
				.await
				.map_err(|e| {
					log::error!(
						"Error deploying deployment: {}",
						e.get_error()
					);
				});
			});
		}
	}

	let _ = service::get_deployment_metrics(
		context.get_database_connection(),
		"A new deployment has been created",
	)
	.await;

	context.success(CreateDeploymentResponse { id });
	Ok(context)
}

/// # Description
/// This function is used to get the information about a specific deployment
/// required inputs:
/// auth token in the authorization headers
/// example: Authorization: <insert authToken>
/// DeploymentId in url
///
/// # Arguments
/// * `context` - an object of [`EveContext`] containing the request, response,
///   database connection, body,
/// state and other things
/// * ` _` -  an object of type [`NextHandler`] which is used to call the
///   function
///
/// # Returns
/// this function returns a `Result<EveContext, Error>` containing an object of
/// [`EveContext`] or an error output:
/// ```
/// {
///     success: true or false,
///     deployment:
///     {
///         id: ,
///         name: ,
///         registry: ,
///         imageName: ,
///         imageTag: ,
///         domainName: ,
///         horizontalScale: ,
///         machineType:
///     }
/// }
/// ```
/// [`EveContext`]: EveContext
/// [`NextHandler`]: NextHandler
async fn get_deployment_info(
	mut context: EveContext,
	_: NextHandler<EveContext, ErrorData>,
) -> Result<EveContext, Error> {
	let deployment_id = Uuid::parse_str(
		context.get_param(request_keys::DEPLOYMENT_ID).unwrap(),
	)
	.unwrap();
	let (mut deployment, workspace_id, _, running_details) =
		service::get_full_deployment_config(
			context.get_database_connection(),
			&deployment_id,
		)
		.await?;

	deployment.status = match deployment.status {
		// If it's deploying or running, check with k8s on the actual status
		db_status @ (DeploymentStatus::Deploying |
		DeploymentStatus::Running) => {
			let config = context.get_state().config.clone();
			let status = service::get_kubernetes_deployment_status(
				context.get_database_connection(),
				&deployment_id,
				workspace_id.as_str(),
				&config,
			)
			.await?;

			if db_status != status {
				db::update_deployment_status(
					context.get_database_connection(),
					&deployment_id,
					&status,
				)
				.await?;
			}
			status
		}
		status => status, // In all other cases, it is what it is
	};

	context.success(GetDeploymentInfoResponse {
		deployment,
		running_details,
	});
	Ok(context)
}

/// # Description
/// This function is used to start a deployment
/// required inputs:
/// deploymentId in the url
///
/// # Arguments
/// * `context` - an object of [`EveContext`] containing the request, response,
///   database connection, body,
/// state and other things
/// * ` _` -  an object of type [`NextHandler`] which is used to call the next
///   function
///
/// # Returns
/// this function returns a `Result<EveContext, Error>` containing an object of
/// [`EveContext`] or an error output:
/// ```
/// {
///    success: true or false
/// }
/// ```
///
/// [`EveContext`]: EveContext
/// [`NextHandler`]: NextHandler
async fn start_deployment(
	mut context: EveContext,
	_: NextHandler<EveContext, ErrorData>,
) -> Result<EveContext, Error> {
	let deployment_id = Uuid::parse_str(
		context.get_param(request_keys::DEPLOYMENT_ID).unwrap(),
	)
	.unwrap();

	// start the container running the image, if doesn't exist
	let config = context.get_state().config.clone();
	service::start_deployment(
		context.get_database_connection(),
		&deployment_id,
		&config,
	)
	.await?;

	context.success(StartDeploymentResponse {});
	Ok(context)
}

/// # Description
/// This function is used to stop a deployment
/// required inputs:
/// deploymentId in the url
///
/// # Arguments
/// * `context` - an object of [`EveContext`] containing the request, response,
///   database connection, body,
/// state and other things
/// * ` _` -  an object of type [`NextHandler`] which is used to call the next
///   function
///
/// # Returns
/// this function returns a `Result<EveContext, Error>` containing an object of
/// [`EveContext`] or an error output:
/// ```
/// {
///    success: true or false
/// }
/// ```
///
/// [`EveContext`]: EveContext
/// [`NextHandler`]: NextHandler
async fn stop_deployment(
	mut context: EveContext,
	_: NextHandler<EveContext, ErrorData>,
) -> Result<EveContext, Error> {
	let deployment_id = Uuid::parse_str(
		context.get_param(request_keys::DEPLOYMENT_ID).unwrap(),
	)
	.unwrap();

	// stop the running container, if it exists
	let config = context.get_state().config.clone();
	service::stop_deployment(
		context.get_database_connection(),
		&deployment_id,
		&config,
	)
	.await?;

	context.success(StopDeploymentResponse {});
	Ok(context)
}

/// # Description
/// This function is used to get the logs of a deployment
/// required inputs:
/// deploymentId in the url
///
/// # Arguments
/// * `context` - an object of [`EveContext`] containing the request, response,
///   database connection, body,
/// state and other things
/// * ` _` -  an object of type [`NextHandler`] which is used to call the next
///   function
///
/// # Returns
/// this function returns a `Result<EveContext, Error>` containing an object of
/// [`EveContext`] or an error output:
/// ```
/// {
///    success: true or false
/// }
/// ```
///
/// [`EveContext`]: EveContext
/// [`NextHandler`]: NextHandler
async fn get_logs(
	mut context: EveContext,
	_: NextHandler<EveContext, ErrorData>,
) -> Result<EveContext, Error> {
	let deployment_id = Uuid::parse_str(
		context.get_param(request_keys::DEPLOYMENT_ID).unwrap(),
	)
	.unwrap();
	let config = context.get_state().config.clone();

	// stop the running container, if it exists
	let logs = service::get_deployment_container_logs(
		context.get_database_connection(),
		&deployment_id,
		&config,
	)
	.await?;

	context.success(GetDeploymentLogsResponse { logs });
	Ok(context)
}

/// # Description
/// This function is used to delete deployment
/// required inputs:
/// deploymentId in the url
///
/// # Arguments
/// * `context` - an object of [`EveContext`] containing the request, response,
///   database connection, body,
/// state and other things
/// * ` _` -  an object of type [`NextHandler`] which is used to call the
///   function
///
/// # Returns
/// this function returns a `Result<EveContext, Error>` containing an object of
/// [`EveContext`] or an error output:
/// ```
/// {
///    success: true or false
/// }
/// ```
///
/// [`EveContext`]: EveContext
/// [`NextHandler`]: NextHandler
async fn delete_deployment(
	mut context: EveContext,
	_: NextHandler<EveContext, ErrorData>,
) -> Result<EveContext, Error> {
	let deployment_id = Uuid::parse_str(
		context.get_param(request_keys::DEPLOYMENT_ID).unwrap(),
	)
	.unwrap();

	// stop and delete the container running the image, if it exists
	let config = context.get_state().config.clone();
	service::delete_deployment(
		context.get_database_connection(),
		&deployment_id,
		&config,
	)
	.await?;

	let _ = service::get_deployment_metrics(
		context.get_database_connection(),
		"A deployment has been deleted",
	)
	.await;

	context.success(DeleteDeploymentResponse {});
	Ok(context)
}

async fn update_deployment(
	mut context: EveContext,
	_: NextHandler<EveContext, ErrorData>,
) -> Result<EveContext, Error> {
	let deployment_id = Uuid::parse_str(
		context.get_param(request_keys::DEPLOYMENT_ID).unwrap(),
	)
	.unwrap();

	let UpdateDeploymentRequest {
		workspace_id: _,
		deployment_id: _,
		name,
		region,
		machine_type,
		deploy_on_push,
		min_horizontal_scale,
		max_horizontal_scale,
		ports,
		environment_variables,
	} = context
		.get_body_as()
		.status(400)
		.body(error!(WRONG_PARAMETERS).to_string())?;
	let name = name.as_ref().map(|name| name.trim());

	// Is any one value present?
	if name.is_none() &&
		region.is_none() &&
		machine_type.is_none() &&
		deploy_on_push.is_none() &&
		min_horizontal_scale.is_none() &&
		max_horizontal_scale.is_none() &&
		ports.is_none() &&
		environment_variables.is_none()
	{
		return Err(Error::empty()
			.status(400)
			.body(error!(WRONG_PARAMETERS).to_string()));
	}

	let config = context.get_state().config.clone();

	service::update_deployment(
		context.get_database_connection(),
		&deployment_id,
		name,
		region.as_ref(),
		machine_type.as_ref(),
		deploy_on_push,
		min_horizontal_scale,
		max_horizontal_scale,
		ports.as_ref(),
		environment_variables.as_ref(),
	)
	.await?;

	context.commit_database_transaction().await?;

	let (deployment, workspace_id, full_image, running_details) =
		service::get_full_deployment_config(
			context.get_database_connection(),
			&deployment_id,
		)
		.await?;

	match &deployment.status {
		DeploymentStatus::Stopped | DeploymentStatus::Deleted => {
			// Don't update deployments that are explicitly stopped or deleted
		}
		_ => {
			service::update_kubernetes_deployment(
				&workspace_id,
				&deployment,
				&full_image,
				&running_details,
				&config,
			)
			.await?;
		}
	}

	context.success(UpdateDeploymentResponse {});
	Ok(context)
}

async fn list_linked_urls(
	mut context: EveContext,
	_: NextHandler<EveContext, ErrorData>,
) -> Result<EveContext, Error> {
	let deployment_id = Uuid::parse_str(
		context.get_param(request_keys::DEPLOYMENT_ID).unwrap(),
	)
	.unwrap();

	let urls = db::get_all_managed_urls_for_deployment(
		context.get_database_connection(),
		&deployment_id,
	)
	.await?
	.into_iter()
	.filter_map(|url| {
		Some(ManagedUrl {
			id: url.id,
			sub_domain: url.sub_domain,
			domain_id: url.domain_id,
			path: url.path,
			url_type: match url.url_type {
				DbManagedUrlType::ProxyToDeployment => {
					ManagedUrlType::ProxyDeployment {
						deployment_id: url.deployment_id?,
						port: url.port? as u16,
					}
				}
				DbManagedUrlType::ProxyToStaticSite => {
					ManagedUrlType::ProxyStaticSite {
						static_site_id: url.static_site_id?,
					}
				}
				DbManagedUrlType::ProxyUrl => {
					ManagedUrlType::ProxyUrl { url: url.url? }
				}
				DbManagedUrlType::Redirect => {
					ManagedUrlType::Redirect { url: url.url? }
				}
			},
		})
	})
	.collect();

	context.success(ListLinkedURLsResponse { urls });
	Ok(context)
}<|MERGE_RESOLUTION|>--- conflicted
+++ resolved
@@ -256,137 +256,6 @@
 		],
 	);
 
-<<<<<<< HEAD
-	// get list of environment variables for deployment
-	app.get(
-		"/:deploymentId/environment-variables",
-		[
-			EveMiddleware::ResourceTokenAuthenticator(
-				permissions::workspace::infrastructure::deployment::INFO,
-				closure_as_pinned_box!(|mut context| {
-					let deployment_id_string =
-						context.get_param(request_keys::DEPLOYMENT_ID).unwrap();
-					let deployment_id = Uuid::parse_str(deployment_id_string)
-						.status(400)
-						.body(error!(WRONG_PARAMETERS).to_string())?;
-
-					let resource = db::get_resource_by_id(
-						context.get_database_connection(),
-						&deployment_id,
-					)
-					.await?;
-
-					if resource.is_none() {
-						context
-							.status(404)
-							.json(error!(RESOURCE_DOES_NOT_EXIST));
-					}
-
-					Ok((context, resource))
-				}),
-			),
-			EveMiddleware::CustomFunction(pin_fn!(get_environment_variables)),
-		],
-	);
-
-	// set environment variables for deployment
-	app.put(
-		"/:deploymentId/environment-variables",
-		[
-			EveMiddleware::ResourceTokenAuthenticator(
-				permissions::workspace::infrastructure::deployment::EDIT,
-				closure_as_pinned_box!(|mut context| {
-					let deployment_id_string =
-						context.get_param(request_keys::DEPLOYMENT_ID).unwrap();
-					let deployment_id = Uuid::parse_str(deployment_id_string)
-						.status(400)
-						.body(error!(WRONG_PARAMETERS).to_string())?;
-
-					let resource = db::get_resource_by_id(
-						context.get_database_connection(),
-						&deployment_id,
-					)
-					.await?;
-
-					if resource.is_none() {
-						context
-							.status(404)
-							.json(error!(RESOURCE_DOES_NOT_EXIST));
-					}
-
-					Ok((context, resource))
-				}),
-			),
-			EveMiddleware::CustomFunction(pin_fn!(set_environment_variables)),
-		],
-	);
-
-	// set horizontal scale for the deployment
-	app.put(
-		"/:deploymentId/horizontal-scale",
-		[
-			EveMiddleware::ResourceTokenAuthenticator(
-				permissions::workspace::infrastructure::deployment::EDIT,
-				closure_as_pinned_box!(|mut context| {
-					let deployment_id_string =
-						context.get_param(request_keys::DEPLOYMENT_ID).unwrap();
-					let deployment_id = Uuid::parse_str(deployment_id_string)
-						.status(400)
-						.body(error!(WRONG_PARAMETERS).to_string())?;
-
-					let resource = db::get_resource_by_id(
-						context.get_database_connection(),
-						&deployment_id,
-					)
-					.await?;
-
-					if resource.is_none() {
-						context
-							.status(404)
-							.json(error!(RESOURCE_DOES_NOT_EXIST));
-					}
-
-					Ok((context, resource))
-				}),
-			),
-			EveMiddleware::CustomFunction(pin_fn!(set_horizontal_scale)),
-		],
-	);
-
-	// set machine type of the deployment
-	app.put(
-		"/:deploymentId/machine-type",
-		[
-			EveMiddleware::ResourceTokenAuthenticator(
-				permissions::workspace::infrastructure::deployment::EDIT,
-				closure_as_pinned_box!(|mut context| {
-					let deployment_id_string =
-						context.get_param(request_keys::DEPLOYMENT_ID).unwrap();
-					let deployment_id = Uuid::parse_str(deployment_id_string)
-						.status(400)
-						.body(error!(WRONG_PARAMETERS).to_string())?;
-
-					let resource = db::get_resource_by_id(
-						context.get_database_connection(),
-						&deployment_id,
-					)
-					.await?;
-
-					if resource.is_none() {
-						context
-							.status(404)
-							.json(error!(RESOURCE_DOES_NOT_EXIST));
-					}
-
-					Ok((context, resource))
-				}),
-			),
-			EveMiddleware::CustomFunction(pin_fn!(set_machine_type)),
-		],
-	);
-
-=======
->>>>>>> efc34fa3
 	// Delete a deployment
 	app.delete(
 		"/:deploymentId/",
@@ -424,11 +293,7 @@
 		"/:deploymentId/",
 		[
 			EveMiddleware::ResourceTokenAuthenticator(
-<<<<<<< HEAD
-				permissions::workspace::infrastructure::deployment::INFO,
-=======
-				permissions::workspace::deployment::EDIT,
->>>>>>> efc34fa3
+				permissions::workspace::infrastructure::deployment::EDIT,
 				closure_as_pinned_box!(|mut context| {
 					let deployment_id_string =
 						context.get_param(request_keys::DEPLOYMENT_ID).unwrap();
@@ -483,75 +348,7 @@
 					Ok((context, resource))
 				}),
 			),
-<<<<<<< HEAD
-			EveMiddleware::CustomFunction(pin_fn!(set_domain_name)),
-		],
-	);
-
-	// get deployment validation status
-	app.get(
-		"/:deploymentId/domain-validated",
-		[
-			EveMiddleware::ResourceTokenAuthenticator(
-				permissions::workspace::infrastructure::deployment::INFO,
-				closure_as_pinned_box!(|mut context| {
-					let workspace_id_string =
-						context.get_param(request_keys::WORKSPACE_ID).unwrap();
-					let workspace_id = Uuid::parse_str(workspace_id_string)
-						.status(400)
-						.body(error!(WRONG_PARAMETERS).to_string())?;
-
-					let resource = db::get_resource_by_id(
-						context.get_database_connection(),
-						&workspace_id,
-					)
-					.await?;
-
-					if resource.is_none() {
-						context
-							.status(404)
-							.json(error!(RESOURCE_DOES_NOT_EXIST));
-					}
-
-					Ok((context, resource))
-				}),
-			),
-			EveMiddleware::CustomFunction(pin_fn!(is_domain_validated)),
-		],
-	);
-
-	// get data center recommendation on the basis of distance
-	app.get(
-		"/:deploymentId/recommended-data-center",
-		[
-			EveMiddleware::ResourceTokenAuthenticator(
-				permissions::workspace::infrastructure::deployment::INFO,
-				closure_as_pinned_box!(|mut context| {
-					let workspace_id_string =
-						context.get_param(request_keys::WORKSPACE_ID).unwrap();
-					let workspace_id = Uuid::parse_str(workspace_id_string)
-						.status(400)
-						.body(error!(WRONG_PARAMETERS).to_string())?;
-
-					let resource = db::get_resource_by_id(
-						context.get_database_connection(),
-						&workspace_id,
-					)
-					.await?;
-
-					if resource.is_none() {
-						context
-							.status(404)
-							.json(error!(RESOURCE_DOES_NOT_EXIST));
-					}
-
-					Ok((context, resource))
-				}),
-			),
-			EveMiddleware::CustomFunction(pin_fn!(get_recommended_data_center)),
-=======
 			EveMiddleware::CustomFunction(pin_fn!(list_linked_urls)),
->>>>>>> efc34fa3
 		],
 	);
 
