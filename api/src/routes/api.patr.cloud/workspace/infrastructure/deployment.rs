--- conflicted
+++ resolved
@@ -637,7 +637,6 @@
 					return;
 				}
 
-<<<<<<< HEAD
 				let connection = service::get_app().database.begin().await;
 
 				let mut connection = if let Ok(connection) = connection {
@@ -660,13 +659,7 @@
 						machine_type,
 					},
 					&full_image,
-					&DeploymentRunningDetails {
-						min_horizontal_scale,
-						max_horizontal_scale,
-						deploy_on_push,
-						ports,
-						environment_variables,
-					},
+					&running_details,
 					&config,
 					&request_id,
 					Some(&user_id),
@@ -681,26 +674,6 @@
 						e.get_error()
 					);
 				});
-=======
-				let update_kubernetes_result =
-					service::update_kubernetes_deployment(
-						&workspace_id,
-						&Deployment {
-							id: id.clone(),
-							name,
-							registry,
-							image_tag,
-							status: DeploymentStatus::Deploying,
-							region,
-							machine_type,
-						},
-						&full_image,
-						&running_details,
-						&config,
-						&request_id,
-					)
-					.await;
->>>>>>> 960d3928
 
 				service::get_app().database.close().await;
 				let _ = db::update_deployment_status(
