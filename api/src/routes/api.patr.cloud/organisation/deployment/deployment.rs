--- conflicted
+++ resolved
@@ -6,7 +6,7 @@
 	app::{create_eve_app, App},
 	db,
 	error,
-	models::rbac::permissions,
+	models::rbac::{self, permissions},
 	pin_fn,
 	service,
 	utils::{
@@ -728,7 +728,9 @@
 				.status(400)
 				.body(error!(WRONG_PARAMETERS).to_string())
 		})
-		.transpose()?;
+		.transpose()?
+		.filter(|domain_name| !domain_name.is_empty());
+
 	let horizontal_scale = body
 		.get(request_keys::HORIZONTAL_SCALE)
 		.map(|value| match value {
@@ -1462,18 +1464,17 @@
 				.status(400)
 				.body(error!(WRONG_PARAMETERS).to_string())
 		})
-		.transpose()?;
-
-	let user_id = context.get_token_data().unwrap().user.id.clone();
+		.transpose()?
+		.filter(|domain_name| !domain_name.is_empty());
+
+	let user_id = &context.get_token_data().unwrap().user.id;
+	let is_god_user = user_id == rbac::GOD_USER_ID.get().unwrap().as_bytes();
 
 	if let Some(domain_name) = domain_name {
-<<<<<<< HEAD
+		// If the entry point is not valid, OR if (the domain is special and the
+		// user is not god user)
 		if !validator::is_deployment_entry_point_valid(domain_name) ||
-			validator::is_special_domain(domain_name, &user_id).await?
-=======
-		if !validator::is_deployment_entry_point_valid(domain_name) &&
-			!domain_name.is_empty()
->>>>>>> 8aad06a5
+			(validator::is_domain_special(domain_name) && !is_god_user)
 		{
 			return Err(Error::empty()
 				.status(400)
@@ -1481,12 +1482,6 @@
 		}
 	}
 	let config = context.get_state().config.clone();
-
-	let domain_name = if domain_name == Some("") {
-		None
-	} else {
-		domain_name
-	};
 
 	service::set_domain_for_deployment(
 		context.get_database_connection(),
