use api_macros::closure_as_pinned_box;
use eve_rs::{App as EveApp, AsError, Context, NextHandler};
use serde_json::{json, Map, Value};

use crate::{
	app::{create_eve_app, App},
	db,
	error,
	models::rbac::permissions,
	pin_fn,
	service,
	utils::{
		constants::request_keys,
		validator,
		Error,
		ErrorData,
		EveContext,
		EveMiddleware,
	},
};

/// # Description
/// This function is used to create a sub app for every endpoint listed. It
/// creates an eve app which binds the endpoint with functions.
///
/// # Arguments
/// * `app` - an object of type [`App`] which contains all the configuration of
///   api including the
/// database connections.
///
/// # Returns
/// this function returns `EveApp<EveContext, EveMiddleware, App, ErrorData>`
/// containing context, middleware, object of [`App`] and Error
///
/// [`App`]: App
pub fn create_sub_app(
	app: &App,
) -> EveApp<EveContext, EveMiddleware, App, ErrorData> {
	let mut app = create_eve_app(app);

	// List all deployments
	app.get(
		"/",
		[
			EveMiddleware::ResourceTokenAuthenticator(
				permissions::organisation::deployment::LIST,
				closure_as_pinned_box!(|mut context| {
					let org_id_string = context
						.get_param(request_keys::ORGANISATION_ID)
						.unwrap();
					let organisation_id = hex::decode(&org_id_string)
						.status(400)
						.body(error!(WRONG_PARAMETERS).to_string())?;

					let resource = db::get_resource_by_id(
						context.get_database_connection(),
						&organisation_id,
					)
					.await?;

					if resource.is_none() {
						context
							.status(404)
							.json(error!(RESOURCE_DOES_NOT_EXIST));
					}

					Ok((context, resource))
				}),
			),
			EveMiddleware::CustomFunction(pin_fn!(list_deployments)),
		],
	);

	// Create a new deployment
	app.post(
		"/",
		[
			EveMiddleware::ResourceTokenAuthenticator(
				permissions::organisation::deployment::CREATE,
				closure_as_pinned_box!(|mut context| {
					let org_id_string = context
						.get_param(request_keys::ORGANISATION_ID)
						.unwrap();
					let organisation_id = hex::decode(&org_id_string)
						.status(400)
						.body(error!(WRONG_PARAMETERS).to_string())?;

					let resource = db::get_resource_by_id(
						context.get_database_connection(),
						&organisation_id,
					)
					.await?;

					if resource.is_none() {
						context
							.status(404)
							.json(error!(RESOURCE_DOES_NOT_EXIST));
					}

					Ok((context, resource))
				}),
			),
			EveMiddleware::CustomFunction(pin_fn!(create_deployment)),
		],
	);

	// Get info about a deployment
	app.get(
		"/:deploymentId/",
		[
			EveMiddleware::ResourceTokenAuthenticator(
				permissions::organisation::deployment::INFO,
				closure_as_pinned_box!(|mut context| {
					let deployment_id_string =
						context.get_param(request_keys::DEPLOYMENT_ID).unwrap();
					let deployment_id = hex::decode(&deployment_id_string)
						.status(400)
						.body(error!(WRONG_PARAMETERS).to_string())?;

					let resource = db::get_resource_by_id(
						context.get_database_connection(),
						&deployment_id,
					)
					.await?;

					if resource.is_none() {
						context
							.status(404)
							.json(error!(RESOURCE_DOES_NOT_EXIST));
					}

					Ok((context, resource))
				}),
			),
			EveMiddleware::CustomFunction(pin_fn!(get_deployment_info)),
		],
	);

	// start a deployment
	app.post(
		"/:deploymentId/start",
		[
			EveMiddleware::ResourceTokenAuthenticator(
				permissions::organisation::deployment::EDIT,
				closure_as_pinned_box!(|mut context| {
					let deployment_id_string =
						context.get_param(request_keys::DEPLOYMENT_ID).unwrap();
					let deployment_id = hex::decode(&deployment_id_string)
						.status(400)
						.body(error!(WRONG_PARAMETERS).to_string())?;

					let resource = db::get_resource_by_id(
						context.get_database_connection(),
						&deployment_id,
					)
					.await?;

					if resource.is_none() {
						context
							.status(404)
							.json(error!(RESOURCE_DOES_NOT_EXIST));
					}

					Ok((context, resource))
				}),
			),
			EveMiddleware::CustomFunction(pin_fn!(start_deployment)),
		],
	);

	// stop and delete the deployment
	app.post(
		"/:deploymentId/stop",
		[
			EveMiddleware::ResourceTokenAuthenticator(
				permissions::organisation::deployment::EDIT,
				closure_as_pinned_box!(|mut context| {
					let deployment_id_string =
						context.get_param(request_keys::DEPLOYMENT_ID).unwrap();
					let deployment_id = hex::decode(&deployment_id_string)
						.status(400)
						.body(error!(WRONG_PARAMETERS).to_string())?;

					let resource = db::get_resource_by_id(
						context.get_database_connection(),
						&deployment_id,
					)
					.await?;

					if resource.is_none() {
						context
							.status(404)
							.json(error!(RESOURCE_DOES_NOT_EXIST));
					}

					Ok((context, resource))
				}),
			),
			EveMiddleware::CustomFunction(pin_fn!(stop_deployment)),
		],
	);

	// get logs for the deployment
	app.get(
		"/:deploymentId/logs",
		[
			EveMiddleware::ResourceTokenAuthenticator(
				permissions::organisation::deployment::INFO,
				closure_as_pinned_box!(|mut context| {
					let deployment_id_string =
						context.get_param(request_keys::DEPLOYMENT_ID).unwrap();
					let deployment_id = hex::decode(&deployment_id_string)
						.status(400)
						.body(error!(WRONG_PARAMETERS).to_string())?;

					let resource = db::get_resource_by_id(
						context.get_database_connection(),
						&deployment_id,
					)
					.await?;

					if resource.is_none() {
						context
							.status(404)
							.json(error!(RESOURCE_DOES_NOT_EXIST));
					}

					Ok((context, resource))
				}),
			),
			EveMiddleware::CustomFunction(pin_fn!(get_logs)),
		],
	);

	// get list of environment variables for deployment
	app.get(
		"/:deploymentId/environment-variables",
		[
			EveMiddleware::ResourceTokenAuthenticator(
				permissions::organisation::deployment::INFO,
				closure_as_pinned_box!(|mut context| {
					let deployment_id_string =
						context.get_param(request_keys::DEPLOYMENT_ID).unwrap();
					let deployment_id = hex::decode(&deployment_id_string)
						.status(400)
						.body(error!(WRONG_PARAMETERS).to_string())?;

					let resource = db::get_resource_by_id(
						context.get_database_connection(),
						&deployment_id,
					)
					.await?;

					if resource.is_none() {
						context
							.status(404)
							.json(error!(RESOURCE_DOES_NOT_EXIST));
					}

					Ok((context, resource))
				}),
			),
			EveMiddleware::CustomFunction(pin_fn!(get_environment_variables)),
		],
	);

<<<<<<< HEAD
	// set environment variables for deployment
	app.patch(
=======
	app.put(
>>>>>>> 8f01a325
		"/:deploymentId/environment-variables",
		[
			EveMiddleware::ResourceTokenAuthenticator(
				permissions::organisation::deployment::EDIT,
				closure_as_pinned_box!(|mut context| {
					let deployment_id_string =
						context.get_param(request_keys::DEPLOYMENT_ID).unwrap();
					let deployment_id = hex::decode(&deployment_id_string)
						.status(400)
						.body(error!(WRONG_PARAMETERS).to_string())?;

					let resource = db::get_resource_by_id(
						context.get_database_connection(),
						&deployment_id,
					)
					.await?;

					if resource.is_none() {
						context
							.status(404)
							.json(error!(RESOURCE_DOES_NOT_EXIST));
					}

					Ok((context, resource))
				}),
			),
			EveMiddleware::CustomFunction(pin_fn!(set_environment_variables)),
		],
	);

	app.put(
		"/:deploymentId/horizontal-scale",
		[
			EveMiddleware::ResourceTokenAuthenticator(
				permissions::organisation::deployment::EDIT,
				closure_as_pinned_box!(|mut context| {
					let deployment_id_string =
						context.get_param(request_keys::DEPLOYMENT_ID).unwrap();
					let deployment_id = hex::decode(&deployment_id_string)
						.status(400)
						.body(error!(WRONG_PARAMETERS).to_string())?;

					let resource = db::get_resource_by_id(
						context.get_database_connection(),
						&deployment_id,
					)
					.await?;

					if resource.is_none() {
						context
							.status(404)
							.json(error!(RESOURCE_DOES_NOT_EXIST));
					}

					Ok((context, resource))
				}),
			),
			EveMiddleware::CustomFunction(pin_fn!(set_horizontal_scale)),
		],
	);

	app.put(
		"/:deploymentId/machine-type",
		[
			EveMiddleware::ResourceTokenAuthenticator(
				permissions::organisation::deployment::EDIT,
				closure_as_pinned_box!(|mut context| {
					let deployment_id_string =
						context.get_param(request_keys::DEPLOYMENT_ID).unwrap();
					let deployment_id = hex::decode(&deployment_id_string)
						.status(400)
						.body(error!(WRONG_PARAMETERS).to_string())?;

					let resource = db::get_resource_by_id(
						context.get_database_connection(),
						&deployment_id,
					)
					.await?;

					if resource.is_none() {
						context
							.status(404)
							.json(error!(RESOURCE_DOES_NOT_EXIST));
					}

					Ok((context, resource))
				}),
			),
			EveMiddleware::CustomFunction(pin_fn!(set_machine_type)),
		],
	);

	// Delete a deployment
	app.delete(
		"/:deploymentId/",
		[
			EveMiddleware::ResourceTokenAuthenticator(
				permissions::organisation::deployment::DELETE,
				closure_as_pinned_box!(|mut context| {
					let deployment_id_string =
						context.get_param(request_keys::DEPLOYMENT_ID).unwrap();
					let deployment_id = hex::decode(&deployment_id_string)
						.status(400)
						.body(error!(WRONG_PARAMETERS).to_string())?;

					let resource = db::get_resource_by_id(
						context.get_database_connection(),
						&deployment_id,
					)
					.await?;

					if resource.is_none() {
						context
							.status(404)
							.json(error!(RESOURCE_DOES_NOT_EXIST));
					}

					Ok((context, resource))
				}),
			),
			EveMiddleware::CustomFunction(pin_fn!(delete_deployment)),
		],
	);

	// get domain cname and value of deployment
	app.get(
		"/:deploymentId/domain-dns-records",
		[
			EveMiddleware::ResourceTokenAuthenticator(
				permissions::organisation::deployment::INFO,
				closure_as_pinned_box!(|mut context| {
					let deployment_id_string =
						context.get_param(request_keys::DEPLOYMENT_ID).unwrap();
					let deployment_id = hex::decode(&deployment_id_string)
						.status(400)
						.body(error!(WRONG_PARAMETERS).to_string())?;

					let resource = db::get_resource_by_id(
						context.get_database_connection(),
						&deployment_id,
					)
					.await?;

					if resource.is_none() {
						context
							.status(404)
							.json(error!(RESOURCE_DOES_NOT_EXIST));
					}

					Ok((context, resource))
				}),
			),
			EveMiddleware::CustomFunction(pin_fn!(get_domain_dns_records)),
		],
	);

	// update domain in the deployment
	app.put(
		"/:deploymentId/domain",
		[
			EveMiddleware::ResourceTokenAuthenticator(
				permissions::organisation::deployment::INFO,
				closure_as_pinned_box!(|mut context| {
					let deployment_id_string =
						context.get_param(request_keys::DEPLOYMENT_ID).unwrap();
					let deployment_id = hex::decode(&deployment_id_string)
						.status(400)
						.body(error!(WRONG_PARAMETERS).to_string())?;

					let resource = db::get_resource_by_id(
						context.get_database_connection(),
						&deployment_id,
					)
					.await?;

					if resource.is_none() {
						context
							.status(404)
							.json(error!(RESOURCE_DOES_NOT_EXIST));
					}

					Ok((context, resource))
				}),
			),
			EveMiddleware::CustomFunction(pin_fn!(set_domain_name)),
		],
	);

	// get deployment validation status
	app.get(
		"/:deploymentId/domain-validated",
		[
			EveMiddleware::ResourceTokenAuthenticator(
				permissions::organisation::deployment::INFO,
				closure_as_pinned_box!(|mut context| {
					let org_id_string = context
						.get_param(request_keys::ORGANISATION_ID)
						.unwrap();
					let organisation_id = hex::decode(&org_id_string)
						.status(400)
						.body(error!(WRONG_PARAMETERS).to_string())?;

					let resource = db::get_resource_by_id(
						context.get_database_connection(),
						&organisation_id,
					)
					.await?;

					if resource.is_none() {
						context
							.status(404)
							.json(error!(RESOURCE_DOES_NOT_EXIST));
					}

					Ok((context, resource))
				}),
			),
			EveMiddleware::CustomFunction(pin_fn!(is_domain_validated)),
		],
	);

	app
}

/// # Description
/// This function is used to list of all the deployments present with the user
/// required inputs:
/// OrganisationId in url
///
/// # Arguments
/// * `context` - an object of [`EveContext`] containing the request, response,
///   database connection, body,
/// state and other things
/// * ` _` -  an object of type [`NextHandler`] which is used to call the
///   function
///
/// # Returns
/// this function returns a `Result<EveContext, Error>` containing an object of
/// [`EveContext`] or an error output:
/// ```
/// {
///    success:
///    deployments: []
/// }
/// ```
///
/// [`EveContext`]: EveContext
/// [`NextHandler`]: NextHandler
async fn list_deployments(
	mut context: EveContext,
	_: NextHandler<EveContext, ErrorData>,
) -> Result<EveContext, Error> {
	let organisation_id =
		hex::decode(context.get_param(request_keys::ORGANISATION_ID).unwrap())
			.unwrap();
	let deployments = db::get_deployments_for_organisation(
		context.get_database_connection(),
		&organisation_id,
	)
	.await?
	.into_iter()
	.filter_map(|deployment| {
		if deployment.registry == "registry.patr.cloud" {
			Some(json!({
				request_keys::DEPLOYMENT_ID: hex::encode(deployment.id),
				request_keys::NAME: deployment.name,
				request_keys::REGISTRY: deployment.registry,
				request_keys::REPOSITORY_ID: hex::encode(deployment.repository_id?),
				request_keys::IMAGE_TAG: deployment.image_tag,
				request_keys::STATUS: deployment.status.to_string(),
				request_keys::REGION: deployment.region,
				request_keys::HORIZONTAL_SCALE: deployment.horizontal_scale,
				request_keys::MACHINE_TYPE: deployment.machine_type.to_string(),
			}))
		} else {
			Some(json!({
				request_keys::DEPLOYMENT_ID: hex::encode(deployment.id),
				request_keys::NAME: deployment.name,
				request_keys::REGISTRY: deployment.registry,
				request_keys::IMAGE_NAME: deployment.image_name?,
				request_keys::IMAGE_TAG: deployment.image_tag,
				request_keys::STATUS: deployment.status.to_string(),
				request_keys::REGION: deployment.region,
				request_keys::HORIZONTAL_SCALE: deployment.horizontal_scale,
				request_keys::MACHINE_TYPE: deployment.machine_type.to_string(),
			}))
		}
	})
	.collect::<Vec<_>>();

	context.json(json!({
		request_keys::SUCCESS: true,
		request_keys::DEPLOYMENTS: deployments
	}));
	Ok(context)
}

/// # Description
/// This function is used to create a new deployment
/// required inputs
/// auth token in the header
/// organisation id in parameter
/// ```
/// {
///    name: ,
///    registry: ,
///    repositoryId: ,
///    imageName: ,
///    imageTag: ,
///    domain:
/// }
/// ```
/// # Arguments
/// * `context` - an object of [`EveContext`] containing the request, response,
///   database connection, body,
/// state and other things
/// * ` _` -  an object of type [`NextHandler`] which is used to call the
///   function
///
/// # Returns
/// this function returns a `Result<EveContext, Error>` containing an object of
/// [`EveContext`] or an error output:
/// ```
/// {
///    success:
///    deploymentId:
/// }
/// ```
///
/// [`EveContext`]: EveContext
/// [`NextHandler`]: NextHandler
async fn create_deployment(
	mut context: EveContext,
	_: NextHandler<EveContext, ErrorData>,
) -> Result<EveContext, Error> {
	let organisation_id =
		hex::decode(context.get_param(request_keys::ORGANISATION_ID).unwrap())
			.unwrap();
	let body = context.get_body_object().clone();

	let name = body
		.get(request_keys::NAME)
		.map(|value| value.as_str())
		.flatten()
		.status(400)
		.body(error!(WRONG_PARAMETERS).to_string())?;

	let registry = body
		.get(request_keys::REGISTRY)
		.map(|value| value.as_str())
		.flatten()
		.status(400)
		.body(error!(WRONG_PARAMETERS).to_string())?;

	let repository_id = body
		.get(request_keys::REPOSITORY_ID)
		.map(|value| {
			value
				.as_str()
				.status(400)
				.body(error!(WRONG_PARAMETERS).to_string())
		})
		.transpose()?;

	let image_name = body
		.get(request_keys::IMAGE_NAME)
		.map(|value| {
			value
				.as_str()
				.status(400)
				.body(error!(WRONG_PARAMETERS).to_string())
		})
		.transpose()?;

	let image_tag = body
		.get(request_keys::IMAGE_TAG)
		.map(|value| value.as_str())
		.flatten()
		.status(400)
		.body(error!(WRONG_PARAMETERS).to_string())?;

	let region = body
		.get(request_keys::REGION)
		.map(|value| value.as_str())
		.flatten()
		.status(400)
		.body(error!(WRONG_PARAMETERS).to_string())?;

<<<<<<< HEAD
	let domain_name = body
		.get(request_keys::DOMAIN_NAME)
		.map(|value| {
			value
				.as_str()
				.status(400)
				.body(error!(WRONG_PARAMETERS).to_string())
		})
		.transpose()?;
=======
	let horizontal_scale = body
		.get(request_keys::HORIZONTAL_SCALE)
		.map(|value| match value {
			Value::Number(number) => {
				if number.is_u64() {
					number.as_u64()
				} else if number.is_i64() {
					number
						.as_i64()
						.map(|number| {
							if number > 0 {
								Some(number as u64)
							} else {
								None
							}
						})
						.flatten()
				} else {
					None
				}
			}
			Value::String(number) => number.parse::<u64>().ok(),
			_ => None,
		})
		.flatten()
		.map(|number| {
			if number > 0 && number < 256 {
				Some(number)
			} else {
				None
			}
		})
		.flatten()
		.status(400)
		.body(error!(WRONG_PARAMETERS).to_string())?;

	let machine_type = body
		.get(request_keys::MACHINE_TYPE)
		.map(|value| value.as_str())
		.flatten()
		.map(|machine_type| machine_type.parse().ok())
		.flatten()
		.status(400)
		.body(error!(WRONG_PARAMETERS).to_string())?;
>>>>>>> 8f01a325

	let config = context.get_state().config.clone();

	let deployment_id = service::create_deployment_in_organisation(
		context.get_database_connection(),
		&organisation_id,
		name,
		registry,
		repository_id,
		image_name,
		image_tag,
		region,
<<<<<<< HEAD
		domain_name,
=======
		horizontal_scale,
		&machine_type,
>>>>>>> 8f01a325
		&config,
	)
	.await?;

	context.json(json!({
		request_keys::SUCCESS: true,
		request_keys::DEPLOYMENT_ID: hex::encode(deployment_id.as_bytes())
	}));
	Ok(context)
}

/// # Description
/// This function is used to get the information about a specific deployment
/// required inputs:
/// auth token in the authorization headers
/// example: Authorization: <insert authToken>
/// DeploymentId in url
///
/// # Arguments
/// * `context` - an object of [`EveContext`] containing the request, response,
///   database connection, body,
/// state and other things
/// * ` _` -  an object of type [`NextHandler`] which is used to call the
///   function
///
/// # Returns
/// this function returns a `Result<EveContext, Error>` containing an object of
/// [`EveContext`] or an error output:
/// ```
/// {
///     success: true or false,
///     deployment:
///     {
///         name: ,
///         registry: ,
///         imageName: ,
///         imageTag: ,
///     }
/// }
/// ```
/// [`EveContext`]: EveContext
/// [`NextHandler`]: NextHandler
async fn get_deployment_info(
	mut context: EveContext,
	_: NextHandler<EveContext, ErrorData>,
) -> Result<EveContext, Error> {
	let deployment_id =
		hex::decode(context.get_param(request_keys::DEPLOYMENT_ID).unwrap())
			.unwrap();
	let deployment = db::get_deployment_by_id(
		context.get_database_connection(),
		&deployment_id,
	)
	.await?
	.status(404)
	.body(error!(RESOURCE_DOES_NOT_EXIST).to_string())?;

	context.json(
		if deployment.registry == "registry.patr.cloud" {
			json!({
				request_keys::SUCCESS: true,
				request_keys::DEPLOYMENT_ID: hex::encode(deployment.id),
				request_keys::NAME: deployment.name,
				request_keys::REGISTRY: deployment.registry,
				request_keys::REPOSITORY_ID: hex::encode(deployment.repository_id.status(500)?),
				request_keys::IMAGE_TAG: deployment.image_tag,
				request_keys::STATUS: deployment.status.to_string(),
				request_keys::REGION: deployment.region,
				request_keys::HORIZONTAL_SCALE: deployment.horizontal_scale,
				request_keys::MACHINE_TYPE: deployment.machine_type.to_string(),
			})
		} else {
			json!({
				request_keys::SUCCESS: true,
				request_keys::DEPLOYMENT_ID: hex::encode(deployment.id),
				request_keys::NAME: deployment.name,
				request_keys::REGISTRY: deployment.registry,
				request_keys::IMAGE_NAME: deployment.image_name.status(500)?,
				request_keys::IMAGE_TAG: deployment.image_tag,
				request_keys::STATUS: deployment.status.to_string(),
				request_keys::REGION: deployment.region,
				request_keys::HORIZONTAL_SCALE: deployment.horizontal_scale,
				request_keys::MACHINE_TYPE: deployment.machine_type.to_string(),
			})
		},
	);
	Ok(context)
}

/// # Description
/// This function is used to start a deployment
/// required inputs:
/// deploymentId in the url
///
/// # Arguments
/// * `context` - an object of [`EveContext`] containing the request, response,
///   database connection, body,
/// state and other things
/// * ` _` -  an object of type [`NextHandler`] which is used to call the next
///   function
///
/// # Returns
/// this function returns a `Result<EveContext, Error>` containing an object of
/// [`EveContext`] or an error output:
/// ```
/// {
///    success: true or false
/// }
/// ```
///
/// [`EveContext`]: EveContext
/// [`NextHandler`]: NextHandler
async fn start_deployment(
	mut context: EveContext,
	_: NextHandler<EveContext, ErrorData>,
) -> Result<EveContext, Error> {
	let deployment_id =
		hex::decode(context.get_param(request_keys::DEPLOYMENT_ID).unwrap())
			.unwrap();

	// start the container running the image, if doesn't exist
	let config = context.get_state().config.clone();
	service::start_deployment(
		context.get_database_connection(),
		&deployment_id,
		&config,
	)
	.await?;

	context.json(json!({
		request_keys::SUCCESS: true
	}));
	Ok(context)
}

/// # Description
/// This function is used to stop a deployment
/// required inputs:
/// deploymentId in the url
///
/// # Arguments
/// * `context` - an object of [`EveContext`] containing the request, response,
///   database connection, body,
/// state and other things
/// * ` _` -  an object of type [`NextHandler`] which is used to call the next
///   function
///
/// # Returns
/// this function returns a `Result<EveContext, Error>` containing an object of
/// [`EveContext`] or an error output:
/// ```
/// {
///    success: true or false
/// }
/// ```
///
/// [`EveContext`]: EveContext
/// [`NextHandler`]: NextHandler
async fn stop_deployment(
	mut context: EveContext,
	_: NextHandler<EveContext, ErrorData>,
) -> Result<EveContext, Error> {
	let deployment_id =
		hex::decode(context.get_param(request_keys::DEPLOYMENT_ID).unwrap())
			.unwrap();

	// stop the running container, if it exists
	let config = context.get_state().config.clone();
	service::stop_deployment(
		context.get_database_connection(),
		&deployment_id,
		&config,
	)
	.await?;

	context.json(json!({
		request_keys::SUCCESS: true
	}));
	Ok(context)
}

/// # Description
/// This function is used to get the logs of a deployment
/// required inputs:
/// deploymentId in the url
///
/// # Arguments
/// * `context` - an object of [`EveContext`] containing the request, response,
///   database connection, body,
/// state and other things
/// * ` _` -  an object of type [`NextHandler`] which is used to call the next
///   function
///
/// # Returns
/// this function returns a `Result<EveContext, Error>` containing an object of
/// [`EveContext`] or an error output:
/// ```
/// {
///    success: true or false
/// }
/// ```
///
/// [`EveContext`]: EveContext
/// [`NextHandler`]: NextHandler
async fn get_logs(
	mut context: EveContext,
	_: NextHandler<EveContext, ErrorData>,
) -> Result<EveContext, Error> {
	let deployment_id =
		hex::decode(context.get_param(request_keys::DEPLOYMENT_ID).unwrap())
			.unwrap();

	// stop the running container, if it exists
	let config = context.get_state().config.clone();
	let logs = service::get_deployment_container_logs(
		context.get_database_connection(),
		&deployment_id,
		&config,
	)
	.await?;

	context.json(json!({
		request_keys::SUCCESS: true,
		request_keys::LOGS: logs,
	}));
	Ok(context)
}

/// # Description
/// This function is used to delete deployment
/// required inputs:
/// deploymentId in the url
///
/// # Arguments
/// * `context` - an object of [`EveContext`] containing the request, response,
///   database connection, body,
/// state and other things
/// * ` _` -  an object of type [`NextHandler`] which is used to call the
///   function
///
/// # Returns
/// this function returns a `Result<EveContext, Error>` containing an object of
/// [`EveContext`] or an error output:
/// ```
/// {
///    success: true or false
/// }
/// ```
///
/// [`EveContext`]: EveContext
/// [`NextHandler`]: NextHandler
async fn delete_deployment(
	mut context: EveContext,
	_: NextHandler<EveContext, ErrorData>,
) -> Result<EveContext, Error> {
	let deployment_id =
		hex::decode(context.get_param(request_keys::DEPLOYMENT_ID).unwrap())
			.unwrap();

	// stop and delete the container running the image, if it exists
	let config = context.get_state().config.clone();
	service::stop_deployment(
		context.get_database_connection(),
		&deployment_id,
		&config,
	)
	.await?;

	db::delete_deployment_by_id(
		context.get_database_connection(),
		&deployment_id,
	)
	.await?;

	context.json(json!({
		request_keys::SUCCESS: true
	}));
	Ok(context)
}

/// # Description
/// This function is used to get the environment variables for a deployment
/// required inputs:
/// deploymentId in the url
///
/// # Arguments
/// * `context` - an object of [`EveContext`] containing the request, response,
///   database connection, body,
/// state and other things
/// * ` _` -  an object of type [`NextHandler`] which is used to call the
///   function
///
/// # Returns
/// this function returns a `Result<EveContext, Error>` containing an object of
/// [`EveContext`] or an error output:
/// ```
/// {
///    success: true or false
/// }
/// ```
///
/// [`EveContext`]: EveContext
/// [`NextHandler`]: NextHandler
async fn get_environment_variables(
	mut context: EveContext,
	_: NextHandler<EveContext, ErrorData>,
) -> Result<EveContext, Error> {
	let deployment_id =
		hex::decode(context.get_param(request_keys::DEPLOYMENT_ID).unwrap())
			.unwrap();

	let env_vars: Map<String, Value> =
		db::get_environment_variables_for_deployment(
			context.get_database_connection(),
			&deployment_id,
		)
		.await?
		.into_iter()
		.map(|(key, value)| (key, Value::String(value)))
		.collect();

	context.json(json!({
		request_keys::SUCCESS: true,
		request_keys::ENVIRONMENT_VARIABLES: env_vars
	}));
	Ok(context)
}

/// # Description
/// This function is used to set the environment variables for a deployment
/// required inputs:
/// deploymentId in the url
///
/// # Arguments
/// * `context` - an object of [`EveContext`] containing the request, response,
///   database connection, body,
/// state and other things
/// * ` _` -  an object of type [`NextHandler`] which is used to call the
///   function
///
/// # Returns
/// this function returns a `Result<EveContext, Error>` containing an object of
/// [`EveContext`] or an error output:
/// ```
/// {
///    success: true or false
/// }
/// ```
///
/// [`EveContext`]: EveContext
/// [`NextHandler`]: NextHandler
async fn set_environment_variables(
	mut context: EveContext,
	_: NextHandler<EveContext, ErrorData>,
) -> Result<EveContext, Error> {
	let deployment_id =
		hex::decode(context.get_param(request_keys::DEPLOYMENT_ID).unwrap())
			.unwrap();
	let body = context.get_body_object().clone();

	let env_var_values = body
		.get(request_keys::ENVIRONMENT_VARIABLES)
		.map(|values| values.as_object())
		.flatten()
		.status(400)
		.body(error!(WRONG_PARAMETERS).to_string())?;

	let mut environment_variables = vec![];

	for (key, value) in env_var_values {
		let value = value
			.as_str()
			.status(400)
			.body(error!(WRONG_PARAMETERS).to_string())?;

		environment_variables.push((key.clone(), value.to_string()));
	}

	service::set_environment_variables_for_deployment(
		context.get_database_connection(),
		&deployment_id,
		&environment_variables,
	)
	.await?;

	context.json(json!({
		request_keys::SUCCESS: true
	}));
	Ok(context)
}

/// # Description
/// This function is used to set the horizontal scale for a deployment.
/// Deployments need to be restarted before the changes are applied
/// required inputs:
/// deploymentId in the url
///
/// # Arguments
/// * `context` - an object of [`EveContext`] containing the request, response,
///   database connection, body,
/// state and other things
/// * ` _` -  an object of type [`NextHandler`] which is used to call the
///   function
///
/// # Returns
/// this function returns a `Result<EveContext, Error>` containing an object of
/// [`EveContext`] or an error output:
/// ```
/// {
///    success: true or false
/// }
/// ```
///
/// [`EveContext`]: EveContext
/// [`NextHandler`]: NextHandler
async fn set_horizontal_scale(
	mut context: EveContext,
	_: NextHandler<EveContext, ErrorData>,
) -> Result<EveContext, Error> {
	let deployment_id =
		hex::decode(context.get_param(request_keys::DEPLOYMENT_ID).unwrap())
			.unwrap();
	let body = context.get_body_object().clone();

	let horizontal_scale = body
		.get(request_keys::HORIZONTAL_SCALE)
		.map(|value| match value {
			Value::Number(number) => {
				if number.is_u64() {
					number.as_u64()
				} else if number.is_i64() {
					number
						.as_i64()
						.map(|number| {
							if number > 0 {
								Some(number as u64)
							} else {
								None
							}
						})
						.flatten()
				} else {
					None
				}
			}
			Value::String(number) => number.parse::<u64>().ok(),
			_ => None,
		})
		.flatten()
		.map(|number| {
			if number > 0 && number < 256 {
				Some(number)
			} else {
				None
			}
		})
		.flatten()
		.status(400)
		.body(error!(WRONG_PARAMETERS).to_string())?;

	db::set_horizontal_scale_for_deployment(
		context.get_database_connection(),
		&deployment_id,
		horizontal_scale,
	)
	.await?;

	context.json(json!({
		request_keys::SUCCESS: true
	}));
	Ok(context)
}

/// # Description
/// This function is used to set the machine type for a deployment.
/// Deployments need to be restarted before the changes are applied
/// required inputs:
/// deploymentId in the url
///
/// # Arguments
/// * `context` - an object of [`EveContext`] containing the request, response,
///   database connection, body,
/// state and other things
/// * ` _` -  an object of type [`NextHandler`] which is used to call the
///   function
///
/// # Returns
/// this function returns a `Result<EveContext, Error>` containing an object of
/// [`EveContext`] or an error output:
/// ```
/// {
///    success: true or false
/// }
/// ```
///
/// [`EveContext`]: EveContext
/// [`NextHandler`]: NextHandler
async fn set_machine_type(
	mut context: EveContext,
	_: NextHandler<EveContext, ErrorData>,
) -> Result<EveContext, Error> {
	let deployment_id =
		hex::decode(context.get_param(request_keys::DEPLOYMENT_ID).unwrap())
			.unwrap();
	let body = context.get_body_object().clone();

	let machine_type = body
		.get(request_keys::MACHINE_TYPE)
		.map(|value| value.as_str())
		.flatten()
		.map(|machine_type| machine_type.parse().ok())
		.flatten()
		.status(400)
		.body(error!(WRONG_PARAMETERS).to_string())?;

	db::set_machine_type_for_deployment(
		context.get_database_connection(),
		&deployment_id,
		&machine_type,
	)
	.await?;

	context.json(json!({
		request_keys::SUCCESS: true
	}));
	Ok(context)
}

/// # Description
/// This function is used to get the DNS records for the domain
/// required inputs:
/// deploymentId in the url
/// ```
/// {
///     domainName:
/// }
/// ```
///
/// # Arguments
/// * `context` - an object of [`EveContext`] containing the request, response,
///   database connection, body,
/// state and other things
/// * ` _` -  an object of type [`NextHandler`] which is used to call the
///   function
///
/// # Returns
/// this function returns a `Result<EveContext, Error>` containing an object of
/// [`EveContext`] or an error output:
/// ```
/// {
///    success: true or false
///    cnameRecords: [
///         {
///           cname: "domain_name",
///           value: "provider's url"
///         }
///    ]
/// }
/// ```
///
/// [`EveContext`]: EveContext
/// [`NextHandler`]: NextHandler
async fn get_domain_dns_records(
	mut context: EveContext,
	_: NextHandler<EveContext, ErrorData>,
) -> Result<EveContext, Error> {
	let deployment_id =
		hex::decode(context.get_param(request_keys::DEPLOYMENT_ID).unwrap())
			.unwrap();

	let body = context.get_body_object().clone();

	let config = context.get_state().config.clone();
	let cname_records = service::get_dns_records_for_deployments(
		context.get_database_connection(),
		&deployment_id,
		&config,
	)
	.await?
	.into_iter()
	.map(|record| {
		json!({
			request_keys::CNAME: record.cname,
			request_keys::VALUE: record.value
		})
	})
	.collect::<Vec<_>>();

	context.json(json!({
		request_keys::SUCCESS: true,
		request_keys::CNAME_RECORDS: cname_records
	}));
	Ok(context)
}

/// # Description
/// This function is used to set the domain name of the deployment
/// required inputs:
/// deploymentId in the url
/// ```
/// {
///     domainName:
/// }
/// ```
///
/// # Arguments
/// * `context` - an object of [`EveContext`] containing the request, response,
///   database connection, body,
/// state and other things
/// * ` _` -  an object of type [`NextHandler`] which is used to call the
///   function
///
/// # Returns
/// this function returns a `Result<EveContext, Error>` containing an object of
/// [`EveContext`] or an error output:
/// ```
/// {
///    success: true or false
///    cnameRecords: [
///         {
///           cname: "domain_name",
///           value: "provider's url"
///         }
///    ]
/// }
/// ```
///
/// [`EveContext`]: EveContext
/// [`NextHandler`]: NextHandler
async fn set_domain_name(
	mut context: EveContext,
	_: NextHandler<EveContext, ErrorData>,
) -> Result<EveContext, Error> {
	let deployment_id =
		hex::decode(context.get_param(request_keys::DEPLOYMENT_ID).unwrap())
			.unwrap();

	let body = context.get_body_object().clone();
	let domain_name = body
		.get(request_keys::DOMAIN_NAME)
		.map(|value| {
			value
				.as_str()
				.status(400)
				.body(error!(WRONG_PARAMETERS).to_string())
		})
		.transpose()?;

	if let Some(domain_name) = domain_name {
		if !validator::is_deployment_entry_point_valid(domain_name) {
			return Err(Error::empty()
				.status(400)
				.body(error!(INVALID_DOMAIN_NAME).to_string()));
		}
	}

	db::set_domain_name_for_deployment(
		context.get_database_connection(),
		&deployment_id,
		domain_name,
	)
	.await?;

	context.json(json!({
		request_keys::SUCCESS: true
	}));
	Ok(context)
}

/// # Description
/// This function is used to get the status of domain set for deployment (only
/// for aws) required inputs:
/// deploymentId in the url
/// ```
/// {
///     domainName:
/// }
/// ```
///
/// # Arguments
/// * `context` - an object of [`EveContext`] containing the request, response,
///   database connection, body,
/// state and other things
/// * ` _` -  an object of type [`NextHandler`] which is used to call the
///   function
///
/// # Returns
/// this function returns a `Result<EveContext, Error>` containing an object of
/// [`EveContext`] or an error output:
/// ```
/// {
///    success: true or false
/// }
/// ```
///
/// [`EveContext`]: EveContext
/// [`NextHandler`]: NextHandler
async fn is_domain_validated(
	mut context: EveContext,
	_: NextHandler<EveContext, ErrorData>,
) -> Result<EveContext, Error> {
	let deployment_id =
		hex::decode(context.get_param(request_keys::DEPLOYMENT_ID).unwrap())
			.unwrap();

	let body = context.get_body_object().clone();

	let validated = service::get_domain_validation_status(
		context.get_database_connection(),
		&deployment_id,
	)
	.await?;

	context.json(json!({
		request_keys::SUCCESS: true,
		request_keys::VALIDATED: validated,
	}));
	Ok(context)
}<|MERGE_RESOLUTION|>--- conflicted
+++ resolved
@@ -264,12 +264,8 @@
 		],
 	);
 
-<<<<<<< HEAD
 	// set environment variables for deployment
-	app.patch(
-=======
 	app.put(
->>>>>>> 8f01a325
 		"/:deploymentId/environment-variables",
 		[
 			EveMiddleware::ResourceTokenAuthenticator(
@@ -658,7 +654,6 @@
 		.status(400)
 		.body(error!(WRONG_PARAMETERS).to_string())?;
 
-<<<<<<< HEAD
 	let domain_name = body
 		.get(request_keys::DOMAIN_NAME)
 		.map(|value| {
@@ -668,7 +663,6 @@
 				.body(error!(WRONG_PARAMETERS).to_string())
 		})
 		.transpose()?;
-=======
 	let horizontal_scale = body
 		.get(request_keys::HORIZONTAL_SCALE)
 		.map(|value| match value {
@@ -713,7 +707,6 @@
 		.flatten()
 		.status(400)
 		.body(error!(WRONG_PARAMETERS).to_string())?;
->>>>>>> 8f01a325
 
 	let config = context.get_state().config.clone();
 
@@ -726,12 +719,9 @@
 		image_name,
 		image_tag,
 		region,
-<<<<<<< HEAD
 		domain_name,
-=======
 		horizontal_scale,
 		&machine_type,
->>>>>>> 8f01a325
 		&config,
 	)
 	.await?;
@@ -1302,13 +1292,9 @@
 		hex::decode(context.get_param(request_keys::DEPLOYMENT_ID).unwrap())
 			.unwrap();
 
-	let body = context.get_body_object().clone();
-
-	let config = context.get_state().config.clone();
 	let cname_records = service::get_dns_records_for_deployments(
 		context.get_database_connection(),
 		&deployment_id,
-		&config,
 	)
 	.await?
 	.into_iter()
@@ -1437,8 +1423,6 @@
 		hex::decode(context.get_param(request_keys::DEPLOYMENT_ID).unwrap())
 			.unwrap();
 
-	let body = context.get_body_object().clone();
-
 	let validated = service::get_domain_validation_status(
 		context.get_database_connection(),
 		&deployment_id,
