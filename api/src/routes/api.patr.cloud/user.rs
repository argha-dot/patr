--- conflicted
+++ resolved
@@ -1,7 +1,3 @@
-<<<<<<< HEAD
-use eve_rs::{App as EveApp, AsError, Context, NextHandler};
-use serde_json::{json, Value};
-=======
 use api_models::models::{
 	user::{
 		AddPersonalEmailRequest,
@@ -37,7 +33,6 @@
 	workspace::Workspace,
 };
 use eve_rs::{App as EveApp, AsError, NextHandler};
->>>>>>> 1b9a06b1
 use uuid::Uuid;
 
 use crate::{
@@ -309,7 +304,7 @@
 	.collect::<Vec<_>>();
 
 	context.success(GetUserInfoResponse {
-		id: Uuid::from_slice(&id)?,
+		id,
 		username,
 		first_name,
 		last_name,
@@ -386,7 +381,7 @@
 		.body(error!(PROFILE_NOT_FOUND).to_string())?;
 
 	context.success(GetUserInfoByUsernameResponse {
-		id: Uuid::from_slice(&id)?,
+		id,
 		username,
 		first_name,
 		last_name,
@@ -1096,20 +1091,10 @@
 	)
 	.await?
 	.into_iter()
-<<<<<<< HEAD
-	.map(|workspace| {
-		json!({
-			request_keys::ID: workspace.id.to_simple_ref().to_string(),
-			request_keys::NAME: workspace.name,
-			request_keys::ACTIVE: workspace.active
-=======
-	.filter_map(|workspace| {
-		Some(Workspace {
-			id: Uuid::from_slice(&workspace.id).ok()?,
-			name: workspace.name,
-			active: workspace.active,
->>>>>>> 1b9a06b1
-		})
+	.map(|workspace| Workspace {
+		id: workspace.id,
+		name: workspace.name,
+		active: workspace.active,
 	})
 	.collect::<Vec<_>>();
 
@@ -1189,24 +1174,11 @@
 	)
 	.await?
 	.into_iter()
-<<<<<<< HEAD
-	.map(|login| {
-		let id = login.login_id.to_simple_ref().to_string();
-		json!({
-			request_keys::LOGIN_ID: id,
-			request_keys::TOKEN_EXPIRY: login.token_expiry,
-			request_keys::LAST_LOGIN: login.last_login,
-			request_keys::LAST_ACTIVITY: login.last_activity
-=======
-	.filter_map(|login| {
-		let login_id = Uuid::from_slice(&login.login_id).ok()?;
-		Some(UserLogin {
-			login_id,
-			token_expiry: login.token_expiry,
-			last_login: login.last_login,
-			last_activity: login.last_activity,
->>>>>>> 1b9a06b1
-		})
+	.map(|login| UserLogin {
+		login_id: login.login_id,
+		token_expiry: login.token_expiry,
+		last_login: login.last_login,
+		last_activity: login.last_activity,
 	})
 	.collect::<Vec<_>>();
 
@@ -1228,28 +1200,16 @@
 	let login =
 		db::get_user_login(context.get_database_connection(), &login_id)
 			.await?
-			.and_then(|login| {
-				Some(UserLogin {
-					login_id: Uuid::from_slice(&login.login_id).ok()?,
-					token_expiry: login.token_expiry,
-					last_login: login.last_login,
-					last_activity: login.last_activity,
-				})
+			.map(|login| UserLogin {
+				login_id: login.login_id,
+				token_expiry: login.token_expiry,
+				last_login: login.last_login,
+				last_activity: login.last_activity,
 			})
 			.status(400)
 			.body(error!(WRONG_PARAMETERS).to_string())?;
 
-<<<<<<< HEAD
-	context.json(json!({
-		request_keys::SUCCESS: true,
-		request_keys::LOGIN_ID: login_id.to_simple_ref().to_string(),
-		request_keys::TOKEN_EXPIRY: login.token_expiry,
-		request_keys::LAST_LOGIN: login.last_login,
-		request_keys::LAST_ACTIVITY: login.last_activity
-	}));
-=======
 	context.success(GetUserLoginInfoResponse { login });
->>>>>>> 1b9a06b1
 	Ok(context)
 }
 
