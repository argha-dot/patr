--- conflicted
+++ resolved
@@ -1463,13 +1463,8 @@
 	};
 
 	context.success(ListRecoveryOptionsResponse {
-<<<<<<< HEAD
-		recovery_phone_number: backup_email,
-		recovery_email: backup_phone_number,
-=======
 		recovery_email,
 		recovery_phone_number,
->>>>>>> 14c78dd1
 	});
 	Ok(context)
 }