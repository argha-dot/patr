--- conflicted
+++ resolved
@@ -399,8 +399,11 @@
 	Ok(context)
 }
 
-<<<<<<< HEAD
-=======
+/*
+Documentation for functions yet to come:
+
+
+fn get_deployment_config:
 /// # Description
 /// This function is used to get the configuration of the deployment
 /// required inputs:
@@ -427,52 +430,9 @@
 ///
 /// [`EveContext`]: EveContext
 /// [`NextHandler`]: NextHandler
-async fn get_deployment_config(
-	mut context: EveContext,
-	_: NextHandler<EveContext, ErrorData>,
-) -> Result<EveContext, Error> {
-	let deployment_id =
-		hex::decode(context.get_param(request_keys::DEPLOYMENT_ID).unwrap())
-			.unwrap();
-	db::get_deployment_by_id(context.get_database_connection(), &deployment_id)
-		.await?
-		.status(404)
-		.body(error!(RESOURCE_DOES_NOT_EXIST).to_string())?;
-
-	let env_vars: Map<String, Value> =
-		db::get_environment_variables_for_deployment(
-			context.get_database_connection(),
-			&deployment_id,
-		)
-		.await?
-		.into_iter()
-		.map(|(key, value)| (key, Value::String(value)))
-		.collect();
-	let ports = db::get_exposed_ports_for_deployment(
-		context.get_database_connection(),
-		&deployment_id,
-	)
-	.await?;
-	let volumes: Map<String, Value> =
-		db::get_persistent_volumes_for_deployment(
-			context.get_database_connection(),
-			&deployment_id,
-		)
-		.await?
-		.into_iter()
-		.map(|volume| (volume.name, Value::String(volume.path)))
-		.collect();
-
-	context.json(json!({
-		request_keys::SUCCESS: true,
-		request_keys::ENVIRONMENT_VARIABLES: env_vars,
-		request_keys::EXPOSED_PORTS: ports,
-		request_keys::PERSISTENT_VOLUMES: volumes
-	}));
-	Ok(context)
-}
-
-// function to store port, env variables and mount path
+
+
+fn update_deployment_config:
 /// # Description
 /// This function is used to store the port, env variables and mount path
 /// required inputs:
@@ -502,78 +462,7 @@
 ///
 /// [`EveContext`]: EveContext
 /// [`NextHandler`]: NextHandler
-pub async fn update_deployment_config(
-	mut context: EveContext,
-	_: NextHandler<EveContext, ErrorData>,
-) -> Result<EveContext, Error> {
-	let deployment_id =
-		hex::decode(context.get_param(request_keys::DEPLOYMENT_ID).unwrap())
-			.unwrap();
-	let body = context.get_body_object().clone();
-
-	// get array of ports
-	let port_values = body
-		.get(request_keys::EXPOSED_PORTS)
-		.map(|values| values.as_array())
-		.flatten()
-		.status(400)
-		.body(error!(WRONG_PARAMETERS).to_string())?;
-
-	let env_var_values = body
-		.get(request_keys::ENVIRONMENT_VARIABLES)
-		.map(|values| values.as_object())
-		.flatten()
-		.status(400)
-		.body(error!(WRONG_PARAMETERS).to_string())?;
-
-	let volume_values = body
-		.get(request_keys::PERSISTENT_VOLUMES)
-		.map(|values| values.as_object())
-		.flatten()
-		.status(400)
-		.body(error!(WRONG_PARAMETERS).to_string())?;
-
-	let mut exposed_ports = vec![];
-	let mut environment_variables = vec![];
-	let mut persistent_volumes = vec![];
-
-	for port in port_values {
-		let port = serde_json::from_value(port.clone())
-			.status(400)
-			.body(error!(WRONG_PARAMETERS).to_string())?;
-		exposed_ports.push(port);
-	}
-
-	for (key, value) in env_var_values {
-		let value = value
-			.as_str()
-			.status(400)
-			.body(error!(WRONG_PARAMETERS).to_string())?;
-		environment_variables.push((key.as_str(), value));
-	}
-
-	for (name, path) in volume_values {
-		let path = path
-			.as_str()
-			.status(400)
-			.body(error!(WRONG_PARAMETERS).to_string())?;
-		persistent_volumes.push((name.as_str(), path));
-	}
-
-	service::update_configuration_for_deployment(
-		context.get_database_connection(),
-		&deployment_id,
-		&exposed_ports,
-		&environment_variables,
-		&persistent_volumes,
-	)
-	.await?;
-
-	context.json(json!({
-		request_keys::SUCCESS: true
-	}));
-	Ok(context)
-}
+*/
 
 /// # Description
 /// This function is used to delete deployment
@@ -598,7 +487,6 @@
 ///
 /// [`EveContext`]: EveContext
 /// [`NextHandler`]: NextHandler
->>>>>>> e8a2638f
 async fn delete_deployment(
 	mut context: EveContext,
 	_: NextHandler<EveContext, ErrorData>,
