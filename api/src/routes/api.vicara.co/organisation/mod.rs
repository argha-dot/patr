use crate::{
	app::{create_eve_app, App},
<<<<<<< HEAD
	db, error,
	models::rbac,
	pin_fn,
	utils::{
		constants::request_keys, get_current_time, EveContext, EveMiddleware,
=======
	db,
	error,
	models::rbac::{self, permissions},
	pin_fn,
	utils::{
		constants::request_keys,
		get_current_time,
		validator,
		EveContext,
		EveMiddleware,
>>>>>>> e458708c
	},
};
use eve_rs::{App as EveApp, Context, Error, NextHandler};
use serde_json::{json, Value};

mod application;
mod domain;
mod pi_tunnel;
#[path = "./rbac.rs"]
mod rbac_routes;

pub fn create_sub_app(app: &App) -> EveApp<EveContext, EveMiddleware, App> {
	let mut sub_app = create_eve_app(app);

	sub_app.get(
		"/:organisationId/info",
		&[
			EveMiddleware::PlainTokenAuthenticator,
			EveMiddleware::CustomFunction(pin_fn!(get_organisation_info)),
		],
	);
	sub_app.post(
		"/:organisationId/info",
		&[
			EveMiddleware::ResourceTokenAuthenticator(
				permissions::organisation::EDIT_INFO,
				api_macros::closure_as_pinned_box!(|mut context| {
					let org_id_string = context
						.get_param(request_keys::ORGANISATION_ID)
						.unwrap();
					let organisation_id = hex::decode(&org_id_string);
					if organisation_id.is_err() {
						context.status(400).json(error!(WRONG_PARAMETERS));
						return Ok((context, None));
					}
					let organisation_id = organisation_id.unwrap();

					let resource = db::get_resource_by_id(
						context.get_mysql_connection(),
						&organisation_id,
					)
					.await?;

					if resource.is_none() {
						context
							.status(404)
							.json(error!(RESOURCE_DOES_NOT_EXIST));
					}

					Ok((context, resource))
				}),
			),
			EveMiddleware::CustomFunction(pin_fn!(update_organisation_info)),
		],
	);
	sub_app.use_sub_app(
		"/:organisationId/application",
		application::create_sub_app(app),
	);
	sub_app.use_sub_app("/pi-tunnel", pi_tunnel::creare_sub_app(app));
	sub_app.use_sub_app("/:organisationId/domain", domain::create_sub_app(app));
	sub_app
		.use_sub_app("/:organisationId/rbac", rbac_routes::create_sub_app(app));

	sub_app.get(
		"/is-name-available",
		&[
			EveMiddleware::PlainTokenAuthenticator,
			EveMiddleware::CustomFunction(pin_fn!(is_name_available)),
		],
	);
	sub_app.post(
		"/",
		&[
			EveMiddleware::PlainTokenAuthenticator,
			EveMiddleware::CustomFunction(pin_fn!(create_new_organisation)),
		],
	);

	sub_app
}

async fn get_organisation_info(
	mut context: EveContext,
	_: NextHandler<EveContext>,
) -> Result<EveContext, Error<EveContext>> {
	let org_id_string = context
		.get_param(request_keys::ORGANISATION_ID)
		.unwrap()
		.clone();
	let organisation_id = hex::decode(&org_id_string);
	if organisation_id.is_err() {
		context.status(400).json(error!(WRONG_PARAMETERS));
		return Ok(context);
	}
	let organisation_id = organisation_id.unwrap();
	let access_token_data = context.get_token_data().unwrap();
	let god_user_id = rbac::GOD_USER_ID.get().unwrap().as_bytes();

	if !access_token_data.orgs.contains_key(&org_id_string)
		&& access_token_data.user.id != god_user_id
	{
		context.status(404).json(error!(RESOURCE_DOES_NOT_EXIST));
		return Ok(context);
	}

	let organisation = db::get_organisation_info(
		context.get_mysql_connection(),
		&organisation_id,
	)
	.await?;

	if let Some(organisation) = organisation {
		context.json(json!({
			request_keys::SUCCESS: true,
			request_keys::ORGANISATION_ID: org_id_string,
			request_keys::NAME: organisation.name,
			request_keys::ACTIVE: organisation.active,
			request_keys::CREATED: organisation.created,
		}));
	} else {
		context.status(500).json(error!(SERVER_ERROR));
	}

	Ok(context)
}

async fn is_name_available(
	mut context: EveContext,
	_: NextHandler<EveContext>,
) -> Result<EveContext, Error<EveContext>> {
	let body = context.get_body_object().clone();

	let organisation_name =
		if let Some(Value::String(name)) = body.get(request_keys::NAME) {
			name
		} else {
			context.status(400).json(error!(WRONG_PARAMETERS));
			return Ok(context);
		};

	if !validator::is_organisation_name_valid(&organisation_name) {
		context.status(400).json(error!(INVALID_ORGANISATION_NAME));
		return Ok(context);
	}

	let organisation = db::get_organisation_by_name(
		context.get_mysql_connection(),
		&organisation_name,
	)
	.await?;

	context.json(json!({
		request_keys::SUCCESS: true,
		request_keys::AVAILABLE: organisation.is_none()
	}));
	Ok(context)
}

async fn create_new_organisation(
	mut context: EveContext,
	_: NextHandler<EveContext>,
) -> Result<EveContext, Error<EveContext>> {
	let body = context.get_body_object().clone();

	let domain_name =
		if let Some(Value::String(domain)) = body.get(request_keys::DOMAIN) {
			domain
		} else {
			context.status(400).json(error!(WRONG_PARAMETERS));
			return Ok(context);
		};

	let organisation_name = if let Some(Value::String(organisation_name)) =
		body.get(request_keys::ORGANISATION_NAME)
	{
		organisation_name
	} else {
		context.status(400).json(error!(WRONG_PARAMETERS));
		return Ok(context);
	};

	if !validator::is_organisation_name_valid(&organisation_name) {
		context.status(400).json(error!(INVALID_ORGANISATION_NAME));
		return Ok(context);
	}

	let organisation = db::get_organisation_by_name(
		context.get_mysql_connection(),
		&organisation_name,
	)
	.await?;

	if organisation.is_some() {
		context.status(400).json(error!(RESOURCE_EXISTS));
		return Ok(context);
	}

	let organisation_id =
		db::generate_new_resource_id(context.get_mysql_connection()).await?;
	let organisation_id = organisation_id.as_bytes();
	let org_id_string = hex::encode(organisation_id);
	let user_id = context.get_token_data().unwrap().user.id.clone();

	db::create_orphaned_resource(
		context.get_mysql_connection(),
		organisation_id,
		&format!("Organiation: {}", organisation_name),
		rbac::RESOURCE_TYPES
			.get()
			.unwrap()
			.get(rbac::resource_types::ORGANISATION)
			.unwrap(),
	)
	.await?;
	db::create_organisation(
		context.get_mysql_connection(),
		organisation_id,
		&organisation_name,
		&user_id,
		get_current_time(),
	)
	.await?;
	db::set_resource_owner_id(
		context.get_mysql_connection(),
		organisation_id,
		organisation_id,
	)
	.await?;

	let domain_id =
		db::generate_new_resource_id(context.get_mysql_connection()).await?;
	let domain_id = domain_id.as_bytes().to_vec();

	db::create_resource(
		context.get_mysql_connection(),
		&domain_id,
		&format!("Domain: {}", domain_name),
		rbac::RESOURCE_TYPES
			.get()
			.unwrap()
			.get(rbac::resource_types::DOMAIN)
			.unwrap(),
		organisation_id,
	)
	.await?;
	db::add_domain_to_organisation(
		context.get_mysql_connection(),
		&domain_id,
		&domain_name,
	)
	.await?;

	context.json(json!({
		request_keys::SUCCESS: true,
		request_keys::ORGANISATION_ID: org_id_string
	}));
	Ok(context)
}

async fn update_organisation_info(
	mut context: EveContext,
	_: NextHandler<EveContext>,
) -> Result<EveContext, Error<EveContext>> {
	let body = context.get_body_object().clone();

	let organisation_id =
		context.get_param(request_keys::ORGANISATION_ID).unwrap();
	let organisation_id = hex::decode(&organisation_id).unwrap();

	let name: Option<&str> = match body.get(request_keys::FIRST_NAME) {
		Some(Value::String(first_name)) => Some(first_name),
		None => None,
		_ => {
			context.status(400).json(error!(WRONG_PARAMETERS));
			return Ok(context);
		}
	};

	if name.is_none() {
		// No parameters to update
		context.status(400).json(error!(WRONG_PARAMETERS));
		return Ok(context);
	}
	let name = name.unwrap();

	if !validator::is_organisation_name_valid(&name) {
		context.status(400).json(error!(INVALID_ORGANISATION_NAME));
		return Ok(context);
	}

	db::update_organisation_name(
		context.get_mysql_connection(),
		&organisation_id,
		name,
	)
	.await?;

	context.json(json!({
		request_keys::SUCCESS: true
	}));
	Ok(context)
}<|MERGE_RESOLUTION|>--- conflicted
+++ resolved
@@ -1,23 +1,11 @@
 use crate::{
 	app::{create_eve_app, App},
-<<<<<<< HEAD
 	db, error,
-	models::rbac,
-	pin_fn,
-	utils::{
-		constants::request_keys, get_current_time, EveContext, EveMiddleware,
-=======
-	db,
-	error,
 	models::rbac::{self, permissions},
 	pin_fn,
 	utils::{
-		constants::request_keys,
-		get_current_time,
-		validator,
-		EveContext,
+		constants::request_keys, get_current_time, validator, EveContext,
 		EveMiddleware,
->>>>>>> e458708c
 	},
 };
 use eve_rs::{App as EveApp, Context, Error, NextHandler};
