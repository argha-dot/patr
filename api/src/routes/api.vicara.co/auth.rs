--- conflicted
+++ resolved
@@ -1093,11 +1093,7 @@
 		.status(400)
 		.body(error!(WRONG_PARAMETERS).to_string())?;
 
-<<<<<<< HEAD
-	let user = db::get_user_by_username_or_email(
-=======
 	let user = db::get_user_by_username_email_or_phone_number(
->>>>>>> 2e6b7ff8
 		context.get_database_connection(),
 		user_id,
 	)
