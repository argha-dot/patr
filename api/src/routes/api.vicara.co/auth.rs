use eve_rs::{App as EveApp, AsError, Context, NextHandler};
use hex::ToHex;
use serde_json::json;
use tokio::task;

use crate::{
	app::{create_eve_app, App},
	db,
	error,
	models::{
		error::{id as ErrorId, message as ErrorMessage},
		rbac::{self, permissions, GOD_USER_ID},
		RegistryToken,
		RegistryTokenAccess,
	},
	pin_fn,
	service,
	utils::{
<<<<<<< HEAD
		constants::{request_keys, AccountType},
		get_current_time,
=======
		constants::{request_keys, ResourceOwnerType},
>>>>>>> c23ad0df
		mailer,
		validator,
		Error,
		ErrorData,
		EveContext,
		EveMiddleware,
	},
};

pub fn create_sub_app(
	app: &App,
) -> EveApp<EveContext, EveMiddleware, App, ErrorData> {
	let mut app = create_eve_app(&app);

	app.post(
		"/sign-in",
		[EveMiddleware::CustomFunction(pin_fn!(sign_in))],
	);
	app.post(
		"/sign-up",
		[EveMiddleware::CustomFunction(pin_fn!(sign_up))],
	);
	app.post(
		"/sign-out",
		[EveMiddleware::CustomFunction(pin_fn!(sign_out))],
	);
	app.post("/join", [EveMiddleware::CustomFunction(pin_fn!(join))]);
	app.get(
		"/access-token",
		[EveMiddleware::CustomFunction(pin_fn!(get_access_token))],
	);
	app.get(
		"/email-valid",
		[EveMiddleware::CustomFunction(pin_fn!(is_email_valid))],
	);
	app.get(
		"/username-valid",
		[EveMiddleware::CustomFunction(pin_fn!(is_username_valid))],
	);
	app.post(
		"/forgot-password",
		[EveMiddleware::CustomFunction(pin_fn!(forgot_password))],
	);
	app.post(
		"/reset-password",
		[EveMiddleware::CustomFunction(pin_fn!(reset_password))],
	);
	app.post(
		"/docker-registry-token",
		[EveMiddleware::CustomFunction(pin_fn!(
			docker_registry_token_endpoint
		))],
	);

	app
}

async fn sign_in(
	mut context: EveContext,
	_: NextHandler<EveContext, ErrorData>,
) -> Result<EveContext, Error> {
	let body = context.get_body_object().clone();

	let user_id = body
		.get(request_keys::USER_ID)
		.map(|param| param.as_str())
		.flatten()
		.status(400)
		.body(error!(WRONG_PARAMETERS).to_string())?;

	let password = body
		.get(request_keys::PASSWORD)
		.map(|param| param.as_str())
		.flatten()
		.status(400)
		.body(error!(WRONG_PARAMETERS).to_string())?;

	let user_data = db::get_user_by_username_or_email(
		context.get_mysql_connection(),
		&user_id,
	)
	.await?
	.status(200)
	.body(error!(USER_NOT_FOUND).to_string())?;

	let success = service::validate_hash(&password, &user_data.password)?;

	if !success {
		context.json(error!(INVALID_PASSWORD));
		return Ok(context);
	}

	let config = context.get_state().config.clone();
	let (jwt, login_id, refresh_token) = service::sign_in_user(
		context.get_mysql_connection(),
		&user_data.id,
		&config,
	)
	.await?;

	context.json(json!({
		request_keys::SUCCESS: true,
		request_keys::ACCESS_TOKEN: jwt,
		request_keys::REFRESH_TOKEN: refresh_token.to_simple().to_string().to_lowercase(),
		request_keys::LOGIN_ID: login_id.to_simple().to_string().to_lowercase(),
	}));
	Ok(context)
}

async fn sign_up(
	mut context: EveContext,
	_: NextHandler<EveContext, ErrorData>,
) -> Result<EveContext, Error> {
	let body = context.get_body_object().clone();

	let username = body
		.get(request_keys::USERNAME)
		.map(|param| param.as_str())
		.flatten()
		.status(400)
		.body(error!(WRONG_PARAMETERS).to_string())?;

	let password = body
		.get(request_keys::PASSWORD)
		.map(|param| param.as_str())
		.flatten()
		.status(400)
		.body(error!(WRONG_PARAMETERS).to_string())?;

	let account_type = body
		.get(request_keys::ACCOUNT_TYPE)
		.map(|param| param.as_str())
		.flatten()
		.map(|a| a.parse::<ResourceOwnerType>().ok())
		.flatten()
		.status(400)
		.body(error!(WRONG_PARAMETERS).to_string())?;

	let first_name = body
		.get(request_keys::FIRST_NAME)
		.map(|param| param.as_str())
		.flatten()
		.status(400)
		.body(error!(WRONG_PARAMETERS).to_string())?;

	let last_name = body
		.get(request_keys::LAST_NAME)
		.map(|param| param.as_str())
		.flatten()
		.status(400)
		.body(error!(WRONG_PARAMETERS).to_string())?;

	let backup_email = body
		.get(request_keys::BACKUP_EMAIL)
		.map(|param| {
			param
				.as_str()
				.status(400)
				.body(error!(WRONG_PARAMETERS).to_string())
		})
		.transpose()?;

	let backup_phone_country_code = body
		.get(request_keys::BACKUP_PHONE_COUNTRY_CODE)
		.map(|param| {
			param
				.as_str()
				.status(400)
				.body(error!(WRONG_PARAMETERS).to_string())
		})
		.transpose()?;

	let backup_phone_number = body
		.get(request_keys::BACKUP_PHONE_NUMBER)
		.map(|param| {
			param
				.as_str()
				.status(400)
				.body(error!(WRONG_PARAMETERS).to_string())
		})
		.transpose()?;

	let org_email_local = body
		.get(request_keys::ORGANISATION_EMAIL_LOCAL)
		.map(|param| {
			param
				.as_str()
				.status(400)
				.body(error!(WRONG_PARAMETERS).to_string())
		})
		.transpose()?;

	let org_domain_name = body
		.get(request_keys::DOMAIN)
		.map(|param| {
			param
				.as_str()
				.status(400)
				.body(error!(WRONG_PARAMETERS).to_string())
		})
		.transpose()?;

	let organisation_name = body
		.get(request_keys::ORGANISATION_NAME)
		.map(|param| {
			param
				.as_str()
				.status(400)
				.body(error!(WRONG_PARAMETERS).to_string())
		})
		.transpose()?;

	let otp = service::create_user_join_request(
		context.get_mysql_connection(),
		username,
		account_type,
		password,
		(first_name, last_name),
		backup_email,
		backup_phone_country_code,
		backup_phone_number,
		org_email_local,
		org_domain_name,
		organisation_name,
	)
	.await?;

	if let Some(email) = backup_email {
		let config = context.get_state().config.clone();
		let email = email.to_string();

		task::spawn_blocking(|| {
			mailer::send_email_verification_mail(config, email, otp);
		});
	}
	if let Some((_country_code, _phone_number)) =
		backup_phone_country_code.zip(backup_phone_number)
	{
		// TODO implement this
		panic!("Sending OTPs through phone numbers aren't handled yet");
	}

	context.json(json!({
		request_keys::SUCCESS: true
	}));
	Ok(context)
}

async fn sign_out(
	mut context: EveContext,
	_: NextHandler<EveContext, ErrorData>,
) -> Result<EveContext, Error> {
	let body = context.get_body_object().clone();

	let login_id = body
		.get(request_keys::LOGIN_ID)
		.map(|value| value.as_str())
		.flatten()
		.map(|value| hex::decode(value).ok())
		.flatten()
		.status(400)
		.body(error!(WRONG_PARAMETERS).to_string())?;

	db::get_user_login(context.get_mysql_connection(), &login_id)
		.await?
		.status(200)
		.body(error!(TOKEN_NOT_FOUND).to_string())?;

	db::delete_user_login_by_id(context.get_mysql_connection(), &login_id)
		.await?;

	context.json(json!({
		request_keys::SUCCESS:true,
	}));
	Ok(context)
}

async fn join(
	mut context: EveContext,
	_: NextHandler<EveContext, ErrorData>,
) -> Result<EveContext, Error> {
	let body = context.get_body_object().clone();

	let otp = body
		.get(request_keys::VERIFICATION_TOKEN)
		.map(|param| param.as_str())
		.flatten()
		.status(400)
		.body(error!(WRONG_PARAMETERS).to_string())?;

	let username = body
		.get(request_keys::USERNAME)
		.map(|param| param.as_str())
		.flatten()
		.status(400)
		.body(error!(WRONG_PARAMETERS).to_string())?;

	let config = context.get_state().config.clone();

	let result = service::join_user(
		context.get_mysql_connection(),
		&config,
		otp,
		username,
	)
	.await?;
<<<<<<< HEAD
	let (jwt, login_id, refresh_token, welcome_email_to, backup_email_to) =
		result;

	task::spawn_blocking(|| {
		mailer::send_sign_up_completed_mail(config, welcome_email_to);
	});
=======
	let (
		jwt,
		refresh_token,
		welcome_email_to,
		backup_email_to,
		backup_phone_number_to,
	) = result;

	if let Some(welcome_email_to) = welcome_email_to {
		task::spawn_blocking(|| {
			mailer::send_sign_up_completed_mail(config, welcome_email_to);
		});
	}
>>>>>>> c23ad0df

	if let Some(backup_email) = backup_email_to {
		let config = context.get_state().config.clone();
		task::spawn_blocking(|| {
			mailer::send_backup_registration_mail(config, backup_email);
		});
	}

	if let Some(_phone_number) = backup_phone_number_to {
		// TODO implement this
		panic!("Sending OTPs through phone numbers aren't handled yet");
	}

	context.json(json!({
		request_keys::SUCCESS: true,
		request_keys::ACCESS_TOKEN: jwt,
		request_keys::REFRESH_TOKEN: refresh_token.to_simple().to_string().to_lowercase(),
		request_keys::LOGIN_ID: login_id.to_simple().to_string().to_lowercase(),
	}));
	Ok(context)
}

async fn get_access_token(
	mut context: EveContext,
	_: NextHandler<EveContext, ErrorData>,
) -> Result<EveContext, Error> {
	let refresh_token = context
		.get_header("Authorization")
		.status(400)
		.body(error!(WRONG_PARAMETERS).to_string())?;
	let login_id = context
		.get_param(request_keys::LOGIN_ID)
		.map(|value| hex::decode(value).ok())
		.flatten()
		.status(400)
		.body(error!(WRONG_PARAMETERS).to_string())?;

	let config = context.get_state().config.clone();
	let user_login = service::get_user_login_for_login_id(
		context.get_mysql_connection(),
		&login_id,
	)
	.await?;
	let success =
		service::validate_hash(&refresh_token, &user_login.refresh_token)?;

	if !success {
		Error::as_result()
			.status(200)
			.body(error!(UNAUTHORIZED).to_string())?;
	}

	let access_token = service::generate_access_token(
		context.get_mysql_connection(),
		&config,
		&user_login,
	)
	.await?;

	context.json(json!({
		request_keys::SUCCESS: true,
		request_keys::ACCESS_TOKEN: access_token
	}));
	Ok(context)
}

async fn is_email_valid(
	mut context: EveContext,
	_: NextHandler<EveContext, ErrorData>,
) -> Result<EveContext, Error> {
	let query = context.get_request().get_query().clone();

	let email_address = query
		.get(request_keys::EMAIL)
		.status(400)
		.body(error!(WRONG_PARAMETERS).to_string())?;

	let allowed = service::is_email_allowed(
		context.get_mysql_connection(),
		email_address,
	)
	.await?;

	context.json(json!({
		request_keys::SUCCESS: true,
		request_keys::AVAILABLE: allowed
	}));
	Ok(context)
}

async fn is_username_valid(
	mut context: EveContext,
	_: NextHandler<EveContext, ErrorData>,
) -> Result<EveContext, Error> {
	let query = context.get_request().get_query().clone();

	let username = query
		.get(request_keys::USERNAME)
		.status(400)
		.body(error!(WRONG_PARAMETERS).to_string())?;

	let allowed =
		service::is_username_allowed(context.get_mysql_connection(), username)
			.await?;

	context.json(json!({
		request_keys::SUCCESS: true,
		request_keys::AVAILABLE: allowed
	}));
	Ok(context)
}

async fn forgot_password(
	mut context: EveContext,
	_: NextHandler<EveContext, ErrorData>,
) -> Result<EveContext, Error> {
	let body = context.get_body_object().clone();

	let user_id = body
		.get(request_keys::USER_ID)
		.map(|value| value.as_str())
		.flatten()
		.status(400)
		.body(error!(WRONG_PARAMETERS).to_string())?;

	let config = context.get_state().config.clone();
	let (otp, backup_email) =
		service::forgot_password(context.get_mysql_connection(), user_id)
			.await?;

	task::spawn_blocking(|| {
		mailer::send_password_reset_requested_mail(config, backup_email, otp);
	});

	context.json(json!({
		request_keys::SUCCESS: true
	}));
	Ok(context)
}

async fn reset_password(
	mut context: EveContext,
	_: NextHandler<EveContext, ErrorData>,
) -> Result<EveContext, Error> {
	let body = context.get_body_object().clone();

	let new_password = body
		.get(request_keys::PASSWORD)
		.map(|value| value.as_str())
		.flatten()
		.status(400)
		.body(error!(WRONG_PARAMETERS).to_string())?;
	let token = body
		.get(request_keys::VERIFICATION_TOKEN)
		.map(|value| value.as_str())
		.flatten()
		.status(400)
		.body(error!(WRONG_PARAMETERS).to_string())?;
	let username = body
		.get(request_keys::USERNAME)
		.map(|value| value.as_str())
		.flatten()
		.status(400)
		.body(error!(WRONG_PARAMETERS).to_string())?;

	let user =
		db::get_user_by_username(context.get_mysql_connection(), username)
			.await?
			.status(400)
			.body(error!(EMAIL_TOKEN_NOT_FOUND).to_string())?;

	let config = context.get_state().config.clone();

	service::reset_password(
		context.get_mysql_connection(),
		new_password,
		token,
		&user.id,
	)
	.await?;

	if let Some((backup_email_local, backup_email_domain_id)) =
		user.backup_email_local.zip(user.backup_email_domain_id)
	{
		let email = format!(
			"{}@{}",
			backup_email_local,
			db::get_personal_domain_by_id(
				context.get_mysql_connection(),
				&backup_email_domain_id
			)
			.await?
			.status(500)?
			.name
		);
		task::spawn_blocking(|| {
			mailer::send_password_changed_notification_mail(config, email);
		});
	}

	if let Some((_phone_country_code, _phone_number)) =
		user.backup_phone_country_code.zip(user.backup_phone_number)
	{
		// TODO implement this
		panic!("Sending OTPs through phone numbers aren't handled yet");
	}

	context.json(json!({
		request_keys::SUCCESS: true
	}));
	Ok(context)
}

async fn docker_registry_token_endpoint(
	context: EveContext,
	next: NextHandler<EveContext, ErrorData>,
) -> Result<EveContext, Error> {
	let query = context.get_request().get_query();

	if query.get(request_keys::SCOPE).is_some() {
		// Authenticating an existing login
		docker_registry_authenticate(context, next).await
	} else {
		// Logging in
		docker_registry_login(context, next).await
	}
}

async fn docker_registry_login(
	mut context: EveContext,
	_: NextHandler<EveContext, ErrorData>,
) -> Result<EveContext, Error> {
	let query = context.get_request().get_query().clone();
	let config = context.get_state().config.clone();

	let _client_id = query
		.get(request_keys::SNAKE_CASE_CLIENT_ID)
		.status(400)
		.body(
			json!({
				request_keys::ERRORS: [{
					request_keys::CODE: ErrorId::UNAUTHORIZED,
					request_keys::MESSAGE: ErrorMessage::INVALID_CLIENT_ID,
					request_keys::DETAIL: []
				}]
			})
			.to_string(),
		)?;

	let _offline_token = query
		.get(request_keys::SNAKE_CASE_OFFLINE_TOKEN)
		.map(|value| {
			value.parse::<bool>().status(400).body(
				json!({
					request_keys::ERRORS: [{
						request_keys::CODE: ErrorId::UNAUTHORIZED,
						request_keys::MESSAGE: ErrorMessage::INVALID_OFFLINE_TOKEN,
						request_keys::DETAIL: []
					}]
				})
				.to_string(),
			)
		})
		.status(400)
		.body(
			json!({
				request_keys::ERRORS: [{
					request_keys::CODE: ErrorId::UNAUTHORIZED,
					request_keys::MESSAGE: ErrorMessage::OFFLINE_TOKEN_NOT_FOUND,
					request_keys::DETAIL: []
				}]
			})
			.to_string(),
		)??;

	let service = query.get(request_keys::SERVICE).status(400).body(
		json!({
			request_keys::ERRORS: [{
				request_keys::CODE: ErrorId::UNAUTHORIZED,
				request_keys::MESSAGE: ErrorMessage::SERVICE_NOT_FOUND,
				request_keys::DETAIL: []
			}]
		})
		.to_string(),
	)?;

	if service != &config.docker_registry.service_name {
		Error::as_result().status(400).body(
			json!({
				request_keys::ERRORS: [{
					request_keys::CODE: ErrorId::UNAUTHORIZED,
					request_keys::MESSAGE: ErrorMessage::INVALID_SERVICE,
					request_keys::DETAIL: []
				}]
			})
			.to_string(),
		)?;
	}

	let authorization = context
		.get_header("Authorization")
		.map(|value| value.replace("Basic ", ""))
		.map(|value| {
			hex::decode(value)
				.ok()
				.map(|value| String::from_utf8(value).ok())
				.flatten()
				.status(400)
				.body(
					json!({
						request_keys::ERRORS: [{
							request_keys::CODE: ErrorId::UNAUTHORIZED,
							request_keys::MESSAGE: ErrorMessage::AUTHORIZATION_PARSE_ERROR,
							request_keys::DETAIL: []
						}]
					})
					.to_string(),
				)
		})
		.status(400)
		.body(
			json!({
				request_keys::ERRORS: [{
					request_keys::CODE: ErrorId::UNAUTHORIZED,
					request_keys::MESSAGE: ErrorMessage::AUTHORIZATION_NOT_FOUND,
					request_keys::DETAIL: []
				}]
			})
			.to_string(),
		)??;

	let mut splitter = authorization.split(':');
	let username = splitter.next().status(400).body(
		json!({
			request_keys::ERRORS: [{
				request_keys::CODE: ErrorId::UNAUTHORIZED,
				request_keys::MESSAGE: ErrorMessage::USERNAME_NOT_FOUND,
				request_keys::DETAIL: []
			}]
		})
		.to_string(),
	)?;
	let password = splitter.next().status(400).body(
		json!({
			request_keys::ERRORS: [{
				request_keys::CODE: ErrorId::UNAUTHORIZED,
				request_keys::MESSAGE: ErrorMessage::PASSWORD_NOT_FOUND,
				request_keys::DETAIL: []
			}]
		})
		.to_string(),
	)?;
	let user =
		db::get_user_by_username(context.get_mysql_connection(), &username)
			.await?
			.status(401)
			.body(
				json!({
					request_keys::ERRORS: [{
						request_keys::CODE: ErrorId::UNAUTHORIZED,
						request_keys::MESSAGE: ErrorMessage::USER_NOT_FOUND,
						request_keys::DETAIL: []
					}]
				})
				.to_string(),
			)?;

	// TODO API token as password instead of password, for TFA.
	// This will happen once the API token is merged in
	let success = service::validate_hash(password, &user.password)?;

	if !success {
		Error::as_result().status(401).body(
			json!({
				request_keys::ERRORS: [{
					request_keys::CODE: ErrorId::UNAUTHORIZED,
					request_keys::MESSAGE: ErrorMessage::INVALID_PASSWORD,
					request_keys::DETAIL: []
				}]
			})
			.to_string(),
		)?;
	}

	let iat = get_current_time().as_secs();

	let token = RegistryToken::new(
		config.docker_registry.issuer.clone(),
		iat,
		username.to_string(),
		&config,
		vec![],
	)
	.to_string(
		config.docker_registry.private_key.as_ref(),
		config.docker_registry.public_key_der(),
	)?;

	context.json(json!({ request_keys::TOKEN: token }));
	Ok(context)
}

async fn docker_registry_authenticate(
	mut context: EveContext,
	_: NextHandler<EveContext, ErrorData>,
) -> Result<EveContext, Error> {
	let query = context.get_request().get_query().clone();
	let config = context.get_state().config.clone();

	let authorization = context
		.get_header("Authorization")
		.map(|value| value.replace("Basic ", ""))
		.map(|value| {
			hex::decode(value)
				.ok()
				.map(|value| String::from_utf8(value).ok())
				.flatten()
				.status(400)
				.body(
					json!({
						request_keys::ERRORS: [{
							request_keys::CODE: ErrorId::UNAUTHORIZED,
							request_keys::MESSAGE: ErrorMessage::AUTHORIZATION_PARSE_ERROR,
							request_keys::DETAIL: []
						}]
					})
					.to_string(),
				)
		})
		.status(400)
		.body(
			json!({
				request_keys::ERRORS: [{
					request_keys::CODE: ErrorId::UNAUTHORIZED,
					request_keys::MESSAGE: ErrorMessage::AUTHORIZATION_NOT_FOUND,
					request_keys::DETAIL: []
				}]
			})
			.to_string(),
		)??;

	let mut splitter = authorization.split(':');
	let username = splitter.next().status(400).body(
		json!({
			request_keys::ERRORS: [{
				request_keys::CODE: ErrorId::UNAUTHORIZED,
				request_keys::MESSAGE: ErrorMessage::USERNAME_NOT_FOUND,
				request_keys::DETAIL: []
			}]
		})
		.to_string(),
	)?;
	let password = splitter.next().status(400).body(
		json!({
			request_keys::ERRORS: [{
				request_keys::CODE: ErrorId::UNAUTHORIZED,
				request_keys::MESSAGE: ErrorMessage::PASSWORD_NOT_FOUND,
				request_keys::DETAIL: []
			}]
		})
		.to_string(),
	)?;
	let user =
		db::get_user_by_username(context.get_mysql_connection(), &username)
			.await?
			.status(401)
			.body(
				json!({
					request_keys::ERRORS: [{
						request_keys::CODE: ErrorId::UNAUTHORIZED,
						request_keys::MESSAGE: ErrorMessage::USER_NOT_FOUND,
						request_keys::DETAIL: []
					}]
				})
				.to_string(),
			)?;

	let god_user_id = rbac::GOD_USER_ID.get().unwrap();
	let god_user = db::get_user_by_user_id(
		context.get_mysql_connection(),
		god_user_id.as_bytes(),
	)
	.await?
	.unwrap();
	drop(god_user_id);
	// check if user is GOD_USER then return the token
	if username == god_user.username {
		// return token.
		context.json(json!({ request_keys::TOKEN: password }));
		return Ok(context);
	}

	let success = service::validate_hash(password, &user.password)?;

	if !success {
		Error::as_result().status(401).body(
			json!({
				request_keys::ERRORS: [{
					request_keys::CODE: ErrorId::UNAUTHORIZED,
					request_keys::MESSAGE: ErrorMessage::INVALID_PASSWORD,
					request_keys::DETAIL: []
				}]
			})
			.to_string(),
		)?;
	}

	let scope = query.get(request_keys::SCOPE).unwrap();
	let mut splitter = scope.split(':');
	let access_type = splitter.next().status(401).body(
		json!({
			request_keys::ERRORS: [{
				request_keys::CODE: ErrorId::INVALID_REQUEST,
				request_keys::MESSAGE: ErrorMessage::ACCESS_TYPE_NOT_PRESENT,
				request_keys::DETAIL: []
			}]
		})
		.to_string(),
	)?;

	// check if access type is respository
	if access_type != request_keys::REPOSITORY {
		Error::as_result().status(400).body(
			json!({
				request_keys::ERRORS: [{
					request_keys::CODE: ErrorId::INVALID_REQUEST,
					request_keys::MESSAGE: ErrorMessage::INVALID_ACCESS_TYPE,
					request_keys::DETAIL: []
				}]
			})
			.to_string(),
		)?;
	}

	let repo = splitter.next().status(400).body(
		json!({
			request_keys::ERRORS: [{
				request_keys::CODE: ErrorId::INVALID_REQUEST,
				request_keys::MESSAGE: ErrorMessage::REPOSITORY_NOT_PRESENT,
				request_keys::DETAIL: []
			}]
		})
		.to_string(),
	)?;

	let action = splitter.next().status(400).body(
		json!({
			request_keys::ERRORS: [{
				request_keys::CODE: ErrorId::INVALID_REQUEST,
				request_keys::MESSAGE: ErrorMessage::ACTION_NOT_PRESENT,
				request_keys::DETAIL: []
			}]
		})
		.to_string(),
	)?;

	let required_permissions = action
		.split(',')
		.filter_map(|permission| match permission {
			"push" | "tag" => {
				Some(permissions::organisation::docker_registry::PUSH)
			}
			"pull" => Some(permissions::organisation::docker_registry::PULL),
			_ => None,
		})
		.map(String::from)
		.collect::<Vec<_>>();

	let split_array = repo.split('/').map(String::from).collect::<Vec<_>>();
	// reject if split array size is not equal to 2
	if split_array.len() != 2 {
		Error::as_result().status(400).body(
			json!({
				request_keys::ERRORS: [{
					request_keys::CODE: ErrorId::INVALID_REQUEST,
					request_keys::MESSAGE: ErrorMessage::NO_ORGANISATION_OR_REPOSITORY,
					request_keys::DETAIL: []
				}]
			})
			.to_string(),
		)?;
	}

	let org_name = split_array.get(0).unwrap(); // get first index from the vector
	let repo_name = split_array.get(1).unwrap();

	// check if repo name is valid
	let is_repo_name_valid = validator::is_docker_repo_name_valid(&repo_name);
	if !is_repo_name_valid {
		Error::as_result().status(400).body(
			json!({
				request_keys::ERRORS: [{
					request_keys::CODE: ErrorId::INVALID_REQUEST,
					request_keys::MESSAGE: ErrorMessage::INVALID_REPOSITORY_NAME,
					request_keys::DETAIL: []
				}]
			})
			.to_string(),
		)?;
	}
	let org =
		db::get_organisation_by_name(context.get_mysql_connection(), org_name)
			.await?
			.status(400)
			.body(
				json!({
					request_keys::ERRORS: [{
						request_keys::CODE: ErrorId::INVALID_REQUEST,
						request_keys::MESSAGE: ErrorMessage::RESOURCE_DOES_NOT_EXIST,
						request_keys::DETAIL: []
					}]
				})
				.to_string(),
			)?;

	let repository = db::get_repository_by_name(
		context.get_mysql_connection(),
		&repo_name,
		&org.id,
	)
	.await?
	// reject request if repository does not exist
	.status(400)
	.body(
		json!({
			request_keys::ERRORS: [{
				request_keys::CODE: ErrorId::INVALID_REQUEST,
				request_keys::MESSAGE: ErrorMessage::RESOURCE_DOES_NOT_EXIST,
				request_keys::DETAIL: []
			}]
		})
		.to_string(),
	)?;

	// get repo id inorder to get resource details
	let resource =
		db::get_resource_by_id(context.get_mysql_connection(), &repository.id)
			.await?
			.status(500)
			.body(
				json!({
					request_keys::ERRORS: [{
						request_keys::CODE: ErrorId::SERVER_ERROR,
						request_keys::MESSAGE: ErrorMessage::SERVER_ERROR,
						request_keys::DETAIL: []
					}]
				})
				.to_string(),
			)?;

	if resource.owner_id != org.id {
		log::error!(
			"Resource owner_id is not the same as org id. This is illegal"
		);
		Error::as_result().status(500).body(
			json!({
				request_keys::ERRORS: [{
					request_keys::CODE: ErrorId::SERVER_ERROR,
					request_keys::MESSAGE: ErrorMessage::SERVER_ERROR,
					request_keys::DETAIL: []
				}]
			})
			.to_string(),
		)?;
	}

	let org_id = org.id.encode_hex::<String>();

	// get all org roles for the user using the id
	let user_id = &user.id;
	let user_roles = db::get_all_organisation_roles_for_user(
		context.get_mysql_connection(),
		&user.id,
	)
	.await?;

	let required_role_for_user = user_roles.get(&org_id).status(500).body(
		json!({
			request_keys::ERRORS: [{
				request_keys::CODE: ErrorId::SERVER_ERROR,
				request_keys::MESSAGE: ErrorMessage::USER_ROLE_NOT_FOUND,
				request_keys::DETAIL: []
			}]
		})
		.to_string(),
	)?;
	let mut approved_permissions = vec![];

	for permission in required_permissions {
		let allowed = {
			if let Some(permissions) = required_role_for_user
				.resource_types
				.get(&resource.resource_type_id)
			{
				permissions.contains(&permission.to_string())
			} else {
				false
			}
		} || {
			if let Some(permissions) =
				required_role_for_user.resources.get(&resource.id)
			{
				permissions.contains(&permission.to_string())
			} else {
				false
			}
		} || {
			required_role_for_user.is_super_admin || {
				let god_user_id = GOD_USER_ID.get().unwrap().as_bytes();
				user_id == god_user_id
			}
		};
		if !allowed {
			continue;
		}

		match permission.as_str() {
			permissions::organisation::docker_registry::PUSH => {
				approved_permissions.push("push".to_string());
			}
			permissions::organisation::docker_registry::PULL => {
				approved_permissions.push("pull".to_string());
			}
			_ => {}
		}
	}

	let iat = get_current_time().as_secs();

	let token = RegistryToken::new(
		config.docker_registry.issuer.clone(),
		iat,
		username.to_string(),
		&config,
		vec![RegistryTokenAccess {
			r#type: access_type.to_string(),
			name: repo.to_string(),
			actions: approved_permissions,
		}],
	)
	.to_string(
		config.docker_registry.private_key.as_ref(),
		config.docker_registry.public_key_der(),
	)?;

	context.json(json!({ request_keys::TOKEN: token }));
	Ok(context)
}<|MERGE_RESOLUTION|>--- conflicted
+++ resolved
@@ -16,12 +16,8 @@
 	pin_fn,
 	service,
 	utils::{
-<<<<<<< HEAD
-		constants::{request_keys, AccountType},
+		constants::{request_keys, ResourceOwnerType},
 		get_current_time,
-=======
-		constants::{request_keys, ResourceOwnerType},
->>>>>>> c23ad0df
 		mailer,
 		validator,
 		Error,
@@ -328,16 +324,9 @@
 		username,
 	)
 	.await?;
-<<<<<<< HEAD
-	let (jwt, login_id, refresh_token, welcome_email_to, backup_email_to) =
-		result;
-
-	task::spawn_blocking(|| {
-		mailer::send_sign_up_completed_mail(config, welcome_email_to);
-	});
-=======
 	let (
 		jwt,
+		login_id,
 		refresh_token,
 		welcome_email_to,
 		backup_email_to,
@@ -349,7 +338,6 @@
 			mailer::send_sign_up_completed_mail(config, welcome_email_to);
 		});
 	}
->>>>>>> c23ad0df
 
 	if let Some(backup_email) = backup_email_to {
 		let config = context.get_state().config.clone();
