use std::{
	env,
	fmt::{Display, Formatter},
	net::IpAddr,
};

use config_rs::{Config, Environment, File};
use serde::{Deserialize, Deserializer};

pub fn parse_config() -> Settings {
	println!("[TRACE]: Reading config data...");
	let mut settings = Config::new();
	let env = if cfg!(debug_assertions) {
		"dev".to_string()
	} else {
		env::var("APP_ENV").unwrap_or_else(|_| "prod".into())
	};

	match env.as_ref() {
		"prod" | "production" => {
			settings
				.merge(File::with_name("config/prod"))
				.expect("unable to find prod config");
			settings
				.set("environment", "production")
				.expect("unable to set running environment");
		}
		"dev" | "development" => {
			settings
				.merge(File::with_name("config/dev"))
				.expect("unable to find dev config");
			settings
				.set("environment", "development")
				.expect("unable to set running environment");
		}
		_ => {
			panic!("Unknown running environment found!");
		}
	}

	settings
		.merge(Environment::with_prefix("APP").separator("_"))
		.expect("unable to merge with environment variables");

	settings.try_into().expect("unable to parse settings")
}

#[derive(Debug, Deserialize, Clone)]
#[serde(rename_all = "camelCase")]
pub struct Settings {
	pub port: u16,
	pub bind_address: IpAddr,
	pub base_path: String,
	pub password_pepper: String,
	pub jwt_secret: String,
	pub environment: RunningEnvironment,
	pub s3: S3Settings,
	pub database: DatabaseSettings,
	pub mongodb: MongoDbSettings,
	pub redis: RedisSettings,
	pub email: EmailSettings,
	pub twilio: TwilioSettings,
	pub cloudflare: CloudflareSettings,
	pub docker_registry: DockerRegistrySettings,
	pub digitalocean: Digitalocean,
	pub ssh: SshSettings,
}

#[derive(Debug, Deserialize, Clone)]
#[serde(rename_all = "camelCase")]
pub struct S3Settings {
	pub endpoint: String,
	pub region: String,
	pub bucket: String,
	pub key: String,
	pub secret: String,
}

#[derive(Debug, Deserialize, Clone)]
#[serde(rename_all = "camelCase")]
pub struct DatabaseSettings {
	pub host: String,
	pub port: u16,
	pub user: String,
	pub password: String,
	pub database: String,
	pub connection_limit: u32,
}

#[derive(Debug, Deserialize, Clone)]
#[serde(rename_all = "camelCase")]
pub struct MongoDbSettings {
	pub host: String,
	pub port: u16,
	pub user: Option<String>,
	pub password: Option<String>,
	pub database: String,
	pub connection_limit: u32,
}

#[derive(Debug, Deserialize, Clone)]
#[serde(rename_all = "camelCase")]
pub struct RedisSettings {
	pub host: String,
	pub port: u16,
	pub user: Option<String>,
	pub password: Option<String>,
	pub database: Option<u8>,
	pub connection_limit: u32,
	pub secure: bool,
}

#[derive(Debug, Deserialize, Clone)]
#[serde(rename_all = "camelCase")]
pub struct TwilioSettings {
	pub username: String,
	pub access_token: String,
	pub from_number: String,
}

#[derive(Debug, Deserialize, Clone)]
#[serde(rename_all = "camelCase")]
pub struct EmailSettings {
	pub host: String,
	pub port: u16,
	pub secure: bool,
	pub username: String,
	pub from: String,
	pub password: String,
}

#[derive(Debug, Deserialize, Clone)]
#[serde(rename_all = "camelCase")]
pub struct CloudflareSettings {
	pub account_id: String,
	pub account_email: String,
	pub api_token: String,
}

#[derive(Debug, Deserialize, Clone)]
#[serde(into = "String", rename_all = "camelCase")]
pub enum RunningEnvironment {
	Development,
	Production,
}

#[derive(Debug, Deserialize, Clone)]
#[serde(rename_all = "camelCase")]
pub struct DockerRegistrySettings {
	pub service_name: String,
	pub issuer: String,
	pub registry_url: String,
	pub private_key: String,
	pub public_key: String,
<<<<<<< HEAD
=======
	#[serde(deserialize_with = "base64_to_byte_array")]
	pub public_key_der: Vec<u8>,
>>>>>>> a6ec3757
	pub authorization_header: String,
}

#[derive(Debug, Deserialize, Clone)]
#[serde(rename_all = "camelCase")]
pub struct Digitalocean {
	pub api_key: String,
	pub registry: String,
}

impl Display for RunningEnvironment {
	fn fmt(&self, formatter: &mut Formatter<'_>) -> std::fmt::Result {
		write!(
			formatter,
			"{}",
			match self {
				RunningEnvironment::Development => "Development",
				RunningEnvironment::Production => "Production",
			}
		)
	}
}

#[derive(Debug, Deserialize, Clone)]
#[serde(rename_all = "camelCase")]
pub struct SshSettings {
	pub host: String,
	pub port: u16,
	pub username: String,
	pub key_file: String,
}

fn base64_to_byte_array<'de, D>(value: D) -> Result<Vec<u8>, D::Error>
where
	D: Deserializer<'de>,
{
	let string = String::deserialize(value)?;
	Ok(base64::decode(&string)
		.unwrap_or_else(|_| panic!("Unable to decode {} as base64", string)))
}<|MERGE_RESOLUTION|>--- conflicted
+++ resolved
@@ -152,11 +152,8 @@
 	pub registry_url: String,
 	pub private_key: String,
 	pub public_key: String,
-<<<<<<< HEAD
-=======
 	#[serde(deserialize_with = "base64_to_byte_array")]
 	pub public_key_der: Vec<u8>,
->>>>>>> a6ec3757
 	pub authorization_header: String,
 }
 
