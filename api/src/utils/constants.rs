use std::{fmt::Display, str::FromStr};

use api_macros::version;
use api_models::utils::ResourceType;
use clap::{crate_authors, crate_description, crate_name, crate_version};
use eve_rs::AsError;
use semver::Version;

use crate::{error, utils::Error};

pub const DATABASE_VERSION: Version = version!();

pub const APP_NAME: &str = crate_name!();
pub const APP_VERSION: &str = crate_version!();
pub const APP_AUTHORS: &str = crate_authors!();
pub const APP_ABOUT: &str = crate_description!();

#[derive(sqlx::Type, Debug, PartialEq)]
#[sqlx(type_name = "RESOURCE_OWNER_TYPE", rename_all = "lowercase")]
pub enum ResourceOwnerType {
	Personal,
	Business,
}

impl Display for ResourceOwnerType {
	fn fmt(&self, f: &mut std::fmt::Formatter<'_>) -> std::fmt::Result {
		match self {
			ResourceOwnerType::Personal => write!(f, "personal"),
			ResourceOwnerType::Business => write!(f, "business"),
		}
	}
}

impl FromStr for ResourceOwnerType {
	type Err = Error;

	fn from_str(s: &str) -> Result<Self, Self::Err> {
		match s.to_lowercase().as_str() {
			"personal" => Ok(Self::Personal),
			"business" => Ok(Self::Business),
			_ => Error::as_result()
				.status(500)
				.body(error!(WRONG_PARAMETERS).to_string()),
		}
	}
}

<<<<<<< HEAD
impl From<ResourceType> for ResourceOwnerType {
	fn from(resource_type: ResourceType) -> Self {
		match resource_type {
			ResourceType::Personal => Self::Personal,
			ResourceType::Business => Self::Business,
		}
	}
}

#[allow(dead_code)]
=======
>>>>>>> 6e176bc0
pub mod request_keys {
	pub const USERNAME: &str = "username";
	pub const PASSWORD: &str = "password";
	pub const SUCCESS: &str = "success";
	pub const ERROR: &str = "error";
	pub const ERRORS: &str = "errors";
	pub const MESSAGE: &str = "message";
	pub const VERIFICATION_TOKEN: &str = "verificationToken";
	pub const CODE: &str = "code";
	pub const DETAIL: &str = "detail";
	pub const TOKEN: &str = "token";
	pub const DOMAIN: &str = "domain";
	pub const DOMAIN_ID: &str = "domainId";
	pub const WORKSPACE_ID: &str = "workspaceId";
	pub const NAME: &str = "name";
	pub const DOMAINS: &str = "domains";
	pub const VERIFIED: &str = "verified";
	pub const ID: &str = "id";
	pub const VERSION: &str = "version";
	pub const ROLE_ID: &str = "roleId";
	pub const ROLES: &str = "roles";
	pub const DESCRIPTION: &str = "description";
	pub const RESOURCE_PERMISSIONS: &str = "resourcePermissions";
	pub const RESOURCE_TYPE_PERMISSIONS: &str = "resourceTypePermissions";
	pub const PERMISSIONS: &str = "permissions";
	pub const PERMISSION_ID: &str = "permissionId";
	pub const RESOURCE: &str = "resource";
	pub const RESOURCE_ID: &str = "resourceId";
	pub const RESOURCE_TYPE_ID: &str = "resourceTypeId";
	pub const RESOURCE_TYPES: &str = "resourceTypes";
	pub const RESOURCE_TYPE: &str = "resourceType";
	pub const LOGIN_ID: &str = "loginId";
	pub const SCOPE: &str = "scope";
	pub const SERVICE: &str = "service";
	pub const SNAKE_CASE_CLIENT_ID: &str = "client_id";
	pub const SNAKE_CASE_OFFLINE_TOKEN: &str = "offline_token";
	pub const REPOSITORY: &str = "repository";
	pub const REPOSITORY_ID: &str = "repositoryId";
	pub const DEPLOYMENT_ID: &str = "deploymentId";
	pub const DEPLOYMENTS: &str = "deployments";
	pub const PORT: &str = "port";
	pub const STATUS: &str = "status";
	pub const ENGINE: &str = "engine";
	pub const NUM_NODES: &str = "numNodes";
	pub const REGION: &str = "region";
	pub const HOST: &str = "host";
	pub const DATABASES: &str = "databases";
	pub const DATABASE_PLAN: &str = "databasePlan";
	pub const PUBLIC_CONNECTION: &str = "publicConnection";
	pub const DATABASE_NAME: &str = "databaseName";
	pub const DATABASE_ID: &str = "databaseId";
	pub const STATIC_SITES: &str = "staticSites";
	pub const STATIC_SITE_ID: &str = "staticSiteId";
	pub const USERS_TO_SIGN_UP: &str = "usersToSignUp";
	pub const USERS: &str = "users";
	pub const CUSTOM_DOMAINS_FOR_DEPLOYMENTS: &str =
		"customDomainsForDeployments";
	pub const DELETED_DEPLOYMENTS: &str = "deletedDeployments";
	pub const DELETED_DATABASES: &str = "deletedDatabases";
	pub const CUSTOM_DOMAINS_FOR_STATIC_SITES: &str =
		"customDomainsForStaticSites";
	pub const DELETED_STATIC_SITES: &str = "deletedStaticSites";
	pub const TOTAL_WEBSITES: &str = "totalWebsites";
	pub const TOTAL_RESOURCES: &str = "totalResources";
	pub const DOMAIN_NAMESERVER_TYPE: &str = "domainNameserverType";
	pub const DNS_RECORD: &str = "dnsRecord";
	pub const RECORD_ID: &str = "recordId";
	pub const CONTENT: &str = "content";
	pub const PROXIED: &str = "proxied";
	pub const TTL: &str = "ttl";
	pub const PRIORITY: &str = "priority";
	pub const TYPE: &str = "type";
	pub const POINTS_TO: &str = "pointsTo";
	pub const TARGET: &str = "target";
	pub const TXT_RECORD: &str = "txtRecord";
	pub const DNS_RESOLVER: &str = "1.1.1.1:53";
	pub const DIGEST: &str = "digest";
	pub const TAG: &str = "tag";
	pub const MANAGED_URL_ID: &str = "managedUrlId";
}<|MERGE_RESOLUTION|>--- conflicted
+++ resolved
@@ -1,12 +1,6 @@
-use std::{fmt::Display, str::FromStr};
-
 use api_macros::version;
-use api_models::utils::ResourceType;
 use clap::{crate_authors, crate_description, crate_name, crate_version};
-use eve_rs::AsError;
 use semver::Version;
-
-use crate::{error, utils::Error};
 
 pub const DATABASE_VERSION: Version = version!();
 
@@ -15,49 +9,9 @@
 pub const APP_AUTHORS: &str = crate_authors!();
 pub const APP_ABOUT: &str = crate_description!();
 
-#[derive(sqlx::Type, Debug, PartialEq)]
-#[sqlx(type_name = "RESOURCE_OWNER_TYPE", rename_all = "lowercase")]
-pub enum ResourceOwnerType {
-	Personal,
-	Business,
-}
-
-impl Display for ResourceOwnerType {
-	fn fmt(&self, f: &mut std::fmt::Formatter<'_>) -> std::fmt::Result {
-		match self {
-			ResourceOwnerType::Personal => write!(f, "personal"),
-			ResourceOwnerType::Business => write!(f, "business"),
-		}
-	}
-}
-
-impl FromStr for ResourceOwnerType {
-	type Err = Error;
-
-	fn from_str(s: &str) -> Result<Self, Self::Err> {
-		match s.to_lowercase().as_str() {
-			"personal" => Ok(Self::Personal),
-			"business" => Ok(Self::Business),
-			_ => Error::as_result()
-				.status(500)
-				.body(error!(WRONG_PARAMETERS).to_string()),
-		}
-	}
-}
-
-<<<<<<< HEAD
-impl From<ResourceType> for ResourceOwnerType {
-	fn from(resource_type: ResourceType) -> Self {
-		match resource_type {
-			ResourceType::Personal => Self::Personal,
-			ResourceType::Business => Self::Business,
-		}
-	}
-}
+pub const DNS_RESOLVER: &str = "1.1.1.1:53";
 
 #[allow(dead_code)]
-=======
->>>>>>> 6e176bc0
 pub mod request_keys {
 	pub const USERNAME: &str = "username";
 	pub const PASSWORD: &str = "password";
@@ -133,7 +87,6 @@
 	pub const POINTS_TO: &str = "pointsTo";
 	pub const TARGET: &str = "target";
 	pub const TXT_RECORD: &str = "txtRecord";
-	pub const DNS_RESOLVER: &str = "1.1.1.1:53";
 	pub const DIGEST: &str = "digest";
 	pub const TAG: &str = "tag";
 	pub const MANAGED_URL_ID: &str = "managedUrlId";
