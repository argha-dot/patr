--- conflicted
+++ resolved
@@ -225,7 +225,6 @@
 }
 
 #[derive(Debug, Deserialize, Serialize)]
-<<<<<<< HEAD
 pub struct DatabaseConfig {
 	pub name: String,
 	pub engine: String,
@@ -289,7 +288,9 @@
 #[derive(Debug, Deserialize, Serialize)]
 pub struct MysqlSettings {
 	pub auth_plugin: String, // "mysql_native_password" "caching_sha2_password"
-=======
+}
+
+#[derive(Debug, Deserialize, Serialize)]
 pub struct AppDeploymentsResponse {
 	pub deployments: Vec<AppDeploymentResponse>,
 }
@@ -304,5 +305,4 @@
 pub struct AppAggregateLogsResponse {
 	pub live_url: String,
 	// add more later if required
->>>>>>> 1a9784b1
 }