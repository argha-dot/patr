use std::{fmt::Display, str::FromStr};

use eve_rs::AsError;
use serde::{Deserialize, Serialize};

use crate::{db, error, utils::Error, Database};

pub struct DockerRepository {
	pub id: Vec<u8>,
	pub organisation_id: Vec<u8>,
	pub name: String,
}

#[derive(Serialize, Deserialize, Clone, Debug, Default)]
#[serde(rename_all = "camelCase")]
pub struct EventData {
	pub events: Vec<Event>,
}

#[derive(Serialize, Deserialize, Clone, Debug, Default)]
#[serde(default, rename_all = "camelCase")]
pub struct Event {
	pub id: String,
	pub timestamp: String,
	pub action: String,
	pub target: Target,
	pub request: Request,
}

#[derive(Serialize, Deserialize, Clone, Debug, Default)]
#[serde(default, rename_all = "camelCase")]
pub struct Target {
	pub media_type: String,
	pub size: i64,
	pub digest: String,
	pub length: u64,
	pub repository: String,
	pub url: String,
	pub tag: String,
}

#[derive(Serialize, Deserialize, Clone, Debug, Default)]
#[serde(default, rename_all = "camelCase")]
pub struct Request {
	pub id: String,
	pub addr: String,
	pub host: String,
	pub method: String,
	pub useragent: String,
}

pub struct Deployment {
	pub id: Vec<u8>,
	pub name: String,
	pub registry: String,
	pub repository_id: Option<Vec<u8>>,
	pub image_name: Option<String>,
	pub image_tag: String,
	pub status: DeploymentStatus,
	pub deployed_image: Option<String>,
	pub digital_ocean_app_id: Option<String>,
	pub region: String,
<<<<<<< HEAD
	pub domain_name: Option<String>
=======
	pub horizontal_scale: i16,
	pub machine_type: DeploymentMachineType,
>>>>>>> 8f01a325
}

impl Deployment {
	pub async fn get_full_image(
		&self,
		connection: &mut <Database as sqlx::Database>::Connection,
	) -> Result<String, Error> {
		if self.registry == "registry.patr.cloud" {
			let docker_repository = db::get_docker_repository_by_id(
				&mut *connection,
				self.repository_id
					.as_ref()
					.status(500)
					.body(error!(SERVER_ERROR).to_string())?,
			)
			.await?
			.status(500)
			.body(error!(SERVER_ERROR).to_string())?;

			let organisation = db::get_organisation_info(
				&mut *connection,
				&docker_repository.organisation_id,
			)
			.await?
			.status(500)
			.body(error!(SERVER_ERROR).to_string())?;

			Ok(format!(
				"{}/{}/{}",
				"registry.patr.cloud",
				organisation.name,
				docker_repository.name
			))
		} else {
			Ok(format!(
				"{}/{}",
				self.registry,
				self.image_name
					.as_ref()
					.status(500)
					.body(error!(SERVER_ERROR).to_string())?
			))
		}
	}
}

#[derive(sqlx::Type, Debug)]
#[sqlx(type_name = "DEPLOYMENT_STATUS", rename_all = "lowercase")]
pub enum DeploymentStatus {
	Created,
	Pushed,
	Deploying,
	Running,
	Stopped,
	Errored,
	Deleted,
}

impl Display for DeploymentStatus {
	fn fmt(&self, f: &mut std::fmt::Formatter<'_>) -> std::fmt::Result {
		match self {
			Self::Created => write!(f, "created"),
			Self::Pushed => write!(f, "pushed"),
			Self::Deploying => write!(f, "deploying"),
			Self::Running => write!(f, "running"),
			Self::Stopped => write!(f, "stopped"),
			Self::Errored => write!(f, "errored"),
			Self::Deleted => write!(f, "deleted"),
		}
	}
}

impl FromStr for DeploymentStatus {
	type Err = Error;

	fn from_str(s: &str) -> Result<Self, Self::Err> {
		match s.to_lowercase().as_str() {
			"created" => Ok(Self::Created),
			"pushed" => Ok(Self::Pushed),
			"deploying" => Ok(Self::Deploying),
			"running" => Ok(Self::Running),
			"stopped" => Ok(Self::Stopped),
			"errored" => Ok(Self::Errored),
			"deleted" => Ok(Self::Deleted),
			_ => Error::as_result()
				.status(500)
				.body(error!(WRONG_PARAMETERS).to_string()),
		}
	}
}

#[derive(Debug, Clone, PartialEq)]
pub enum CloudPlatform {
	Aws,
	DigitalOcean,
}

impl Display for CloudPlatform {
	fn fmt(&self, f: &mut std::fmt::Formatter<'_>) -> std::fmt::Result {
		match self {
			Self::Aws => write!(f, "aws"),
			Self::DigitalOcean => write!(f, "do"),
		}
	}
}

impl FromStr for CloudPlatform {
	type Err = Error;

	fn from_str(s: &str) -> Result<Self, Self::Err> {
		match s.to_lowercase().as_str() {
			"aws" | "amazon" | "amazon_web_services" => Ok(Self::Aws),
			"do" | "digitalocean" | "digital_ocean" => Ok(Self::DigitalOcean),
			_ => Error::as_result()
				.status(500)
				.body(error!(WRONG_PARAMETERS).to_string()),
		}
	}
}

<<<<<<< HEAD
#[derive(Serialize, Deserialize, Clone, Debug, Default)]
#[serde(default, rename_all = "camelCase")]
pub struct CNameRecord {
	pub cname: String,
	pub value: String,
=======
#[derive(sqlx::Type, Debug)]
#[sqlx(type_name = "DEPLOYMENT_MACHINE_TYPE", rename_all = "lowercase")]
pub enum DeploymentMachineType {
	Micro,
	Small,
	Medium,
	Large,
}

impl Display for DeploymentMachineType {
	fn fmt(&self, f: &mut std::fmt::Formatter<'_>) -> std::fmt::Result {
		match self {
			Self::Micro => write!(f, "micro"),
			Self::Small => write!(f, "small"),
			Self::Medium => write!(f, "medium"),
			Self::Large => write!(f, "large"),
		}
	}
}

impl FromStr for DeploymentMachineType {
	type Err = Error;

	fn from_str(s: &str) -> Result<Self, Self::Err> {
		match s.to_lowercase().as_str() {
			"micro" => Ok(Self::Micro),
			"small" => Ok(Self::Small),
			"medium" => Ok(Self::Medium),
			"large" => Ok(Self::Large),
			_ => Error::as_result()
				.status(500)
				.body(error!(WRONG_PARAMETERS).to_string()),
		}
	}
>>>>>>> 8f01a325
}<|MERGE_RESOLUTION|>--- conflicted
+++ resolved
@@ -60,12 +60,9 @@
 	pub deployed_image: Option<String>,
 	pub digital_ocean_app_id: Option<String>,
 	pub region: String,
-<<<<<<< HEAD
-	pub domain_name: Option<String>
-=======
+	pub domain_name: Option<String>,
 	pub horizontal_scale: i16,
 	pub machine_type: DeploymentMachineType,
->>>>>>> 8f01a325
 }
 
 impl Deployment {
@@ -186,13 +183,13 @@
 	}
 }
 
-<<<<<<< HEAD
 #[derive(Serialize, Deserialize, Clone, Debug, Default)]
 #[serde(default, rename_all = "camelCase")]
 pub struct CNameRecord {
 	pub cname: String,
 	pub value: String,
-=======
+}
+
 #[derive(sqlx::Type, Debug)]
 #[sqlx(type_name = "DEPLOYMENT_MACHINE_TYPE", rename_all = "lowercase")]
 pub enum DeploymentMachineType {
@@ -227,5 +224,4 @@
 				.body(error!(WRONG_PARAMETERS).to_string()),
 		}
 	}
->>>>>>> 8f01a325
 }