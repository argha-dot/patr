--- conflicted
+++ resolved
@@ -12,21 +12,12 @@
 	utils::{constants, StringifiedU16, Uuid},
 };
 use eve_rs::AsError;
-use serde_json::json;
 
 use crate::{
 	db,
 	error,
-<<<<<<< HEAD
 	models::{deployment::DeploymentAuditLog, rbac},
-	service::{
-		self,
-		infrastructure::{digitalocean, kubernetes},
-	},
-=======
-	models::rbac,
 	service::infrastructure::kubernetes,
->>>>>>> 78126ba4
 	utils::{get_current_time_millis, settings::Settings, validator, Error},
 	Database,
 };
@@ -60,8 +51,10 @@
 	region: &Uuid,
 	machine_type: &Uuid,
 	deployment_running_details: &DeploymentRunningDetails,
+	user_id: &Uuid,
+	login_id: &Uuid,
+	ip_address: &str,
 	request_id: &Uuid,
-	deployment_audit_log: &DeploymentAuditLog,
 ) -> Result<Uuid, Error> {
 	// As of now, only our custom registry is allowed
 	// Docker hub will also be allowed in the near future
@@ -117,23 +110,7 @@
 	.await?;
 	log::trace!("request_id: {} - Created resource", request_id);
 
-	let create_permission_id = db::get_all_permissions(connection)
-		.await?
-		.into_iter()
-		.find_map(|permission| {
-			if permission.name ==
-				"workspace::infrastructure::deployment::create"
-			{
-				Some(permission)
-			} else {
-				None
-			}
-		})
-		.status(500)
-		.body(error!(SERVER_ERROR).to_string())?
-		.id;
-
-	let (registry_name, image_name) = match registry {
+	match registry {
 		DeploymentRegistry::PatrRegistry {
 			registry: _,
 			repository_id,
@@ -153,18 +130,6 @@
 				deployment_running_details.max_horizontal_scale,
 			)
 			.await?;
-
-			let repo_name =
-				db::get_docker_repository_by_id(connection, repository_id)
-					.await?
-					.status(500)
-					.body(error!(SERVER_ERROR).to_string())?
-					.name;
-
-			(
-				"registry.patr.cloud".to_string(),
-				format!("{}/{}:{}", repo_name, repo_name, image_tag),
-			)
 		}
 		DeploymentRegistry::ExternalRegistry {
 			registry,
@@ -186,45 +151,8 @@
 				deployment_running_details.max_horizontal_scale,
 			)
 			.await?;
-
-			(
-				registry.to_string(),
-				format!("{}:{}", image_name, image_tag),
-			)
-		}
-	};
-
-	let metadata = json!(
-		{
-
-			"id": deployment_id,
-			"name": name,
-			"registry": registry_name,
-			"image_name": image_name,
-			"deploymentStatus": DeploymentStatus::Created.to_string(),
-			"machineType": machine_type,
-			"deployOnPush": deployment_running_details.deploy_on_push.clone(), // true or false
-			"horizontalScale": deployment_running_details.min_horizontal_scale.clone(),
-			"region": region
-		}
-	);
-
-	db::create_workspace_audit_log(
-		connection,
-		workspace_id,
-		&deployment_audit_log.workspace_audit_log_id,
-		&deployment_audit_log.ip_address,
-		deployment_audit_log.time_now,
-		deployment_audit_log.user_id.as_ref(),
-		deployment_audit_log.login_id.as_ref(),
-		&deployment_id,
-		&create_permission_id,
-		request_id,
-		&metadata,
-		deployment_audit_log.patr_action,
-		true,
-	)
-	.await?;
+		}
+	}
 
 	for (port, port_type) in &deployment_running_details.ports {
 		log::trace!(
@@ -263,222 +191,6 @@
 	Ok(deployment_id)
 }
 
-<<<<<<< HEAD
-pub async fn start_deployment(
-	connection: &mut <Database as sqlx::Database>::Connection,
-	deployment_id: &Uuid,
-	config: &Settings,
-	request_id: &Uuid,
-	deployment_audit_log: &DeploymentAuditLog,
-) -> Result<(), Error> {
-	log::trace!(
-		"request_id: {} - Starting deployment with id: {}",
-		request_id,
-		deployment_id
-	);
-
-	let (deployment, workspace_id, full_image, running_details) =
-		service::get_full_deployment_config(
-			connection,
-			deployment_id,
-			request_id,
-		)
-		.await?;
-
-	log::trace!(
-		"request_id: {} - Updating kubernetes deployment",
-		request_id
-	);
-
-	db::update_deployment_status(
-		connection,
-		deployment_id,
-		&DeploymentStatus::Deploying,
-	)
-	.await?;
-
-	kubernetes::update_kubernetes_deployment(
-		connection,
-		&workspace_id,
-		&deployment,
-		&full_image,
-		&running_details,
-		config,
-		request_id,
-		deployment_audit_log,
-	)
-	.await?;
-
-	Ok(())
-}
-
-pub async fn stop_deployment(
-	connection: &mut <Database as sqlx::Database>::Connection,
-	deployment_id: &Uuid,
-	config: &Settings,
-	request_id: &Uuid,
-	deployment_audit_log: &DeploymentAuditLog,
-	is_stopped: bool,
-) -> Result<(), Error> {
-	log::trace!(
-		"Stopping the deployment with id: {} and request_id: {}",
-		deployment_id,
-		request_id
-	);
-	log::trace!("request_id: {} - Getting deployment id from db", request_id);
-	let deployment = db::get_deployment_by_id(connection, deployment_id)
-		.await?
-		.status(404)
-		.body(error!(RESOURCE_DOES_NOT_EXIST).to_string())?;
-
-	let mut metadata = json!(
-		{
-
-			"id": deployment_id,
-			"name": deployment.name,
-			"registry": deployment.registry,
-			"image_name": deployment.get_full_image(connection).await?,
-			"deploymentStatus": DeploymentStatus::Stopped.to_string(),
-			"machineType": deployment.machine_type,
-			"deployOnPush": deployment.deploy_on_push, // true or false
-			"horizontalScale": deployment.min_horizontal_scale,
-			"region": deployment.region
-		}
-	);
-
-	if !is_stopped {
-		metadata = json!({
-
-			"id": deployment_id,
-			"name": deployment.name,
-			"registry": deployment.registry,
-			"image_name": deployment.get_full_image(connection).await?,
-			"deploymentStatus": DeploymentStatus::Deleted.to_string(),
-			"machineType": deployment.machine_type,
-			"deployOnPush": deployment.deploy_on_push, // true or false
-			"horizontalScale": deployment.min_horizontal_scale,
-			"region": deployment.region
-		});
-	}
-
-	let delete_permission_id = db::get_all_permissions(connection)
-		.await?
-		.into_iter()
-		.find_map(|permission| {
-			if permission.name ==
-				*"workspace::infrastructure::deployment::delete"
-			{
-				Some(permission)
-			} else {
-				None
-			}
-		})
-		.status(500)
-		.body(error!(SERVER_ERROR).to_string())?
-		.id;
-
-	db::create_workspace_audit_log(
-		connection,
-		&deployment.workspace_id,
-		&deployment_audit_log.workspace_audit_log_id,
-		"0.0.0.0",
-		deployment_audit_log.time_now,
-		deployment_audit_log.user_id.as_ref(),
-		deployment_audit_log.login_id.as_ref(),
-		deployment_id,
-		&delete_permission_id,
-		request_id,
-		&metadata,
-		deployment_audit_log.patr_action,
-		true,
-	)
-	.await?;
-
-	log::trace!(
-		"request_id: {} - deleting the deployment from digitalocean kubernetes",
-		request_id
-	);
-	kubernetes::delete_kubernetes_deployment(
-		&deployment.workspace_id,
-		deployment_id,
-		config,
-		request_id,
-	)
-	.await?;
-
-	// TODO: implement logic for handling domains of the stopped deployment
-	log::trace!("request_id: {} - Updating deployment status", request_id);
-	db::update_deployment_status(
-		connection,
-		deployment_id,
-		&DeploymentStatus::Stopped,
-	)
-	.await?;
-
-	Ok(())
-}
-
-pub async fn delete_deployment(
-	connection: &mut <Database as sqlx::Database>::Connection,
-	deployment_id: &Uuid,
-	config: &Settings,
-	request_id: &Uuid,
-	deployment_audit_log: &DeploymentAuditLog,
-) -> Result<(), Error> {
-	log::trace!(
-		"request_id: {} - Deleting the deployment with id: {}",
-		request_id,
-		deployment_id
-	);
-
-	let deployment = db::get_deployment_by_id(connection, deployment_id)
-		.await?
-		.status(404)
-		.body(error!(RESOURCE_DOES_NOT_EXIST).to_string())?;
-
-	log::trace!("deleting the image from DO registry");
-	digitalocean::delete_image_from_digitalocean_registry(
-		deployment_id,
-		config,
-		request_id,
-	)
-	.await?;
-
-	log::trace!("request_id: {} - Stopping the deployment", request_id);
-	service::stop_deployment(
-		connection,
-		deployment_id,
-		config,
-		request_id,
-		deployment_audit_log,
-		false,
-	)
-	.await?;
-
-	log::trace!(
-		"request_id: {} - Updating the deployment name in the database",
-		request_id
-	);
-	db::update_deployment_name(
-		connection,
-		deployment_id,
-		&format!("patr-deleted: {}-{}", deployment.name, deployment_id),
-	)
-	.await?;
-
-	log::trace!("request_id: {} - Updating deployment status", request_id);
-	db::update_deployment_status(
-		connection,
-		deployment_id,
-		&DeploymentStatus::Deleted,
-	)
-	.await?;
-
-	Ok(())
-}
-
-=======
->>>>>>> 78126ba4
 pub async fn get_deployment_container_logs(
 	connection: &mut <Database as sqlx::Database>::Connection,
 	deployment_id: &Uuid,
@@ -537,51 +249,6 @@
 		deploy_on_push,
 		min_horizontal_scale,
 		max_horizontal_scale,
-	)
-	.await?;
-
-	let edit_permission_id = db::get_all_permissions(connection)
-		.await?
-		.into_iter()
-		.find_map(|permission| {
-			if permission.name == "workspace::infrastructure::deployment::edit"
-			{
-				Some(permission)
-			} else {
-				None
-			}
-		})
-		.status(500)
-		.body(error!(SERVER_ERROR).to_string())?
-		.id;
-
-	let metadata = json!(
-		{
-
-			"id": deployment_id,
-			"name": name,
-			"deploymentStatus": DeploymentStatus::Created.to_string(),
-			"machineType": machine_type,
-			"deployOnPush": deploy_on_push, // true or false
-			"horizontalScale": min_horizontal_scale,
-			"region": region
-		}
-	);
-
-	db::create_workspace_audit_log(
-		connection,
-		workspace_id,
-		&deployment_audit_log.workspace_audit_log_id,
-		"0.0.0.0",
-		deployment_audit_log.time_now,
-		deployment_audit_log.user_id.as_ref(),
-		deployment_audit_log.login_id.as_ref(),
-		deployment_id,
-		&edit_permission_id,
-		request_id,
-		&metadata,
-		deployment_audit_log.patr_action,
-		true,
 	)
 	.await?;
 
