use std::collections::BTreeMap;

use api_models::{
	models::workspace::infrastructure::deployment::{
		Deployment,
		DeploymentRegistry,
		DeploymentRunningDetails,
		DeploymentStatus,
		EnvironmentVariableValue,
		ExposedPortType,
	},
	utils::Uuid,
};
use chrono::Utc;
use eve_rs::AsError;
use k8s_openapi::{
	api::{
		apps::v1::{Deployment as K8sDeployment, DeploymentSpec},
		core::v1::{
			Container,
			ContainerPort,
			EnvVar,
			Event,
			LocalObjectReference,
			Pod,
			PodSpec,
			PodTemplateSpec,
			ResourceRequirements,
			Service,
			ServicePort,
			ServiceSpec,
		},
		networking::v1::{
			HTTPIngressPath,
			HTTPIngressRuleValue,
			Ingress,
			IngressBackend,
			IngressRule,
			IngressServiceBackend,
			IngressSpec,
			IngressTLS,
			ServiceBackendPort,
		},
	},
	apimachinery::pkg::{
		api::resource::Quantity,
		apis::meta::v1::LabelSelector,
		util::intstr::IntOrString,
	},
};
use kube::{
	api::{DeleteParams, ListParams, LogParams, Patch, PatchParams},
	core::ObjectMeta,
	Api,
};
use serde_json::json;

use crate::{
	db,
	error,
<<<<<<< HEAD
	models::deployment::{self, DeploymentAuditLog, DeploymentBuildLog},
=======
	models::deployment,
	service::infrastructure::kubernetes,
>>>>>>> 14c78dd1
	utils::{constants::request_keys, settings::Settings, Error},
	Database,
};

pub async fn update_kubernetes_deployment(
	connection: &mut <Database as sqlx::Database>::Connection,
	workspace_id: &Uuid,
	deployment: &Deployment,
	full_image: &str,
	running_details: &DeploymentRunningDetails,
	config: &Settings,
	request_id: &Uuid,
	deployment_audit_log: &DeploymentAuditLog,
) -> Result<(), Error> {
	let edit_permission_id = db::get_all_permissions(connection)
		.await?
		.into_iter()
		.find_map(|permission| {
			if permission.name == "workspace::infrastructure::deployment::edit"
			{
				Some(permission)
			} else {
				None
			}
		})
		.status(500)
		.body(error!(SERVER_ERROR).to_string())?
		.id;

	let registry_name = match deployment.registry.clone() {
		DeploymentRegistry::PatrRegistry { .. } => {
			"registry.patr.cloud".to_string()
		}
		DeploymentRegistry::ExternalRegistry { registry, .. } => registry,
	};

	let metadata = json!(
		{

			"id": &deployment.id,
			"name": &deployment.name,
			"registry": &registry_name,
			"image": full_image,
			"deploymentStatus": DeploymentStatus::Running.to_string(),
			"machineType": deployment.machine_type,
			"deployOnPush": running_details.deploy_on_push, // true or false
			"horizontalScale": running_details.min_horizontal_scale,
			"region": deployment.region
		}
	);

	db::create_workspace_audit_log(
		connection,
		workspace_id,
		&deployment_audit_log.workspace_audit_log_id,
		&deployment_audit_log.ip_address,
		deployment_audit_log.time_now,
		deployment_audit_log.user_id.as_ref(),
		deployment_audit_log.login_id.as_ref(),
		&deployment.id,
		&edit_permission_id,
		request_id,
		&metadata,
		deployment_audit_log.patr_action,
		true,
	)
	.await?;

	let kubernetes_client = super::get_kubernetes_config(config).await?;

	// the namespace is workspace id
	let namespace = workspace_id.as_str();

	if !kubernetes::secret_exists(
		"tls-domain-wildcard-patr-cloud",
		kubernetes_client.clone(),
		namespace,
	)
	.await?
	{
		return Error::as_result()
			.status(500)
			.body(error!(SERVER_ERROR).to_string())?;
	}

	log::trace!(
		"Deploying the container with id: {} on kubernetes with request_id: {}",
		deployment.id,
		request_id,
	);

	// new name for the docker image
	let image_name = if deployment.registry.is_patr_registry() {
		format!(
			"registry.digitalocean.com/{}/{}",
			config.digitalocean.registry, deployment.id,
		)
	} else {
		full_image.to_string()
	};

	// get this from machine type
	let (cpu_count, memory_count) = deployment::MACHINE_TYPES
		.get()
		.unwrap()
		.get(&deployment.machine_type)
		.unwrap_or(&(1, 2));
	let machine_type = [
		(
			"memory".to_string(),
			Quantity(format!("{:.1}G", (*memory_count as f64) / 4f64)),
		),
		(
			"cpu".to_string(),
			Quantity(format!("{:.1}", *cpu_count as f64)),
		),
	]
	.into_iter()
	.collect::<BTreeMap<_, _>>();

	log::trace!(
		"request_id: {} - Deploying deployment: {}",
		request_id,
		deployment.id,
	);

	let labels = [
		(
			request_keys::DEPLOYMENT_ID.to_string(),
			deployment.id.to_string(),
		),
		(
			request_keys::WORKSPACE_ID.to_string(),
			workspace_id.to_string(),
		),
		(
			request_keys::REGION.to_string(),
			deployment.region.to_string(),
		),
	]
	.into_iter()
	.collect::<BTreeMap<_, _>>();

	log::trace!(
		"request_id: {} - generating deployment configuration",
		request_id
	);

	let kubernetes_deployment = K8sDeployment {
		metadata: ObjectMeta {
			name: Some(format!("deployment-{}", deployment.id)),
			namespace: Some(namespace.to_string()),
			labels: Some(labels.clone()),
			..ObjectMeta::default()
		},
		spec: Some(DeploymentSpec {
			replicas: Some(running_details.min_horizontal_scale as i32),
			selector: LabelSelector {
				match_expressions: None,
				match_labels: Some(labels.clone()),
			},
			template: PodTemplateSpec {
				spec: Some(PodSpec {
					containers: vec![Container {
						name: format!("deployment-{}", deployment.id),
						image: Some(image_name),
						ports: Some(
							running_details
								.ports
								.iter()
								.map(|(port, _)| ContainerPort {
									container_port: port.value() as i32,
									..ContainerPort::default()
								})
								.collect::<Vec<_>>(),
						),
						env: Some(
							running_details
								.environment_variables
								.iter()
								.filter_map(|(name, value)| {
									use EnvironmentVariableValue::*;
									Some(EnvVar {
										name: name.to_string(),
										value: Some(match value {
											String(value) => value.to_string(),
											Secret { .. } => {
												return None;
											}
										}),
										..EnvVar::default()
									})
								})
								.chain([
									EnvVar {
										name: "PATR".to_string(),
										value: Some("true".to_string()),
										..EnvVar::default()
									},
									EnvVar {
										name: "WORKSPACE_ID".to_string(),
										value: Some(workspace_id.to_string()),
										..EnvVar::default()
									},
									EnvVar {
										name: "DEPLOYMENT_ID".to_string(),
										value: Some(deployment.id.to_string()),
										..EnvVar::default()
									},
									EnvVar {
										name: "DEPLOYMENT_NAME".to_string(),
										value: Some(deployment.name.clone()),
										..EnvVar::default()
									},
								])
								.collect::<Vec<_>>(),
						),
						resources: Some(ResourceRequirements {
							limits: Some(machine_type.clone()),
							requests: Some(machine_type),
						}),
						..Container::default()
					}],
					image_pull_secrets: Some(vec![LocalObjectReference {
						name: Some("regcred".to_string()),
					}]),
					..PodSpec::default()
				}),
				metadata: Some(ObjectMeta {
					labels: Some(labels.clone()),
					..ObjectMeta::default()
				}),
			},
			..DeploymentSpec::default()
		}),
		..K8sDeployment::default()
	};

	// Create the deployment defined above
	log::trace!("request_id: {} - creating deployment", request_id);
	let deployment_api =
		Api::<K8sDeployment>::namespaced(kubernetes_client.clone(), namespace);

	deployment_api
		.patch(
			&format!("deployment-{}", deployment.id),
			&PatchParams::apply(&format!("deployment-{}", deployment.id)),
			&Patch::Apply(kubernetes_deployment),
		)
		.await?
		.status
		.status(500)
		.body(error!(SERVER_ERROR).to_string())?;

	let kubernetes_service = Service {
		metadata: ObjectMeta {
			name: Some(format!("service-{}", deployment.id)),
			..ObjectMeta::default()
		},
		spec: Some(ServiceSpec {
			ports: Some(
				running_details
					.ports
					.iter()
					.map(|(port, _)| ServicePort {
						port: port.value() as i32,
						target_port: Some(
							IntOrString::Int(port.value() as i32),
						),
						name: Some(format!("port-{}", port)),
						..ServicePort::default()
					})
					.collect::<Vec<_>>(),
			),
			selector: Some(labels),
			..ServiceSpec::default()
		}),
		..Service::default()
	};

	// Create the service defined above
	log::trace!("request_id: {} - creating ClusterIp service", request_id);
	let service_api: Api<Service> =
		Api::namespaced(kubernetes_client.clone(), namespace);

	service_api
		.patch(
			&format!("service-{}", deployment.id),
			&PatchParams::apply(&format!("service-{}", deployment.id)),
			&Patch::Apply(kubernetes_service),
		)
		.await?
		.status
		.status(500)
		.body(error!(SERVER_ERROR).to_string())?;

	let annotations = [
		(
			"kubernetes.io/ingress.class".to_string(),
			"nginx".to_string(),
		),
		(
			"cert-manager.io/cluster-issuer".to_string(),
			config.kubernetes.cert_issuer_dns.clone(),
		),
	]
	.into_iter()
	.collect();

	let (default_ingress_rules, default_tls_rules) = running_details
		.ports
		.iter()
		.filter(|(_, port_type)| *port_type == &ExposedPortType::Http)
		.map(|(port, _)| {
			(
				IngressRule {
					host: Some(format!(
						"{}-{}.patr.cloud",
						port, deployment.id
					)),
					http: Some(HTTPIngressRuleValue {
						paths: vec![HTTPIngressPath {
							backend: IngressBackend {
								service: Some(IngressServiceBackend {
									name: format!("service-{}", deployment.id),
									port: Some(ServiceBackendPort {
										number: Some(port.value() as i32),
										..ServiceBackendPort::default()
									}),
								}),
								..Default::default()
							},
							path: Some("/".to_string()),
							path_type: Some("Prefix".to_string()),
						}],
					}),
				},
				IngressTLS {
					hosts: Some(vec![
						"*.patr.cloud".to_string(),
						"patr.cloud".to_string(),
					]),
					secret_name: Some(
						"tls-domain-wildcard-patr-cloud".to_string(),
					),
				},
			)
		})
		.unzip::<_, _, Vec<_>, Vec<_>>();

	let kubernetes_ingress = Ingress {
		metadata: ObjectMeta {
			name: Some(format!("ingress-{}", deployment.id)),
			annotations: Some(annotations),
			..ObjectMeta::default()
		},
		spec: Some(IngressSpec {
			rules: Some(default_ingress_rules),
			tls: Some(default_tls_rules),
			..IngressSpec::default()
		}),
		..Ingress::default()
	};

	// Create the ingress defined above
	log::trace!("request_id: {} - creating ingress", request_id);
	let ingress_api: Api<Ingress> =
		Api::namespaced(kubernetes_client, namespace);

	ingress_api
		.patch(
			&format!("ingress-{}", deployment.id),
			&PatchParams::apply(&format!("ingress-{}", deployment.id)),
			&Patch::Apply(kubernetes_ingress),
		)
		.await?
		.status
		.status(500)
		.body(error!(SERVER_ERROR).to_string())?;

	log::trace!("request_id: {} - deployment created", request_id);

	log::trace!(
		"request_id: {} - App ingress is at port-{}.patr.cloud",
		request_id,
		deployment.id
	);

	Ok(())
}

pub async fn delete_kubernetes_deployment(
	workspace_id: &Uuid,
	deployment_id: &Uuid,
	config: &Settings,
	request_id: &Uuid,
) -> Result<(), Error> {
	let kubernetes_client = super::get_kubernetes_config(config).await?;

	if super::deployment_exists(
		deployment_id,
		kubernetes_client.clone(),
		workspace_id.as_str(),
	)
	.await?
	{
		log::trace!(
			"request_id: {} - Deployment exists as deployment-{}",
			request_id,
			deployment_id
		);

		log::trace!("request_id: {} - deleting the deployment", request_id);

		Api::<K8sDeployment>::namespaced(
			kubernetes_client.clone(),
			workspace_id.as_str(),
		)
		.delete(
			&format!("deployment-{}", deployment_id),
			&DeleteParams::default(),
		)
		.await?;
	} else {
		log::trace!(
			"request_id: {} - No deployment found with name deployment-{} in namespace: {}",
			request_id,
			deployment_id,
			workspace_id,
		);
	}

	if super::service_exists(
		deployment_id,
		kubernetes_client.clone(),
		workspace_id.as_str(),
	)
	.await?
	{
		log::trace!(
			"request_id: {} - Service exists as service-{}",
			request_id,
			deployment_id
		);
		log::trace!("request_id: {} - deleting the service", request_id);
		Api::<Service>::namespaced(
			kubernetes_client.clone(),
			workspace_id.as_str(),
		)
		.delete(
			&format!("service-{}", deployment_id),
			&DeleteParams::default(),
		)
		.await?;
	} else {
		log::trace!(
			"request_id: {} - No deployment service found with name deployment-{} in namespace: {}",
			request_id,
			deployment_id,
			workspace_id,
		);
	}

	if super::ingress_exists(
		deployment_id,
		kubernetes_client.clone(),
		workspace_id.as_str(),
	)
	.await?
	{
		log::trace!(
			"request_id: {} - Ingress exists as ingress-{}",
			request_id,
			deployment_id
		);
		log::trace!("request_id: {} - deleting the ingress", request_id);
		Api::<Ingress>::namespaced(kubernetes_client, workspace_id.as_str())
			.delete(
				&format!("ingress-{}", deployment_id),
				&DeleteParams::default(),
			)
			.await?;
	} else {
		log::trace!(
			"request_id: {} - No deployment ingress found with name deployment-{} in namespace: {}",
			request_id,
			deployment_id,
			workspace_id,
		);
	}

	log::trace!(
		"request_id: {} - deployment deleted successfully!",
		request_id
	);
	Ok(())
}

pub async fn get_container_logs(
	workspace_id: &Uuid,
	deployment_id: &Uuid,
	config: &Settings,
	request_id: &Uuid,
) -> Result<String, Error> {
	// TODO: interact with prometheus to get the logs

	let kubernetes_client = super::get_kubernetes_config(config).await?;

	log::trace!(
		"request_id: {} - retreiving deployment info from db",
		request_id
	);

	// TODO: change log to stream_log when eve gets websockets
	// TODO: change customise LogParams for different types of logs
	// TODO: this is a temporary log retrieval method, use prometheus to get the
	// logs
	let pod_api =
		Api::<Pod>::namespaced(kubernetes_client, workspace_id.as_str());

	let pod_name = pod_api
		.list(&ListParams {
			label_selector: Some(format!(
				"{}={}",
				request_keys::DEPLOYMENT_ID,
				deployment_id
			)),
			..ListParams::default()
		})
		.await?
		.items
		.into_iter()
		.next()
		.status(500)
		.body(error!(SERVER_ERROR).to_string())?
		.metadata
		.name
		.status(500)
		.body(error!(SERVER_ERROR).to_string())?;

	let deployment_logs =
		pod_api.logs(&pod_name, &LogParams::default()).await?;

	log::trace!("request_id: {} - logs retreived successfully!", request_id);
	Ok(deployment_logs)
}

pub async fn get_deployment_build_logs(
	connection: &mut <Database as sqlx::Database>::Connection,
	workspace_id: &Uuid,
	deployment_id: &Uuid,
	config: &Settings,
	request_id: &Uuid,
) -> Result<Vec<DeploymentBuildLog>, Error> {
	log::trace!(
		"request_id: {} - Checking if deployment exists or not",
		request_id
	);
	let _ = db::get_deployment_by_id(connection, deployment_id)
		.await?
		.status(404)
		.body(error!(RESOURCE_DOES_NOT_EXIST).to_string())?;
	// TODO: interact with prometheus to get the logs

	let kubernetes_client = super::get_kubernetes_config(config).await?;

	// TODO: change log to stream_log when eve gets websockets
	// TODO: change customise LogParams for different types of logs
	// TODO: this is a temporary log retrieval method, use prometheus to get the
	// logs
	log::trace!(
		"request_id: {} - Getting the events from kubernetes",
		request_id
	);
	let pod_api = Api::<Pod>::namespaced(
		kubernetes_client.clone(),
		workspace_id.as_str(),
	);

	let event_api =
		Api::<Event>::namespaced(kubernetes_client, workspace_id.as_str());

	let pod_names = pod_api
		.list(&ListParams {
			label_selector: Some(format!(
				"{}={}",
				request_keys::DEPLOYMENT_ID,
				deployment_id
			)),
			..ListParams::default()
		})
		.await?
		.items
		.into_iter()
		.map(|pod| {
			if let Some(pod_name) = pod.metadata.name {
				pod_name
			} else {
				"deployment-0".to_string()
			}
		})
		.enumerate();

	let mut deployment_build_logs = Vec::new();

	for (pod_number, pod_name) in pod_names {
		let list_params = ListParams::default()
			.fields(&format!("involvedObject.name={}", pod_name));
		let pod_events = event_api.list(&list_params).await?;

		if pod_events.items.is_empty() {
			deployment_build_logs.push(DeploymentBuildLog {
				pod: format!("pod-{}", pod_number + 1),
				logs: vec!["No logs found".to_string()],
			});
		} else {
			let logs = pod_events
				.into_iter()
				.map(|event| {
					println!(
						"event: {:#?} - {:#?} - {:#?}",
						event, event.message, event.metadata.creation_timestamp
					);
					if let (Some(message), Some(timestamp)) =
						(event.message, event.metadata.creation_timestamp)
					{
						format!("{} - {}", timestamp.0, message)
					} else {
						format!("{} - failed to get the build log", Utc::now())
					}
				})
				.collect::<Vec<String>>();

			deployment_build_logs.push(DeploymentBuildLog {
				pod: format!("pod-{}", pod_number + 1),
				logs,
			});
		}
	}

	log::trace!("request_id: {} - logs retreived successfully!", request_id);
	Ok(deployment_build_logs)
}

// TODO: add the logic of errored deployment
pub async fn get_kubernetes_deployment_status(
	connection: &mut <Database as sqlx::Database>::Connection,
	deployment_id: &Uuid,
	namespace: &str,
	config: &Settings,
) -> Result<DeploymentStatus, Error> {
	let deployment = db::get_deployment_by_id(connection, deployment_id)
		.await?
		.status(404)
		.body(error!(RESOURCE_DOES_NOT_EXIST).to_string())?;

	let kubernetes_client = super::get_kubernetes_config(config).await?;
	let deployment_status =
		Api::<K8sDeployment>::namespaced(kubernetes_client.clone(), namespace)
			.get(&format!("deployment-{}", deployment.id))
			.await?
			.status
			.status(500)
			.body(error!(SERVER_ERROR).to_string())?;

	if deployment_status.available_replicas ==
		Some(deployment.min_horizontal_scale.into())
	{
		Ok(DeploymentStatus::Running)
	} else if deployment_status.available_replicas <=
		Some(deployment.min_horizontal_scale.into())
	{
		Ok(DeploymentStatus::Deploying)
	} else {
		Ok(DeploymentStatus::Errored)
	}
}<|MERGE_RESOLUTION|>--- conflicted
+++ resolved
@@ -58,12 +58,7 @@
 use crate::{
 	db,
 	error,
-<<<<<<< HEAD
 	models::deployment::{self, DeploymentAuditLog, DeploymentBuildLog},
-=======
-	models::deployment,
-	service::infrastructure::kubernetes,
->>>>>>> 14c78dd1
 	utils::{constants::request_keys, settings::Settings, Error},
 	Database,
 };
@@ -137,7 +132,7 @@
 	// the namespace is workspace id
 	let namespace = workspace_id.as_str();
 
-	if !kubernetes::secret_exists(
+	if !super::secret_exists(
 		"tls-domain-wildcard-patr-cloud",
 		kubernetes_client.clone(),
 		namespace,
