--- conflicted
+++ resolved
@@ -370,7 +370,6 @@
 		},
 		spec: Some(IngressSpec {
 			rules: Some(vec![ingress]),
-<<<<<<< HEAD
 			tls: if secret_exists {
 				Some(vec![IngressTLS {
 					hosts: if domain.is_ns_internal() {
@@ -389,22 +388,6 @@
 			} else {
 				None
 			},
-=======
-			tls: Some(vec![IngressTLS {
-				hosts: if domain.is_ns_internal() {
-					Some(vec![
-						format!("*.{}", domain.name),
-						domain.name.clone(),
-					])
-				} else {
-					Some(vec![format!(
-						"{}.{}",
-						managed_url.sub_domain, domain.name
-					)])
-				},
-				secret_name: Some(secret_name),
-			}]),
->>>>>>> 4dca4b2c
 			..IngressSpec::default()
 		}),
 		..Ingress::default()
