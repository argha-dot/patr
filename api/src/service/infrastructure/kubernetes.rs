--- conflicted
+++ resolved
@@ -61,11 +61,7 @@
 		NamedCluster,
 		NamedContext,
 	},
-<<<<<<< HEAD
 	core::{ApiResource, DynamicObject, ObjectMeta, TypeMeta},
-=======
-	core::{ApiResource, DynamicObject, ObjectMeta},
->>>>>>> f6794d15
 	Api,
 	Config,
 	Error as KubeError,
