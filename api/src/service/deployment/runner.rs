<<<<<<< HEAD
use std::{
	collections::HashSet,
	net::{IpAddr, Ipv4Addr},
	ops::DerefMut,
	time::Duration,
};
=======
use std::{collections::HashSet, net::IpAddr, time::Duration};
>>>>>>> dc846e4f

use sqlx::{types::ipnetwork::IpNetwork, Pool};
use tokio::{
	sync::{Mutex, RwLock},
	task,
	time,
};
use uuid::Uuid;

use crate::{
	db,
	models::db_mapping::{Deployment, DeploymentApplicationServer},
	service,
	utils::{get_current_time_millis, settings::Settings, Error},
	Database,
};

lazy_static::lazy_static! {
	static ref DEPLOYMENTS: Mutex<HashSet<Vec<u8>>> = Mutex::new(HashSet::new());
	static ref SHOULD_EXIT: RwLock<bool> = RwLock::new(false);
}

pub async fn monitor_deployments() {
	let app = service::get_app().clone();
	task::spawn(async {
		tokio::signal::ctrl_c()
			.await
			.expect("unable to listen for exit event");
		*SHOULD_EXIT.write().await = true;
	});

	// Register runner
	let runner_id;
	loop {
		match register_runner(&app.database).await {
			Ok(value) => {
				runner_id = value.as_bytes().to_vec();
				break;
			}
			Err(error) => {
				log::error!("Error registering runner: {}", error.get_error());
				time::sleep(Duration::from_millis(500)).await;
			}
		}
	}
	log::info!("Registered with runnerId `{}`", hex::encode(&runner_id));

	// Register all application servers
	loop {
		if let Err(error) =
			register_application_servers(&app.database, &app.config).await
		{
			log::error!("Error registering servers: {}", error.get_error());
			time::sleep(Duration::from_millis(1000)).await;
		} else {
			break;
		}
	}

	// Continously monitor deployments
	loop {
		if *SHOULD_EXIT.read().await {
			// should exit. Wait for all runners to stop and quit

			// Set container_id of runner to null first.
			// If that fails, wait for at least 10 seconds so that the
			// last_updated is invalidated
			if let Err(error) =
				unset_container_id_for_runner(&app.database, &runner_id).await
			{
				log::error!(
					"Error unsetting container_id: {}",
					error.get_error()
				);
				time::sleep(Duration::from_secs(10)).await;
			}

			while !DEPLOYMENTS.lock().await.is_empty() {
				// Wait for 1 second and try again
				time::sleep(Duration::from_millis(1000)).await;
			}
			break;
		}

		// If the runner is supposed to be running, check for deployments to
		// run, run them and regularly update the runner status
		if let Ok(deployments) = get_deployments_to_run(&app.database).await {
			for deployment in deployments {
				task::spawn(monitor_deployment(
					app.database.clone(),
					runner_id.clone(),
					deployment,
				));
			}
		} else {
			if let Err(error) =
				update_runner_status(&app.database, &runner_id).await
			{
				log::error!(
					"Error updating runner status: {}",
					error.get_error()
				);
			}
			time::sleep(Duration::from_millis(1000)).await;
			continue;
		}
		// Every 2.5 seconds, update the runner status. 1 minute later, recheck
		// for deployments again
		for _ in 0..=24 {
			if let Err(error) =
				update_runner_status(&app.database, &runner_id).await
			{
				log::error!(
					"Error updating runner status: {}",
					error.get_error()
				);
			}
			if *SHOULD_EXIT.read().await {
				break;
			}
			time::sleep(Duration::from_millis(2500)).await;
		}
	}
}

async fn register_runner(pool: &Pool<Database>) -> Result<Uuid, Error> {
	let mut connection = pool.begin().await?;
	let mut container_id;

	loop {
		container_id = db::generate_new_container_id(&mut connection).await?;
		let outdated_runner =
			db::get_inoperative_deployment_runner(&mut connection).await?;
		if let Some(runner) = outdated_runner {
			db::update_deployment_runner_container_id(
				&mut connection,
				&runner.id,
				Some(container_id.as_bytes()),
				runner.container_id.as_deref(),
			)
			.await?;
			if let Some(runner) =
				db::get_deployment_runner_by_id(&mut connection, &runner.id)
					.await?
			{
				if runner.container_id.as_deref() ==
					Some(container_id.as_bytes())
				{
					db::update_deployment_runner_container_id(
						&mut connection,
						&runner.id,
						Some(runner.id.as_ref()),
						runner.container_id.as_deref(),
					)
					.await?;
					container_id = Uuid::from_slice(&runner.id)?;
					break;
				} else {
					continue;
				}
			} else {
				continue;
			}
		} else {
			db::register_new_deployment_runner(
				&mut connection,
				container_id.as_bytes(),
			)
			.await?;
			break;
		}
	}
	connection.commit().await?;

	Ok(container_id)
}

#[cfg(debug_assertions)]
async fn get_servers_from_cloud_provider(
	settings: &Settings,
) -> Result<Vec<IpAddr>, Error> {
	use reqwest::{header, Client};

	use crate::models::deployment::cloud_providers::digital_ocean::DropletDetails;

	let mut headers = header::HeaderMap::new();

	headers.insert("Content-Type", "application/json".parse().unwrap());
	headers.insert(
		"Authorization",
		format!("Bearer {}", settings.digital_ocean_api_key)
			.parse()
			.unwrap(),
	);

	let private_ipv4_address = Client::new()
		.get("https://api.digitalocean.com/v2/droplets?per_page=200")
		.headers(headers)
		.send()
		.await?
		.json::<Vec<DropletDetails>>()
		.await?
		.into_iter()
		.filter_map(|droplet| {
			droplet.networks.v4.into_iter().find_map(|ipv4| {
				if ipv4.r#type == "private" {
					Some(IpAddr::V4(ipv4.ip_address))
				} else {
					None
				}
			})
		})
		.collect();

	Ok(private_ipv4_address)
}

#[cfg(not(debug_assertions))]
async fn get_servers_from_cloud_provider(
	_settings: &Settings,
) -> Result<Vec<IpAddr>, Error> {
	// TODO call digital ocean API here
	Ok(vec![IpAddr::V4(Ipv4Addr::LOCALHOST)])
}

async fn register_application_servers(
	pool: &Pool<Database>,
	settings: &Settings,
) -> Result<(), Error> {
	// Check to make sure servers are registered correctly
	let servers = get_servers_from_cloud_provider(settings).await?;

	let mut connection = pool.begin().await?;

	for server in servers.iter() {
		db::register_deployment_application_server(&mut connection, server)
			.await?;
	}
	db::remove_excess_deployment_application_servers(
		&mut connection,
		servers
			.into_iter()
			.map(|server| IpNetwork::from(server))
			.collect::<Vec<_>>()
			.as_ref(),
	)
	.await?;

	connection.commit().await?;
	Ok(())
}

async fn get_deployments_to_run(
	pool: &Pool<Database>,
) -> Result<Vec<Deployment>, Error> {
	let deployments = db::get_deployments_not_running_for_runner(
		&mut pool.begin().await?.deref_mut(),
	)
	.await?;

	Ok(deployments)
}

async fn update_runner_status(
	pool: &Pool<Database>,
	runner_id: &[u8],
) -> Result<(), Error> {
	db::update_deployment_runner_last_updated(
		pool.acquire().await?.deref_mut(),
		runner_id,
		get_current_time_millis(),
	)
	.await?;

	Ok(())
}

async fn unset_container_id_for_runner(
	pool: &Pool<Database>,
	runner_id: &[u8],
) -> Result<(), Error> {
	log::error!("Unsetting for {}", hex::encode(runner_id));
	db::update_deployment_runner_container_id(
		pool.acquire().await?.deref_mut(),
		runner_id,
		None,
		Some(runner_id),
	)
	.await?;

	Ok(())
}

async fn monitor_deployment(
	pool: Pool<Database>,
	runner_id: Vec<u8>,
	deployment: Deployment,
) {
	// First, find available server to deploy to
	let server = {
		let server;
		loop {
			match get_available_server_for_deployment(&pool, 1, 1).await {
				Ok(value) => {
					server = value;
					break;
				}
				Err(error) => {
					log::error!(
						"Error getting servers for deployment: {}",
						error.get_error()
					);
					time::sleep(Duration::from_millis(500)).await;
					continue;
				}
			}
		}
		server
	};

	if let Some(server) = server {
	} else {
		// Need to create a new server
	}
}

async fn get_available_server_for_deployment(
	pool: &Pool<Database>,
	memory_requirement: u16,
	cpu_requirement: u8,
) -> Result<Option<DeploymentApplicationServer>, Error> {
	let server = db::get_available_deployment_server_for_deployment(
		pool.acquire().await?.deref_mut(),
		memory_requirement,
		cpu_requirement,
	)
	.await?;

	Ok(server)
}

// async fn run_deployment(
// 	connection: &mut <Database as sqlx::Database>::Connection,
// ) -> Result<(), Error> {
// 	let container_id = db::generate_new_container_id(&mut *connection).await?;
// 	let inoperative_runner =
// 		db::get_list_of_inoperative_runners(connection).await?;

// 	let mut runner;

// 	if inoperative_runner.is_empty() {
// 		if let Some(operative_runner) =
// 			db::get_runner_with_least_deployments(connection).await?
// 		{
// 			runner = operative_runner;
// 		} else {
// 			runner = db::create_new_runner(connection).await?;
// 		}
// 	} else {
// 		runner = inoperative_runner[0];
// 	}
// 	// Not sure how this step can be executed here If the container ID was set
// 	// to the randomly generated value, assume the lock was acquired
// 	// successfully. Else, try again and acquire another runner’s lock.
// 	db::add_container_for_runner();

// 	loop {
// 		// TODO: Store list of servers available from the cloud provider.
// 		// In case any servers are not present in the DB, add them
// 		// If any extra servers are in the DB, remove them.

// 		// TODO: make enum for status
// 		let running_deployments =
// 			db::get_list_of_deployments_from_deployment_runner_with_status(
// 				connection, "runnning",
// 			)
// 			.await?;
// 		let pseudo_running_deployments =
// 			db::get_list_of_deployments_from_deployment(connection).await?;
// 		let dead_deployments =
// 			db::get_list_of_deployments_from_deployment_runner_with_status(
// 				connection, "stopped",
// 			)
// 			.await?;

// 		let faulty_deployments =
// 			pseudo_running_deployments.intersect(dead_deployments);

// 		start_task_for_deployments(connection, faulty_deployments).await?;

// 		//TODO: graceful shutdown
// 	}

// 	// let app = service::get_app().clone();
// 	// let mut should_exit = task::spawn(tokio::signal::ctrl_c());
// 	// let container_id = hex::encode(Uuid::new_v4().as_bytes());
// 	// loop {
// 	// 	// Db stores the PRIMARY KEY(IP address, region) as server details
// 	// 	// Each server has it's own "alive" status independent of the runner's
// 	// 	// "alive" status. If a server's "alive" status isn't updated in a long
// 	// 	// time, any runners in the same region can take over

// 	// 	// Find the list of servers running on the cloud provider
// 	// 	// Find the list of servers registered with the db
// 	// 	// Register any new server and unregister any old server

// 	// 	// Find the list of deployments to deploy.
// 	// 	// Then start deployment monitor for each of them
// 	// 	// Then wait for, idk like 1 minute
// 	// 	let result = start_all_deployment_monitors(app.database.clone()).await;
// 	// 	if let Err(error) = result {
// 	// 		log::error!(
// 	// 			"Unable to start deployment monitors: {}",
// 	// 			error.get_error()
// 	// 		);
// 	// 	}
// 	// 	for _ in 0..60 {
// 	// 		time::sleep(Duration::from_secs(1)).await;
// 	// 		if (&mut should_exit).now_or_never().is_some() {
// 	// 			return;
// 	// 		}
// 	// 	}
// 	// }
// 	Ok(())
// }

// async fn start_task_for_deployments(
// 	connection: &mut <Database as sqlx::Database>::Connection,
// 	faulty_deployments: Deployment,
// ) -> Result<(), Error> {
// 	for image in faulty_deployments {
// 		let server_list =
// 			db::get_suitable_servers_list(connection, image).await?;
// 		set_docker_limits_for_container(connection, image).await?;
// 		loop {
// 			// TODO: figure out a way to determine system usage
// 			let system_usage = get_system_usage().await?;
// 			if system_usage.overall_usage >= image.usage_limit {
// 				if server_limits_crossed(system_usage.overall_usage) {
// 					find_servers_with_usage(image)
// 				}
// 			}
// 			sleep(10);
// 		}
// 	}

// 	Ok(())
// }

// async fn start_all_deployment_monitors(
// 	pool: Pool<Database>,
// ) -> Result<(), Error> {
// 	let mut connection = pool.acquire().await?;

// 	let deployments = db::get_all_deployments(&mut connection).await?;
// 	// TODO change this to "get all deployments that are not already running",
// 	// which will get deployments that haven't been updated in the last 10
// 	// seconds.
// 	let running_deployments = DEPLOYMENTS.lock().await;
// 	for deployment in deployments {
// 		if !running_deployments.contains(&deployment.id) {
// 			task::spawn(monitor_deployment(pool.clone(), deployment.id));
// 		}
// 	}
// 	drop(running_deployments);

// 	Ok(())
// }

// async fn monitor_deployment(pool: Pool<Database>, deployment_id: Vec<u8>) {
// 	loop {
// 		// Monitor deployment every 10 seconds
// 		time::sleep(Duration::from_secs(10)).await;

// 		let mut connection = match pool.acquire().await {
// 			Ok(connection) => connection,
// 			Err(error) => {
// 				log::error!("Unable to aquire db connection: {}", error);
// 				continue;
// 			}
// 		};
// 		let result =
// 			db::get_deployment_by_id(&mut connection, &deployment_id).await;
// 		let deployment = match result {
// 			Ok(deployment) => deployment,
// 			Err(error) => {
// 				log::error!("Unable to get deployment: {}", error);
// 				continue;
// 			}
// 		};
// 		if let Some(deployment) = deployment {
// 			// TODO check if the `deployment` is doing okay
// 		} else {
// 			// If the deployment doesn't exist in the DB, stop monitoring
// 			log::info!("Deployment `{}` doesn't exist in the database anymore. Will stop
// monitoring it.", 				hex::encode(&deployment_id));
// 			break;
// 		}
// 		drop(connection);
// 	}
// 	let mut deployments = DEPLOYMENTS.lock().await;
// 	deployments.remove(&deployment_id);
// 	drop(deployments);
// }<|MERGE_RESOLUTION|>--- conflicted
+++ resolved
@@ -1,13 +1,4 @@
-<<<<<<< HEAD
-use std::{
-	collections::HashSet,
-	net::{IpAddr, Ipv4Addr},
-	ops::DerefMut,
-	time::Duration,
-};
-=======
-use std::{collections::HashSet, net::IpAddr, time::Duration};
->>>>>>> dc846e4f
+use std::{collections::HashSet, net::IpAddr, ops::DerefMut, time::Duration};
 
 use sqlx::{types::ipnetwork::IpNetwork, Pool};
 use tokio::{
@@ -185,27 +176,17 @@
 	Ok(container_id)
 }
 
-#[cfg(debug_assertions)]
+#[cfg(not(debug_assertions))]
 async fn get_servers_from_cloud_provider(
 	settings: &Settings,
 ) -> Result<Vec<IpAddr>, Error> {
-	use reqwest::{header, Client};
+	use reqwest::Client;
 
 	use crate::models::deployment::cloud_providers::digital_ocean::DropletDetails;
-
-	let mut headers = header::HeaderMap::new();
-
-	headers.insert("Content-Type", "application/json".parse().unwrap());
-	headers.insert(
-		"Authorization",
-		format!("Bearer {}", settings.digital_ocean_api_key)
-			.parse()
-			.unwrap(),
-	);
 
 	let private_ipv4_address = Client::new()
 		.get("https://api.digitalocean.com/v2/droplets?per_page=200")
-		.headers(headers)
+		.bearer_auth(&settings.digital_ocean_api_key)
 		.send()
 		.await?
 		.json::<Vec<DropletDetails>>()
@@ -225,10 +206,12 @@
 	Ok(private_ipv4_address)
 }
 
-#[cfg(not(debug_assertions))]
+#[cfg(debug_assertions)]
 async fn get_servers_from_cloud_provider(
 	_settings: &Settings,
 ) -> Result<Vec<IpAddr>, Error> {
+	use std::net::Ipv4Addr;
+
 	// TODO call digital ocean API here
 	Ok(vec![IpAddr::V4(Ipv4Addr::LOCALHOST)])
 }
@@ -303,8 +286,8 @@
 
 async fn monitor_deployment(
 	pool: Pool<Database>,
-	runner_id: Vec<u8>,
-	deployment: Deployment,
+	_runner_id: Vec<u8>,
+	_deployment: Deployment,
 ) {
 	// First, find available server to deploy to
 	let server = {
@@ -328,7 +311,9 @@
 		server
 	};
 
-	if let Some(server) = server {
+	if let Some(_server) = server {
+		// TODO now that there's a server available, open a reverse tunnel, get
+		// the docker socket, and run the image on it.
 	} else {
 		// Need to create a new server
 	}
