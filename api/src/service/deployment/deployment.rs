--- conflicted
+++ resolved
@@ -1,37 +1,10 @@
-<<<<<<< HEAD
 use std::{str, time::Duration};
 
+use api_models::utils::Uuid;
 use eve_rs::AsError;
 use openssh::{KnownHosts, SessionBuilder};
 use reqwest::Client;
 use tokio::{io::AsyncWriteExt, time};
-use uuid::Uuid;
-=======
-use std::time::Duration;
-
-use api_models::utils::Uuid;
-use cloudflare::{
-	endpoints::{
-		dns::{
-			DeleteDnsRecord,
-			DnsContent,
-			ListDnsRecords,
-			ListDnsRecordsParams,
-		},
-		zone::{ListZones, ListZonesParams},
-	},
-	framework::{
-		async_api::{ApiClient, Client as CloudflareClient},
-		auth::Credentials,
-		Environment,
-		HttpApiClientConfig,
-	},
-};
-use eve_rs::AsError;
-use openssh::{KnownHosts, SessionBuilder};
-use reqwest::Client;
-use tokio::{io::AsyncWriteExt, task, time};
->>>>>>> 2b52e613
 
 use crate::{
 	db,
@@ -80,12 +53,6 @@
 	domain_name: Option<&str>,
 	horizontal_scale: u64,
 	machine_type: &DeploymentMachineType,
-<<<<<<< HEAD
-	user_id: &[u8],
-	config: &Settings,
-=======
-	user_id: &Uuid,
->>>>>>> 2b52e613
 ) -> Result<Uuid, Error> {
 	// As of now, only our custom registry is allowed
 	// Docker hub will also be allowed in the near future
@@ -123,25 +90,7 @@
 			.body(error!(RESOURCE_EXISTS).to_string())?;
 	}
 
-<<<<<<< HEAD
-	let deployment_uuid = db::generate_new_resource_id(connection).await?;
-	let deployment_id = deployment_uuid.as_bytes();
-=======
-	if let Some(domain_name) = domain_name {
-		let is_god_user = user_id == rbac::GOD_USER_ID.get().unwrap();
-		// If the entry point is not valid, OR if (the domain is special and the
-		// user is not god user)
-		if !validator::is_deployment_entry_point_valid(domain_name) ||
-			(validator::is_domain_special(domain_name) && !is_god_user)
-		{
-			return Err(Error::empty()
-				.status(400)
-				.body(error!(INVALID_DOMAIN_NAME).to_string()));
-		}
-	}
-
 	let deployment_id = db::generate_new_resource_id(connection).await?;
->>>>>>> 2b52e613
 
 	db::create_resource(
 		connection,
@@ -224,7 +173,7 @@
 
 	let request_id = Uuid::new_v4();
 	log::trace!("Deploying the container with id: {} and image: {} on DigitalOcean App platform with request_id: {}",
-		hex::encode(&deployment_id),
+		deployment_id,
 		image_id,
 		request_id
 	);
@@ -244,101 +193,8 @@
 	)
 	.await?;
 
-<<<<<<< HEAD
 	let result =
 		kubernetes::update_deployment(connection, deployment_id, config).await;
-=======
-	match provider.parse() {
-		Ok(CloudPlatform::DigitalOcean) => {
-			task::spawn(async move {
-				let result = digitalocean::deploy_container(
-					image_id.clone(),
-					region,
-					deployment_id.clone(),
-					config.clone(),
-				)
-				.await;
-
-				if let Err(error) = result {
-					let _ = super::update_deployment_status(
-						&deployment_id,
-						&DeploymentStatus::Errored,
-					)
-					.await;
-					log::info!(
-						"Error with the deployment, {}",
-						error.get_error()
-					);
-				}
-
-				let digital_ocean_image = format!(
-					"registry.digitalocean.com/{}/{}",
-					config.digitalocean.registry, deployment_id
-				);
-
-				log::trace!(
-					"Deleting image tagged with registry.digitalocean.com"
-				);
-				let delete_result =
-					super::delete_docker_image(&digital_ocean_image).await;
-				if let Err(delete_result) = delete_result {
-					log::error!(
-						"Failed to delete the image: {}, Error: {}",
-						digital_ocean_image,
-						delete_result.get_error()
-					);
-				}
-
-				log::trace!("deleting the pulled image");
-
-				let delete_result = super::delete_docker_image(&image_id).await;
-				if let Err(delete_result) = delete_result {
-					log::error!(
-						"Failed to delete the image: {}, Error: {}",
-						image_id,
-						delete_result.get_error()
-					);
-				}
-				log::trace!("Docker image deleted");
-			});
-		}
-		Ok(CloudPlatform::Aws) => {
-			task::spawn(async move {
-				let result = aws::deploy_container(
-					image_id.clone(),
-					region,
-					deployment_id.clone(),
-					config,
-				)
-				.await;
-
-				if let Err(error) = result {
-					let _ = super::update_deployment_status(
-						&deployment_id,
-						&DeploymentStatus::Errored,
-					)
-					.await;
-					log::info!(
-						"Error with the deployment, {}",
-						error.get_error()
-					);
-				}
-
-				let aws_image = format!("patr-cloud/{}", deployment_id);
-
-				log::trace!("Deleting image tagged with patr-cloud");
-				let delete_result =
-					super::delete_docker_image(&aws_image).await;
-				if let Err(delete_result) = delete_result {
-					log::error!(
-						"Failed to delete the image: {}, Error: {}",
-						aws_image,
-						delete_result.get_error()
-					);
-				}
-
-				log::trace!("deleting the pulled image");
->>>>>>> 2b52e613
 
 	if let Err(error) = result {
 		let _ = super::update_deployment_status(
@@ -376,7 +232,6 @@
 	db::update_deployment_deployed_image(connection, deployment_id, None)
 		.await?;
 
-<<<<<<< HEAD
 	log::trace!(
 		"request_id: {} - deleting the deployment from digitalocean kubernetes",
 		request_id
@@ -387,201 +242,6 @@
 		&request_id,
 	)
 	.await?;
-=======
-	match provider.parse() {
-		Ok(CloudPlatform::DigitalOcean) => {
-			log::trace!(
-				"request_id: {} - deleting the deployment from digitalocean",
-				request_id
-			);
-			digitalocean::delete_deployment(
-				connection,
-				deployment_id,
-				config,
-				&request_id,
-			)
-			.await?;
-		}
-		Ok(CloudPlatform::Aws) => {
-			log::trace!(
-				"request_id: {} - deleting the deployment from aws",
-				request_id
-			);
-			aws::delete_deployment(
-				connection,
-				deployment_id,
-				region,
-				config,
-				&request_id,
-			)
-			.await?;
-		}
-		_ => {
-			return Err(Error::empty()
-				.status(500)
-				.body(error!(SERVER_ERROR).to_string()));
-		}
-	}
-
-	let patr_domain = format!("{}.patr.cloud", deployment_id);
-	let session = SessionBuilder::default()
-		.user(config.ssh.username.clone())
-		.port(config.ssh.port)
-		.keyfile(&config.ssh.key_file)
-		.known_hosts_check(KnownHosts::Add)
-		.connect(&config.ssh.host)
-		.await?;
-	let mut sftp = session.sftp();
-
-	let default_domain_ssl = session
-		.command("test")
-		.arg("-f")
-		.arg(format!(
-			"/etc/letsencrypt/live/{}/fullchain.pem",
-			patr_domain
-		))
-		.spawn()?
-		.wait()
-		.await?;
-
-	let mut writer = sftp
-		.write_to(format!("/etc/nginx/sites-enabled/{}", patr_domain))
-		.await?;
-	writer
-		.write_all(
-			if default_domain_ssl.success() {
-				format!(
-					r#"
-server {{
-	listen 80;
-	listen [::]:80;
-	server_name {domain};
-
-	return 301 https://{domain}$request_uri;
-}}
-
-server {{
-	listen 443 ssl http2;
-	listen [::]:443 ssl http2;
-	server_name {domain};
-
-	ssl_certificate /etc/letsencrypt/live/{domain}/fullchain.pem;
-	ssl_certificate_key /etc/letsencrypt/live/{domain}/privkey.pem;
-	
-	root /var/www/stopped;
-
-	include snippets/letsencrypt.conf;
-	include snippets/patr-verification.conf;
-}}
-"#,
-					domain = patr_domain
-				)
-			} else {
-				format!(
-					r#"
-server {{
-	listen 80;
-	listen [::]:80;
-	server_name {domain};
-
-	root /var/www/stopped;
-
-	include snippets/letsencrypt.conf;
-	include snippets/patr-verification.conf;
-}}
-"#,
-					domain = patr_domain,
-				)
-			}
-			.as_bytes(),
-		)
-		.await?;
-	writer.close().await?;
-
-	if let Some(custom_domain) = deployment.domain_name {
-		let custom_domain_ssl = session
-			.command("test")
-			.arg("-f")
-			.arg(format!(
-				"/etc/letsencrypt/live/{}/fullchain.pem",
-				custom_domain
-			))
-			.spawn()?
-			.wait()
-			.await?;
-
-		let mut writer = sftp
-			.write_to(format!("/etc/nginx/sites-enabled/{}", custom_domain))
-			.await?;
-		writer
-			.write_all(
-				if custom_domain_ssl.success() {
-					format!(
-						r#"
-server {{
-	listen 80;
-	listen [::]:80;
-	server_name {domain};
-
-	return 301 https://{domain}$request_uri;
-}}
-
-server {{
-	listen 443 ssl http2;
-	listen [::]:443 ssl http2;
-	server_name {domain};
-
-	ssl_certificate /etc/letsencrypt/live/{domain}/fullchain.pem;
-	ssl_certificate_key /etc/letsencrypt/live/{domain}/privkey.pem;
-	
-	root /var/www/stopped;
-
-	include snippets/letsencrypt.conf;
-	include snippets/patr-verification.conf;
-}}
-"#,
-						domain = custom_domain
-					)
-				} else {
-					format!(
-						r#"
-server {{
-	listen 80;
-	listen [::]:80;
-	server_name {domain};
-
-	root /var/www/stopped;
-
-	include snippets/letsencrypt.conf;
-	include snippets/patr-verification.conf;
-}}
-"#,
-						domain = custom_domain,
-					)
-				}
-				.as_bytes(),
-			)
-			.await?;
-		writer.close().await?;
-	}
-
-	drop(sftp);
-	time::sleep(Duration::from_millis(1000)).await;
-
-	let reload_result = session
-		.command("nginx")
-		.arg("-s")
-		.arg("reload")
-		.spawn()?
-		.wait()
-		.await?;
-
-	if !reload_result.success() {
-		return Err(Error::empty());
-	}
-
-	log::trace!("request_id: {} - reloaded nginx", request_id);
->>>>>>> 2b52e613
 
 	// TODO: implement logic for handling domains of the stopped deployment
 
@@ -623,151 +283,12 @@
 	)
 	.await?;
 
-<<<<<<< HEAD
-=======
-	let patr_domain = format!("{}.patr.cloud", deployment_id);
-	let session = SessionBuilder::default()
-		.user(config.ssh.username.clone())
-		.port(config.ssh.port)
-		.keyfile(&config.ssh.key_file)
-		.known_hosts_check(KnownHosts::Add)
-		.connect(&config.ssh.host)
-		.await?;
-
-	session
-		.command("rm")
-		.arg(format!("/etc/nginx/sites-enabled/{}", patr_domain))
-		.spawn()?
-		.wait()
-		.await?;
-
-	session
-		.command("certbot")
-		.arg("delete")
-		.arg("--cert-name")
-		.arg(&patr_domain)
-		.spawn()?
-		.wait()
-		.await?;
-
-	if let Some(domain_name) = deployment.domain_name {
-		db::begin_deferred_constraints(connection).await?;
-
-		db::set_domain_name_for_deployment(
-			connection,
-			deployment_id,
-			Some(format!(
-				"deleted.patr.cloud.{}.{}",
-				deployment_id, domain_name
-			))
-			.as_deref(),
-		)
-		.await?;
-
-		db::end_deferred_constraints(connection).await?;
-
-		session
-			.command("rm")
-			.arg(format!("/etc/nginx/sites-enabled/{}", domain_name))
-			.spawn()?
-			.wait()
-			.await?;
-
-		session
-			.command("certbot")
-			.arg("delete")
-			.arg("--cert-name")
-			.arg(&domain_name)
-			.spawn()?
-			.wait()
-			.await?;
-	}
-
-	// Delete DNS Record
-	let credentials = Credentials::UserAuthToken {
-		token: config.cloudflare.api_token.clone(),
-	};
-	let client = if let Ok(client) = CloudflareClient::new(
-		credentials,
-		HttpApiClientConfig::default(),
-		Environment::Production,
-	) {
-		client
-	} else {
-		return Err(Error::empty());
-	};
-	let zone_identifier = client
-		.request(&ListZones {
-			params: ListZonesParams {
-				name: Some(String::from("patr.cloud")),
-				..Default::default()
-			},
-		})
-		.await?
-		.result
-		.into_iter()
-		.next()
-		.status(500)?
-		.id;
-	let zone_identifier = zone_identifier.as_str();
-
-	let dns_record = client
-		.request(&ListDnsRecords {
-			zone_identifier,
-			params: ListDnsRecordsParams {
-				name: Some(patr_domain.clone()),
-				..Default::default()
-			},
-		})
-		.await?
-		.result
-		.into_iter()
-		.find(|record| {
-			if let DnsContent::CNAME { .. } = record.content {
-				record.name == patr_domain
-			} else {
-				false
-			}
-		});
-
-	if let Some(dns_record) = dns_record {
-		client
-			.request(&DeleteDnsRecord {
-				zone_identifier,
-				identifier: &dns_record.id,
-			})
-			.await?;
-	}
-
-	let reload_result = session
-		.command("nginx")
-		.arg("-s")
-		.arg("reload")
-		.spawn()?
-		.wait_with_output()
-		.await?;
-
-	if !reload_result.status.success() {
-		log::error!(
-			"Unable to reload nginx config: Stdout: {:?}. Stderr: {:?}",
-			String::from_utf8(reload_result.stdout),
-			String::from_utf8(reload_result.stderr)
-		);
-		return Err(Error::empty());
-	}
-
->>>>>>> 2b52e613
 	Ok(())
 }
 
 pub async fn get_deployment_container_logs(
 	connection: &mut <Database as sqlx::Database>::Connection,
-<<<<<<< HEAD
-	deployment_id: &[u8],
-=======
 	deployment_id: &Uuid,
-	config: &Settings,
->>>>>>> 2b52e613
 ) -> Result<String, Error> {
 	let request_id = Uuid::new_v4();
 	log::trace!(
@@ -784,44 +305,8 @@
 
 	log::trace!("request_id: {} - getting logs from kubernetes", request_id);
 
-<<<<<<< HEAD
 	let logs =
 		kubernetes::get_container_logs(deployment_id, request_id).await?;
-=======
-	let logs = match provider.parse() {
-		Ok(CloudPlatform::DigitalOcean) => {
-			log::trace!(
-				"request_id: {} - getting logs from digitalocean deployment",
-				request_id
-			);
-			digitalocean::get_container_logs(
-				connection,
-				deployment_id,
-				config,
-				&request_id,
-			)
-			.await?
-		}
-		Ok(CloudPlatform::Aws) => {
-			log::trace!(
-				"request_id: {} - getting logs from aws deployment",
-				request_id
-			);
-			aws::get_container_logs(
-				connection,
-				deployment_id,
-				config,
-				&request_id,
-			)
-			.await?
-		}
-		_ => {
-			return Err(Error::empty()
-				.status(500)
-				.body(error!(SERVER_ERROR).to_string()));
-		}
-	};
->>>>>>> 2b52e613
 
 	Ok(logs)
 }
@@ -1252,110 +737,6 @@
 	Ok(())
 }
 
-<<<<<<< HEAD
-=======
-pub(super) async fn update_nginx_with_all_domains_for_deployment(
-	deployment_id_string: &str,
-	default_url: &str,
-	custom_domain: Option<&str>,
-	config: &Settings,
-	request_id: &Uuid,
-) -> Result<(), Error> {
-	log::trace!(
-		"request_id: {} - logging into the ssh server for checking certificate",
-		request_id
-	);
-	let session = SessionBuilder::default()
-		.user(config.ssh.username.clone())
-		.port(config.ssh.port)
-		.keyfile(&config.ssh.key_file)
-		.known_hosts_check(KnownHosts::Add)
-		.connect(&config.ssh.host)
-		.await?;
-
-	let patr_domain = format!("{}.patr.cloud", deployment_id_string);
-
-	log::trace!(
-		"request_id: {} - checking if the certificates exist or not",
-		request_id
-	);
-	let check_file = session
-		.command("test")
-		.arg("-f")
-		.arg(format!(
-			"/etc/letsencrypt/live/{}/fullchain.pem",
-			patr_domain
-		))
-		.spawn()?
-		.wait()
-		.await?;
-
-	if check_file.success() {
-		log::trace!("request_id: {} - certificate exists updating nginx config for https", request_id);
-		update_nginx_config_for_domain_with_https(
-			&patr_domain,
-			default_url,
-			config,
-			request_id,
-		)
-		.await?;
-	} else {
-		log::trace!("request_id: {} - certificate does not exists", request_id);
-		update_nginx_config_for_domain_with_http_only(
-			&patr_domain,
-			default_url,
-			config,
-			request_id,
-		)
-		.await?;
-		super::create_https_certificates_for_domain(
-			&patr_domain,
-			config,
-			request_id,
-		)
-		.await?;
-		update_nginx_config_for_domain_with_https(
-			&patr_domain,
-			default_url,
-			config,
-			request_id,
-		)
-		.await?;
-	}
-
-	if let Some(domain) = custom_domain {
-		log::trace!("request_id: {} - custom domain present, updating nginx with custom domain", request_id);
-		let check_file = session
-			.command("test")
-			.arg("-f")
-			.arg(format!("/etc/letsencrypt/live/{}/fullchain.pem", domain))
-			.spawn()?
-			.wait()
-			.await?;
-		if check_file.success() {
-			update_nginx_config_for_domain_with_https(
-				domain,
-				default_url,
-				config,
-				request_id,
-			)
-			.await?;
-		} else {
-			update_nginx_config_for_domain_with_http_only(
-				domain,
-				default_url,
-				config,
-				request_id,
-			)
-			.await?;
-		}
-	}
-
-	session.close().await?;
-	Ok(())
-}
-
->>>>>>> 2b52e613
 async fn update_nginx_config_for_domain_with_http_only(
 	domain: &str,
 	default_url: &str,
@@ -1509,6 +890,7 @@
 	Ok(())
 }
 
+#[allow(dead_code)]
 async fn check_if_image_exists_in_registry(
 	_connection: &mut <Database as sqlx::Database>::Connection,
 	_image_id: &str,
