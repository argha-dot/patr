--- conflicted
+++ resolved
@@ -1,16 +1,13 @@
 use std::{io::Cursor, net::Ipv4Addr};
 
-<<<<<<< HEAD
+use api_models::{
+	models::workspace::infrastructure::deployment::DeploymentStatus,
+	utils::Uuid,
+};
 use async_zip::read::seek::ZipFileReader;
 use aws_config::RetryConfig;
 use aws_sdk_s3::{model::ObjectCannedAcl, Endpoint, Region};
 use aws_types::credentials::{ProvideCredentials, SharedCredentialsProvider};
-=======
-use api_models::{
-	models::workspace::infrastructure::deployment::DeploymentStatus,
-	utils::Uuid,
-};
->>>>>>> e74c7670
 use cloudflare::{
 	endpoints::{
 		dns::{
@@ -33,27 +30,15 @@
 	},
 };
 use eve_rs::AsError;
-<<<<<<< HEAD
 use http::Uri;
-use uuid::Uuid;
-=======
-use openssh::{KnownHosts, SessionBuilder};
-use tokio::{io::AsyncWriteExt, task, time};
->>>>>>> e74c7670
 
 use crate::{
 	db,
 	error,
-<<<<<<< HEAD
-	models::{
-		db_mapping::{CNameRecord, DeploymentStatus},
-		rbac,
+	models::rbac,
+	service::{
+		deployment::{kubernetes},
 	},
-	service::deployment::kubernetes,
-=======
-	models::rbac,
-	service::{self, deployment},
->>>>>>> e74c7670
 	utils::{get_current_time_millis, settings::Settings, validator, Error},
 	Database,
 };
@@ -63,12 +48,8 @@
 	workspace_id: &Uuid,
 	name: &str,
 	domain_name: Option<&str>,
-<<<<<<< HEAD
-	user_id: &[u8],
+	user_id: &Uuid,
 	request_id: &Uuid,
-=======
-	user_id: &Uuid,
->>>>>>> e74c7670
 ) -> Result<Uuid, Error> {
 	// validate static site name
 	log::trace!("request_id: {} - validating static site name", request_id);
@@ -107,15 +88,8 @@
 			.body(error!(RESOURCE_EXISTS).to_string())?;
 	}
 
-<<<<<<< HEAD
-	let static_uuid = db::generate_new_resource_id(connection).await?;
-	let static_site_id = static_uuid.as_bytes();
-
+	let static_site_id = db::generate_new_resource_id(connection).await?;
 	log::trace!("request_id: {} - creating static site resource", request_id);
-=======
-	let static_site_id = db::generate_new_resource_id(connection).await?;
-	log::trace!("creating resource");
->>>>>>> e74c7670
 	db::create_resource(
 		connection,
 		&static_site_id,
@@ -140,15 +114,11 @@
 	)
 	.await?;
 
-<<<<<<< HEAD
 	log::trace!(
 		"request_id: {} - static site created successfully",
 		request_id
 	);
-	Ok(static_uuid)
-=======
 	Ok(static_site_id)
->>>>>>> e74c7670
 }
 
 pub async fn start_static_site_deployment(
@@ -171,7 +141,7 @@
 
 	log::trace!("Updating DNS records");
 	add_a_record(
-		&hex::encode(static_site_id),
+		static_site_id.as_str(),
 		config.ssh.host.parse::<Ipv4Addr>()?,
 		config,
 		false,
@@ -187,11 +157,7 @@
 		upload_static_site_files_to_s3(
 			connection,
 			file,
-<<<<<<< HEAD
 			static_site_id,
-=======
-			static_site_id.as_str(),
->>>>>>> e74c7670
 			config,
 			&request_id,
 		)
@@ -199,7 +165,6 @@
 	}
 
 	log::trace!("request_id: {} - starting the static site", request_id);
-<<<<<<< HEAD
 
 	let result = kubernetes::update_static_site(
 		connection,
@@ -208,28 +173,6 @@
 		request_id,
 	)
 	.await;
-=======
-	log::trace!(
-		"request_id: {} - getting static site data from db",
-		request_id
-	);
-	let static_site = db::get_static_site_by_id(connection, static_site_id)
-		.await?
-		.status(404)
-		.body(error!(RESOURCE_DOES_NOT_EXIST).to_string())?;
-
-	let config = config.clone();
-	let static_site_id = static_site_id.clone();
-
-	task::spawn(async move {
-		let deploy_result = deploy_static_site(
-			&static_site_id,
-			static_site.domain_name.as_deref(),
-			&config,
-			&request_id,
-		)
-		.await;
->>>>>>> e74c7670
 
 	match result {
 		Ok(()) => {
@@ -267,200 +210,19 @@
 	config: &Settings,
 	request_id: &Uuid,
 ) -> Result<(), Error> {
-<<<<<<< HEAD
-=======
-	let request_id = Uuid::new_v4();
-	log::trace!(
-		"Stopping the static site with id: {} and request_id: {}",
-		static_site_id,
-		request_id
-	);
->>>>>>> e74c7670
 	log::trace!("request_id: {} - Getting deployment id from db", request_id);
 	let _ = db::get_static_site_by_id(connection, static_site_id)
 		.await?
 		.status(404)
 		.body(error!(RESOURCE_DOES_NOT_EXIST).to_string())?;
 
-<<<<<<< HEAD
-	kubernetes::delete_static_site(
+	kubernetes::delete_static_site_from_k8s(
 		connection,
 		static_site_id,
 		config,
 		request_id,
 	)
 	.await?;
-=======
-	let patr_domain = format!("{}.patr.cloud", static_site_id);
-	log::trace!("request_id: {} - logging into the ssh server for stopping the static site", request_id);
-	let session = SessionBuilder::default()
-		.user(config.ssh.username.clone())
-		.port(config.ssh.port)
-		.keyfile(&config.ssh.key_file)
-		.known_hosts_check(KnownHosts::Add)
-		.connect(&config.ssh.host)
-		.await?;
-	let mut sftp = session.sftp();
-
-	log::trace!(
-		"request_id: {} - checking for patr domain's certificate",
-		request_id
-	);
-	let default_domain_ssl = session
-		.command("test")
-		.arg("-f")
-		.arg(format!(
-			"/etc/letsencrypt/live/{}/fullchain.pem",
-			patr_domain
-		))
-		.spawn()?
-		.wait()
-		.await?;
-
-	log::trace!("request_id: {} - updating nginx config. Changing root location to be stopped", request_id);
-	let mut writer = sftp
-		.write_to(format!("/etc/nginx/sites-enabled/{}", patr_domain))
-		.await?;
-	writer
-		.write_all(
-			if default_domain_ssl.success() {
-				format!(
-					r#"
-server {{
-	listen 80;
-	listen [::]:80;
-	server_name {domain};
-
-	return 301 https://{domain}$request_uri;
-}}
-
-server {{
-	listen 443 ssl http2;
-	listen [::]:443 ssl http2;
-	server_name {domain};
-
-	ssl_certificate /etc/letsencrypt/live/{domain}/fullchain.pem;
-	ssl_certificate_key /etc/letsencrypt/live/{domain}/privkey.pem;
-	
-	root /var/www/stopped;
-
-	include snippets/letsencrypt.conf;
-	include snippets/patr-verification.conf;
-}}
-"#,
-					domain = patr_domain
-				)
-			} else {
-				format!(
-					r#"
-server {{
-	listen 80;
-	listen [::]:80;
-	server_name {domain};
-
-	root /var/www/stopped;
-
-	include snippets/letsencrypt.conf;
-	include snippets/patr-verification.conf;
-}}
-"#,
-					domain = patr_domain,
-				)
-			}
-			.as_bytes(),
-		)
-		.await?;
-	writer.close().await?;
-
-	if let Some(custom_domain) = static_site.domain_name {
-		log::trace!(
-			"request_id: {} - checking if certificate exists for custom domain",
-			request_id
-		);
-		let custom_domain_ssl = session
-			.command("test")
-			.arg("-f")
-			.arg(format!(
-				"/etc/letsencrypt/live/{}/fullchain.pem",
-				custom_domain
-			))
-			.spawn()?
-			.wait()
-			.await?;
-		log::trace!(
-			"updating nginx config. Changing root location to be stopped"
-		);
-		let mut writer = sftp
-			.write_to(format!("/etc/nginx/sites-enabled/{}", custom_domain))
-			.await?;
-		writer
-			.write_all(
-				if custom_domain_ssl.success() {
-					format!(
-						r#"
-server {{
-	listen 80;
-	listen [::]:80;
-	server_name {domain};
-
-	return 301 https://{domain}$request_uri;
-}}
-
-server {{
-	listen 443 ssl http2;
-	listen [::]:443 ssl http2;
-	server_name {domain};
-
-	ssl_certificate /etc/letsencrypt/live/{domain}/fullchain.pem;
-	ssl_certificate_key /etc/letsencrypt/live/{domain}/privkey.pem;
-	
-	root /var/www/stopped;
-
-	include snippets/letsencrypt.conf;
-	include snippets/patr-verification.conf;
-}}
-"#,
-						domain = custom_domain
-					)
-				} else {
-					format!(
-						r#"
-server {{
-	listen 80;
-	listen [::]:80;
-	server_name {domain};
-
-	root /var/www/stopped;
-
-	include snippets/letsencrypt.conf;
-	include snippets/patr-verification.conf;
-}}
-"#,
-						domain = custom_domain,
-					)
-				}
-				.as_bytes(),
-			)
-			.await?;
-		writer.close().await?;
-	}
-
-	drop(sftp);
-	time::sleep(Duration::from_millis(1000)).await;
-	let reload_result = session
-		.command("nginx")
-		.arg("-s")
-		.arg("reload")
-		.spawn()?
-		.wait()
-		.await?;
-
-	if !reload_result.success() {
-		return Err(Error::empty());
-	}
-
-	log::trace!("request_id: {} - reloaded nginx", request_id);
->>>>>>> e74c7670
 
 	log::trace!(
 		"request_id: {} - static site stopped successfully",
@@ -488,9 +250,9 @@
 		.status(404)
 		.body(error!(RESOURCE_DOES_NOT_EXIST).to_string())?;
 
-	let patr_domain = format!("{}.patr.cloud", hex::encode(static_site_id));
-
-	kubernetes::delete_static_site(
+	let patr_domain = format!("{}.patr.cloud", static_site_id);
+
+	kubernetes::delete_static_site_from_k8s(
 		connection,
 		static_site_id,
 		config,
@@ -520,67 +282,6 @@
 	)
 	.await?;
 
-<<<<<<< HEAD
-=======
-	let patr_domain = format!("{}.patr.cloud", static_site_id);
-	let session = SessionBuilder::default()
-		.user(config.ssh.username.clone())
-		.port(config.ssh.port)
-		.keyfile(&config.ssh.key_file)
-		.known_hosts_check(KnownHosts::Add)
-		.connect(&config.ssh.host)
-		.await?;
-
-	session
-		.command("rm")
-		.arg(format!("/etc/nginx/sites-enabled/{}", patr_domain))
-		.spawn()?
-		.wait()
-		.await?;
-
-	session
-		.command("certbot")
-		.arg("delete")
-		.arg("--cert-name")
-		.arg(&patr_domain)
-		.spawn()?
-		.wait()
-		.await?;
-
-	if let Some(domain_name) = static_site.domain_name {
-		db::begin_deferred_constraints(connection).await?;
-
-		db::set_domain_name_for_static_site(
-			connection,
-			static_site_id,
-			Some(format!(
-				"deleted.patr.cloud.{}.{}",
-				static_site_id, domain_name
-			))
-			.as_deref(),
-		)
-		.await?;
-
-		db::end_deferred_constraints(connection).await?;
-
-		session
-			.command("rm")
-			.arg(format!("/etc/nginx/sites-enabled/{}", domain_name))
-			.spawn()?
-			.wait()
-			.await?;
-
-		session
-			.command("certbot")
-			.arg("delete")
-			.arg("--cert-name")
-			.arg(&domain_name)
-			.spawn()?
-			.wait()
-			.await?;
-	}
-
->>>>>>> e74c7670
 	// Delete DNS Record
 	let credentials = Credentials::UserAuthToken {
 		token: config.cloudflare.api_token.clone(),
@@ -676,7 +377,6 @@
 
 	db::end_deferred_constraints(connection).await?;
 
-<<<<<<< HEAD
 	kubernetes::update_static_site(
 		connection,
 		static_site_id,
@@ -684,134 +384,6 @@
 		&request_id,
 	)
 	.await?;
-=======
-	match (new_domain_name, old_domain.as_deref()) {
-		(None, None) => {
-			log::trace!("request_id: {} - both domains are null", request_id);
-		} // Do nothing
-		(Some(new_domain), None) => {
-			log::trace!(
-				"request_id: {} - old domain null, adding new domain",
-				request_id
-			);
-			// Setup new domain name
-			let check_file = session
-				.command("test")
-				.arg("-f")
-				.arg(format!(
-					"/etc/letsencrypt/live/{}/fullchain.pem",
-					new_domain
-				))
-				.spawn()?
-				.wait()
-				.await?;
-			if check_file.success() {
-				log::trace!(
-					"certificate present, updating nginx config with https"
-				);
-				update_nginx_for_static_site_with_https(
-					new_domain,
-					static_site_id.as_str(),
-					config,
-					&request_id,
-				)
-				.await?;
-			} else {
-				log::trace!("request_id: {} - certificate not present updating nginx with http", request_id);
-				update_nginx_for_static_site_with_http(
-					new_domain,
-					static_site_id.as_str(),
-					config,
-					&request_id,
-				)
-				.await?;
-			}
-		}
-		(None, Some(domain_name)) => {
-			log::trace!(
-				"request_id: {} - new domain null, deleting old domain",
-				request_id
-			);
-			session
-				.command("certbot")
-				.arg("delete")
-				.arg("--cert-name")
-				.arg(&domain_name)
-				.spawn()?
-				.wait()
-				.await?;
-			session
-				.command("rm")
-				.arg(format!("/etc/nginx/sites-enabled/{}", domain_name))
-				.spawn()?
-				.wait()
-				.await?;
-			session
-				.command("nginx")
-				.arg("-s")
-				.arg("reload")
-				.spawn()?
-				.wait()
-				.await?;
-		}
-		(Some(new_domain), Some(old_domain)) => {
-			log::trace!(
-				"request_id: {} - replacing old domain with new domain",
-				request_id
-			);
-			if new_domain != old_domain {
-				session
-					.command("certbot")
-					.arg("delete")
-					.arg("--cert-name")
-					.arg(&old_domain)
-					.spawn()?
-					.wait()
-					.await?;
-				session
-					.command("rm")
-					.arg(format!("/etc/nginx/sites-enabled/{}", old_domain))
-					.spawn()?
-					.wait()
-					.await?;
-
-				let check_file = session
-					.command("test")
-					.arg("-f")
-					.arg(format!(
-						"/etc/letsencrypt/live/{}/fullchain.pem",
-						new_domain
-					))
-					.spawn()?
-					.wait()
-					.await?;
-				if check_file.success() {
-					log::trace!("request_id: {} - certificate creation successfull updating nginx with https", request_id);
-					update_nginx_for_static_site_with_https(
-						new_domain,
-						static_site_id.as_str(),
-						config,
-						&request_id,
-					)
-					.await?;
-				} else {
-					log::trace!(
-						"certificate creation failed updating nginx with http"
-					);
-					update_nginx_for_static_site_with_http(
-						new_domain,
-						static_site_id.as_str(),
-						config,
-						&request_id,
-					)
-					.await?;
-				}
-			}
-		}
-	}
-	session.close().await?;
-	log::trace!("request_id: {} - session closed", request_id);
->>>>>>> e74c7670
 	log::trace!("request_id: {} - domains updated successfully", request_id);
 
 	Ok(())
@@ -837,46 +409,13 @@
 
 pub async fn upload_static_site_files_to_s3(
 	connection: &mut <Database as sqlx::Database>::Connection,
-<<<<<<< HEAD
 	file: &str,
-	static_site_id: &[u8],
-=======
 	static_site_id: &Uuid,
-	file: &str,
-	config: &Settings,
-	request_id: Uuid,
-) -> Result<(), Error> {
-	db::get_static_site_by_id(connection, static_site_id)
-		.await?
-		.status(404)
-		.body(error!(RESOURCE_DOES_NOT_EXIST).to_string())?;
-
-	upload_static_site_files_to_nginx(
-		file,
-		static_site_id.as_str(),
-		config,
-		&request_id,
-	)
-	.await?;
-
-	Ok(())
-}
-
-pub async fn get_static_site_validation_status(
-	connection: &mut <Database as sqlx::Database>::Connection,
-	static_site_id: &Uuid,
->>>>>>> e74c7670
 	config: &Settings,
 	request_id: &Uuid,
 ) -> Result<(), Error> {
-	let static_site_id_string = hex::encode(static_site_id);
-	log::trace!(
-<<<<<<< HEAD
+	log::trace!(
 		"request_id: {} - getting static site details from db",
-=======
-		"Getting validation status for static site with id: {} and request_id: {}",
-		static_site_id,
->>>>>>> e74c7670
 		request_id
 	);
 	db::get_static_site_by_id(connection, static_site_id)
@@ -895,7 +434,6 @@
 
 	let archive = ZipFileReader::new(&mut file_data).await;
 
-<<<<<<< HEAD
 	let mut archive = match archive {
 		Ok(archive) => archive,
 		Err(e) => {
@@ -907,82 +445,6 @@
 			return Err(Error::empty());
 		}
 	};
-=======
-		if check_file.success() {
-			log::trace!("request_id: {} - certificate exists updating nginx config for https", request_id);
-			update_nginx_for_static_site_with_https(
-				&domain_name,
-				static_site_id.as_str(),
-				config,
-				&request_id,
-			)
-			.await?;
-			return Ok(true);
-		}
-		log::trace!(
-			"request_id: {} - certificate does not exist creating a new one",
-			request_id
-		);
-		deployment::create_https_certificates_for_domain(
-			&domain_name,
-			config,
-			&request_id,
-		)
-		.await?;
-		log::trace!("request_id: {} - updating nginx with https", request_id);
-		update_nginx_for_static_site_with_https(
-			&domain_name,
-			static_site_id.as_str(),
-			config,
-			&request_id,
-		)
-		.await?;
-		log::trace!("request_id: {} - domain validated", request_id);
-		return Ok(true);
-	}
-
-	session
-		.command("rm")
-		.arg(format!(
-			"/var/www/patr-verification/.well-known/patr-verification/{}",
-			filename
-		))
-		.spawn()?
-		.wait()
-		.await?;
-	session.close().await?;
-
-	Ok(false)
-}
-
-async fn upload_static_site_files_to_nginx(
-	file: &str,
-	static_site_id_string: &str,
-	config: &Settings,
-	request_id: &Uuid,
-) -> Result<(), Error> {
-	let file_data = base64::decode(file)?;
-	log::trace!("request_id: {} - logging into the ssh server for uploading static site files", request_id);
-	let session = SessionBuilder::default()
-		.user(config.ssh.username.clone())
-		.port(config.ssh.port)
-		.keyfile(&config.ssh.key_file)
-		.known_hosts_check(KnownHosts::Add)
-		.connect(&config.ssh.host)
-		.await?;
-	log::trace!(
-		"request_id: {} - successfully logged into the server",
-		request_id
-	);
-
-	let mut sftp = session.sftp();
-	let mut zip_file = sftp
-		.write_to(format!(
-			"/home/web/static-sites/{}.zip",
-			static_site_id_string
-		))
-		.await?;
->>>>>>> e74c7670
 
 	log::trace!(
 		"request_id: {} - archive file successfully read",
@@ -1002,25 +464,7 @@
 			}
 		};
 
-<<<<<<< HEAD
 		let file_name = file_info.entry().name().to_string();
-=======
-async fn update_nginx_for_static_site_with_http(
-	domain: &str,
-	static_site_id_string: &str,
-	config: &Settings,
-	request_id: &Uuid,
-) -> Result<(), Error> {
-	log::trace!("request_id: {} - logging into the ssh server for updating server with http", request_id);
-	let session = SessionBuilder::default()
-		.user(config.ssh.username.clone())
-		.port(config.ssh.port)
-		.keyfile(&config.ssh.key_file)
-		.known_hosts_check(KnownHosts::Add)
-		.connect(&config.ssh.host)
-		.await?;
-	let mut sftp = session.sftp();
->>>>>>> e74c7670
 
 		let file_info = match file_info.read_to_end_crc().await {
 			Ok(file_info) => file_info,
@@ -1036,7 +480,7 @@
 		log::trace!(
 			"request_id: {} - file_name: {}/{}",
 			request_id,
-			static_site_id_string,
+			static_site_id,
 			file_name
 		);
 		// TODO: change file_name to file.enclosed_name()
@@ -1045,12 +489,12 @@
 			.last()
 			.status(500)
 			.body(error!(SERVER_ERROR).to_string())?;
-		let mime_string = get_mime_type_from_file_name(file_extension)?;
+		let mime_string = get_mime_type_from_file_name(file_extension);
 
 		let _ = aws_s3_client
 			.put_object()
 			.bucket(config.s3.bucket.clone())
-			.key(format!("{}/{}", static_site_id_string, file_name))
+			.key(format!("{}/{}", static_site_id, file_name))
 			.body(file_info.into())
 			.acl(ObjectCannedAcl::PublicRead)
 			.content_type(mime_string)
@@ -1062,33 +506,16 @@
 	Ok(())
 }
 
-<<<<<<< HEAD
 async fn get_s3_client(config: Settings) -> Result<aws_sdk_s3::Client, Error> {
 	let s3_region = Region::new(config.s3.region.to_string());
 	let s3_creds = aws_types::Credentials::from_keys(
 		config.s3.key.to_string(),
 		config.s3.secret.to_string(),
 		None,
-=======
-async fn deploy_static_site(
-	static_site_id: &Uuid,
-	custom_domain: Option<&str>,
-	config: &Settings,
-	request_id: &Uuid,
-) -> Result<(), Error> {
-	// update DNS
-	log::trace!("request_id: {} - updating DNS", request_id);
-	super::add_cname_record(
-		static_site_id.as_str(),
-		&config.ssh.host_name,
-		config,
-		false,
->>>>>>> e74c7670
 	)
 	.provide_credentials()
 	.await?;
 
-<<<<<<< HEAD
 	let s3_creds = SharedCredentialsProvider::new(s3_creds);
 
 	let shared_config = aws_config::Config::builder()
@@ -1096,43 +523,6 @@
 		.region(s3_region)
 		.retry_config(RetryConfig::disabled())
 		.build();
-=======
-	update_nginx_with_all_domains_for_static_site(
-		static_site_id.as_str(),
-		custom_domain,
-		config,
-		request_id,
-	)
-	.await?;
-	log::trace!("request_id: {} - updating database status", request_id);
-	super::update_static_site_status(
-		static_site_id,
-		&DeploymentStatus::Running,
-	)
-	.await?;
-	log::trace!("request_id: {} - updated database status", request_id);
-	Ok(())
-}
-
-async fn update_nginx_for_static_site_with_https(
-	domain: &str,
-	static_site_id_string: &str,
-	config: &Settings,
-	request_id: &Uuid,
-) -> Result<(), Error> {
-	log::trace!("request_id: {} - logging into the ssh server for updating nginx with https", request_id);
-	let session = SessionBuilder::default()
-		.user(config.ssh.username.clone())
-		.port(config.ssh.port)
-		.keyfile(&config.ssh.key_file)
-		.known_hosts_check(KnownHosts::Add)
-		.connect(&config.ssh.host)
-		.await?;
-	log::trace!(
-		"request_id: {} - successfully logged into the server",
-		request_id
-	);
->>>>>>> e74c7670
 
 	let s3_endpoint =
 		format!("https://{}", config.s3.endpoint).parse::<Uri>()?;
@@ -1149,11 +539,7 @@
 	sub_domain: &str,
 	target: Ipv4Addr,
 	config: &Settings,
-<<<<<<< HEAD
 	proxied: bool,
-=======
-	request_id: &Uuid,
->>>>>>> e74c7670
 ) -> Result<(), Error> {
 	let full_domain = if sub_domain.ends_with(".patr.cloud") {
 		sub_domain.to_string()
@@ -1238,236 +624,121 @@
 	Ok(())
 }
 
-<<<<<<< HEAD
-fn get_mime_type_from_file_name(file_extension: &str) -> Result<String, Error> {
+fn get_mime_type_from_file_name(file_extension: &str) -> &str {
 	match file_extension {
-		"html" => Ok("text/html".to_string()),
-		"htm" => Ok("text/html".to_string()),
-		"shtml" => Ok("text/html".to_string()),
-		"xhtml" => Ok("application/xhtml+xml".to_string()),
-		"css" => Ok("text/css".to_string()),
-		"xml" => Ok("text/xml".to_string()),
-		"atom" => Ok("application/atom+xml".to_string()),
-		"rss" => Ok("application/rss+xml".to_string()),
-		"js" => Ok("application/javascript".to_string()),
-		"mml" => Ok("text/mathml".to_string()),
-		"png" => Ok("image/png".to_string()),
-		"jpg" => Ok("image/jpeg".to_string()),
-		"jpeg" => Ok("image/jpeg".to_string()),
-		"gif" => Ok("image/gif".to_string()),
-		"ico" => Ok("image/x-icon".to_string()),
-		"svg" => Ok("image/svg+xml".to_string()),
-		"svgz" => Ok("image/svg+xml".to_string()),
-		"tif" => Ok("image/tiff".to_string()),
-		"tiff" => Ok("image/tiff".to_string()),
-		"json" => Ok("application/json".to_string()),
-		"pdf" => Ok("application/pdf".to_string()),
-		"txt" => Ok("text/plain".to_string()),
-		"mp4" => Ok("video/mp4".to_string()),
-		"webm" => Ok("video/webm".to_string()),
-		"mp3" => Ok("audio/mpeg".to_string()),
-		"ogg" => Ok("audio/ogg".to_string()),
-		"wav" => Ok("audio/wav".to_string()),
-		"woff" => Ok("application/font-woff".to_string()),
-		"woff2" => Ok("application/font-woff2".to_string()),
-		"ttf" => Ok("application/font-truetype".to_string()),
-		"otf" => Ok("application/font-opentype".to_string()),
-		"eot" => Ok("application/vnd.ms-fontobject".to_string()),
-		"mpg" => Ok("video/mpeg".to_string()),
-		"mpeg" => Ok("video/mpeg".to_string()),
-		"mov" => Ok("video/quicktime".to_string()),
-		"avi" => Ok("video/x-msvideo".to_string()),
-		"flv" => Ok("video/x-flv".to_string()),
-		"m4v" => Ok("video/x-m4v".to_string()),
-		"jad" => Ok("text/vnd.sun.j2me.app-descriptor".to_string()),
-		"wml" => Ok("text/vnd.wap.wml".to_string()),
-		"htc" => Ok("text/x-component".to_string()),
-		"avif" => Ok("image/avif".to_string()),
-		"webp" => Ok("image/webp".to_string()),
-		"wbmp" => Ok("image/vnd.wap.wbmp".to_string()),
-		"jng" => Ok("image/x-jng".to_string()),
-		"bmp" => Ok("image/x-ms-bmp".to_string()),
-		"jar" => Ok("application/java-archive".to_string()),
-		"war" => Ok("application/java-archive".to_string()),
-		"ear" => Ok("application/java-archive".to_string()),
-		"hqx" => Ok("application/mac-binhex40".to_string()),
-		"doc" => Ok("application/msword".to_string()),
-		"ps" => Ok("application/postscript".to_string()),
-		"eps" => Ok("application/postscript".to_string()),
-		"ai" => Ok("application/postscript".to_string()),
-		"rtf" => Ok("application/rtf".to_string()),
-		"m3u8" => Ok("application/vnd.apple.mpegurl".to_string()),
-		"kml" => Ok("application/vnd.google-earth.kml+xml".to_string()),
-		"kmz" => Ok("application/vnd.google-earth.kmz".to_string()),
-		"xls" => Ok("application/vnd.ms-excel".to_string()),
-		"ppt" => Ok("application/vnd.ms-powerpoint".to_string()),
-		"odg" => Ok("application/vnd.oasis.opendocument.graphics".to_string()),
-		"odp" => Ok("application/vnd.oasis.opendocument.presentation".to_string()),
-		"ods" => Ok("application/vnd.oasis.opendocument.spreadsheet".to_string()),
-		"odt" => Ok("application/vnd.oasis.opendocument.text".to_string()),
-		"pptx" => Ok("application/vnd.openxmlformats-officedocument.presentationml.presentation".to_string()),
-		"xlsx" => Ok("application/vnd.openxmlformats-officedocument.spreadsheetml.sheet".to_string()),
-		"docx" => Ok("application/vnd.openxmlformats-officedocument.wordprocessingml.document".to_string()),
-		"wmlc" => Ok("application/vnd.wap.wmlc".to_string()),
-		"wasm" => Ok("application/wasm".to_string()),
-		"7z" => Ok("application/x-7z-compressed".to_string()),
-		"cco" => Ok("application/x-cocoa".to_string()),
-		"jardiff" => Ok("application/x-java-archive-diff".to_string()),
-		"jnlp" => Ok("application/x-java-jnlp-file".to_string()),
-		"run" => Ok("application/x-makeself".to_string()),
-		"pl" => Ok("application/x-perl".to_string()),
-		"pm" => Ok("application/x-perl".to_string()),
-		"prc" => Ok("application/x-pilot".to_string()),
-		"pdb" => Ok("application/x-pilot".to_string()),
-		"rar" => Ok("application/x-rar-compressed".to_string()),
-		"rpm" => Ok("application/x-redhat-package-manager".to_string()),
-		"sea" => Ok("application/x-sea".to_string()),
-		"swf" => Ok("application/x-shockwave-flash".to_string()),
-		"sit" => Ok("application/x-stuffit".to_string()),
-		"tcl" => Ok("application/x-tcl".to_string()),
-		"tk" => Ok("application/x-tcl".to_string()),
-		"der" => Ok("application/x-x509-ca-cert".to_string()),
-		"pem" => Ok("application/x-x509-ca-cert".to_string()),
-		"crt" => Ok("application/x-x509-ca-cert".to_string()),
-		"xpi" => Ok("application/x-xpinstall".to_string()),
-		"xspf" => Ok("application/xspf+xml".to_string()),
-		"zip" => Ok("application/zip".to_string()),
-		"bin" => Ok("application/octet-stream".to_string()),
-		"exe" => Ok("application/octet-stream".to_string()),
-		"dll" => Ok("application/octet-stream".to_string()),
-		"deb" => Ok("application/octet-stream".to_string()),
-		"dmg" => Ok("application/octet-stream".to_string()),
-		"iso" => Ok("application/octet-stream".to_string()),
-		"img" => Ok("application/octet-stream".to_string()),
-		"msi" => Ok("application/octet-stream".to_string()),
-		"msp" => Ok("application/octet-stream".to_string()),
-		"msm" => Ok("application/octet-stream".to_string()),
-		"mid" => Ok("audio/midi".to_string()),
-		"midi" => Ok("audio/midi".to_string()),
-		"kar" => Ok("audio/midi".to_string()),
-		"m4a" => Ok("audio/x-m4a".to_string()),
-		"ra" => Ok("audio/x-realaudio".to_string()),
-		"3gpp" => Ok("video/3gpp".to_string()),
-		"3gp" => Ok("video/3gpp".to_string()),
-		"ts" => Ok("video/mp2t".to_string()),
-		"mng" => Ok("video/x-mng".to_string()),
-		"asx" => Ok("video/x-ms-asf".to_string()),
-		"asf" => Ok("video/x-ms-asf".to_string()),
-		"wmv" => Ok("video/x-ms-wmv".to_string()),
-		_ => Ok("application/octet-stream".to_string()),
-	}
-	/*
-	text/html                                        html htm shtml;
-	text/css                                         css;
-	text/xml                                         xml;
-	image/gif                                        gif;
-	image/jpeg                                       jpeg jpg;
-	application/javascript                           js;
-	application/atom+xml                             atom;
-	application/rss+xml                              rss;
-
-	text/mathml                                      mml;
-	text/plain                                       txt;
-	text/vnd.sun.j2me.app-descriptor                 jad;
-	text/vnd.wap.wml                                 wml;
-	text/x-component                                 htc;
-
-	image/avif                                       avif;
-	image/png                                        png;
-	image/svg+xml                                    svg svgz;
-	image/tiff                                       tif tiff;
-	image/vnd.wap.wbmp                               wbmp;
-	image/webp                                       webp;
-	image/x-icon                                     ico;
-	image/x-jng                                      jng;
-	image/x-ms-bmp                                   bmp;
-
-	font/woff                                        woff;
-	font/woff2                                       woff2;
-
-	application/java-archive                         jar war ear;
-	application/json                                 json;
-	application/mac-binhex40                         hqx;
-	application/msword                               doc;
-	application/pdf                                  pdf;
-	application/postscript                           ps eps ai;
-	application/rtf                                  rtf;
-	application/vnd.apple.mpegurl                    m3u8;
-	application/vnd.google-earth.kml+xml             kml;
-	application/vnd.google-earth.kmz                 kmz;
-	application/vnd.ms-excel                         xls;
-	application/vnd.ms-fontobject                    eot;
-	application/vnd.ms-powerpoint                    ppt;
-	application/vnd.oasis.opendocument.graphics      odg;
-	application/vnd.oasis.opendocument.presentation  odp;
-	application/vnd.oasis.opendocument.spreadsheet   ods;
-	application/vnd.oasis.opendocument.text          odt;
-	application/vnd.openxmlformats-officedocument.presentationml.presentation
-													 pptx;
-	application/vnd.openxmlformats-officedocument.spreadsheetml.sheet
-													 xlsx;
-	application/vnd.openxmlformats-officedocument.wordprocessingml.document
-													 docx;
-	application/vnd.wap.wmlc                         wmlc;
-	application/wasm                                 wasm;
-	application/x-7z-compressed                      7z;
-	application/x-cocoa                              cco;
-	application/x-java-archive-diff                  jardiff;
-	application/x-java-jnlp-file                     jnlp;
-	application/x-makeself                           run;
-	application/x-perl                               pl pm;
-	application/x-pilot                              prc pdb;
-	application/x-rar-compressed                     rar;
-	application/x-redhat-package-manager             rpm;
-	application/x-sea                                sea;
-	application/x-shockwave-flash                    swf;
-	application/x-stuffit                            sit;
-	application/x-tcl                                tcl tk;
-	application/x-x509-ca-cert                       der pem crt;
-	application/x-xpinstall                          xpi;
-	application/xhtml+xml                            xhtml;
-	application/xspf+xml                             xspf;
-	application/zip                                  zip;
-
-	application/octet-stream                         bin exe dll;
-	application/octet-stream                         deb;
-	application/octet-stream                         dmg;
-	application/octet-stream                         iso img;
-	application/octet-stream                         msi msp msm;
-
-	audio/midi                                       mid midi kar;
-	audio/mpeg                                       mp3;
-	audio/ogg                                        ogg;
-	audio/x-m4a                                      m4a;
-	audio/x-realaudio                                ra;
-
-	video/3gpp                                       3gpp 3gp;
-	video/mp2t                                       ts;
-	video/mp4                                        mp4;
-	video/mpeg                                       mpeg mpg;
-	video/quicktime                                  mov;
-	video/webm                                       webm;
-	video/x-flv                                      flv;
-	video/x-m4v                                      m4v;
-	video/x-mng                                      mng;
-	video/x-ms-asf                                   asx asf;
-	video/x-ms-wmv                                   wmv;
-	video/x-msvideo                                  avi;
-	*/
-=======
-async fn update_static_site_status(
-	static_site_id: &Uuid,
-	status: &DeploymentStatus,
-) -> Result<(), sqlx::Error> {
-	let app = service::get_app();
-
-	db::update_static_site_status(
-		app.database.acquire().await?.deref_mut(),
-		static_site_id,
-		status,
-	)
-	.await?;
-
-	Ok(())
->>>>>>> e74c7670
+		"html" => "text/html",
+		"htm" => "text/html",
+		"shtml" => "text/html",
+		"xhtml" => "application/xhtml+xml",
+		"css" => "text/css",
+		"xml" => "text/xml",
+		"atom" => "application/atom+xml",
+		"rss" => "application/rss+xml",
+		"js" => "application/javascript",
+		"mml" => "text/mathml",
+		"png" => "image/png",
+		"jpg" => "image/jpeg",
+		"jpeg" => "image/jpeg",
+		"gif" => "image/gif",
+		"ico" => "image/x-icon",
+		"svg" => "image/svg+xml",
+		"svgz" => "image/svg+xml",
+		"tif" => "image/tiff",
+		"tiff" => "image/tiff",
+		"json" => "application/json",
+		"pdf" => "application/pdf",
+		"txt" => "text/plain",
+		"mp4" => "video/mp4",
+		"webm" => "video/webm",
+		"mp3" => "audio/mpeg",
+		"ogg" => "audio/ogg",
+		"wav" => "audio/wav",
+		"woff" => "application/font-woff",
+		"woff2" => "application/font-woff2",
+		"ttf" => "application/font-truetype",
+		"otf" => "application/font-opentype",
+		"eot" => "application/vnd.ms-fontobject",
+		"mpg" => "video/mpeg",
+		"mpeg" => "video/mpeg",
+		"mov" => "video/quicktime",
+		"avi" => "video/x-msvideo",
+		"flv" => "video/x-flv",
+		"m4v" => "video/x-m4v",
+		"jad" => "text/vnd.sun.j2me.app-descriptor",
+		"wml" => "text/vnd.wap.wml",
+		"htc" => "text/x-component",
+		"avif" => "image/avif",
+		"webp" => "image/webp",
+		"wbmp" => "image/vnd.wap.wbmp",
+		"jng" => "image/x-jng",
+		"bmp" => "image/x-ms-bmp",
+		"jar" => "application/java-archive",
+		"war" => "application/java-archive",
+		"ear" => "application/java-archive",
+		"hqx" => "application/mac-binhex40",
+		"doc" => "application/msword",
+		"ps" => "application/postscript",
+		"eps" => "application/postscript",
+		"ai" => "application/postscript",
+		"rtf" => "application/rtf",
+		"m3u8" => "application/vnd.apple.mpegurl",
+		"kml" => "application/vnd.google-earth.kml+xml",
+		"kmz" => "application/vnd.google-earth.kmz",
+		"xls" => "application/vnd.ms-excel",
+		"ppt" => "application/vnd.ms-powerpoint",
+		"odg" => "application/vnd.oasis.opendocument.graphics",
+		"odp" => "application/vnd.oasis.opendocument.presentation",
+		"ods" => "application/vnd.oasis.opendocument.spreadsheet",
+		"odt" => "application/vnd.oasis.opendocument.text",
+		"pptx" => "application/vnd.openxmlformats-officedocument.presentationml.presentation",
+		"xlsx" => "application/vnd.openxmlformats-officedocument.spreadsheetml.sheet",
+		"docx" => "application/vnd.openxmlformats-officedocument.wordprocessingml.document",
+		"wmlc" => "application/vnd.wap.wmlc",
+		"wasm" => "application/wasm",
+		"7z" => "application/x-7z-compressed",
+		"cco" => "application/x-cocoa",
+		"jardiff" => "application/x-java-archive-diff",
+		"jnlp" => "application/x-java-jnlp-file",
+		"run" => "application/x-makeself",
+		"pl" => "application/x-perl",
+		"pm" => "application/x-perl",
+		"prc" => "application/x-pilot",
+		"pdb" => "application/x-pilot",
+		"rar" => "application/x-rar-compressed",
+		"rpm" => "application/x-redhat-package-manager",
+		"sea" => "application/x-sea",
+		"swf" => "application/x-shockwave-flash",
+		"sit" => "application/x-stuffit",
+		"tcl" => "application/x-tcl",
+		"tk" => "application/x-tcl",
+		"der" => "application/x-x509-ca-cert",
+		"pem" => "application/x-x509-ca-cert",
+		"crt" => "application/x-x509-ca-cert",
+		"xpi" => "application/x-xpinstall",
+		"xspf" => "application/xspf+xml",
+		"zip" => "application/zip",
+		"bin" => "application/octet-stream",
+		"exe" => "application/octet-stream",
+		"dll" => "application/octet-stream",
+		"deb" => "application/octet-stream",
+		"dmg" => "application/octet-stream",
+		"iso" => "application/octet-stream",
+		"img" => "application/octet-stream",
+		"msi" => "application/octet-stream",
+		"msp" => "application/octet-stream",
+		"msm" => "application/octet-stream",
+		"mid" => "audio/midi",
+		"midi" => "audio/midi",
+		"kar" => "audio/midi",
+		"m4a" => "audio/x-m4a",
+		"ra" => "audio/x-realaudio",
+		"3gpp" => "video/3gpp",
+		"3gp" => "video/3gpp",
+		"ts" => "video/mp2t",
+		"mng" => "video/x-mng",
+		"asx" => "video/x-ms-asf",
+		"asf" => "video/x-ms-asf",
+		"wmv" => "video/x-ms-wmv",
+		_ => "application/octet-stream",
+	}
 }