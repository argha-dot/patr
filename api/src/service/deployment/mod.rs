--- conflicted
+++ resolved
@@ -25,13 +25,10 @@
 	},
 };
 use eve_rs::AsError;
-<<<<<<< HEAD
+use futures::StreamExt;
 pub use managed_database::*;
-=======
-use futures::StreamExt;
 use shiplift::{Docker, PullOptions, RegistryAuth, TagOptions};
 use tokio::task;
->>>>>>> 1a9784b1
 use uuid::Uuid;
 
 use crate::{
