--- conflicted
+++ resolved
@@ -8,10 +8,7 @@
 
 use std::ops::DerefMut;
 
-use api_models::{
-	models::workspace::infrastructure::deployment::DeploymentStatus,
-	utils::Uuid,
-};
+use api_models::utils::Uuid;
 use eve_rs::AsError;
 use futures::StreamExt;
 use shiplift::{Docker, PullOptions, RegistryAuth, TagOptions};
@@ -156,103 +153,4 @@
 	.await?;
 
 	Ok(())
-}
-
-<<<<<<< HEAD
-async fn create_random_content_for_verification(
-	session: &Session,
-) -> Result<(String, String), Error> {
-	let filename = thread_rng()
-		.sample_iter(&Alphanumeric)
-		.take(10)
-		.map(char::from)
-		.collect::<String>();
-	let file_content = thread_rng()
-		.sample_iter(&Alphanumeric)
-		.take(32)
-		.map(char::from)
-		.collect::<String>();
-	let mut sftp = session.sftp();
-
-	let mut writer = sftp
-		.write_to(format!(
-			"/var/www/patr-verification/.well-known/patr-verification/{}",
-			filename
-		))
-		.await?;
-	writer.write_all(file_content.as_bytes()).await?;
-	writer.close().await?;
-
-	drop(sftp);
-
-	Ok((filename, file_content))
-}
-
-pub async fn create_request_log_for_deployment(
-	connection: &mut <Database as sqlx::Database>::Connection,
-	deployment_id: &[u8],
-	timestamp: u64,
-	ip_address: &str,
-	method: &DeploymentRequestMethod,
-	host: &str,
-	protocol: &DeploymentRequestProtocol,
-	path: &str,
-	response_time: f64,
-) -> Result<(), Error> {
-	let (latitude, longitude) =
-		get_location_from_ip_address(ip_address).await?;
-
-	db::create_log_for_deployment(
-		connection,
-		deployment_id,
-		timestamp,
-		ip_address,
-		latitude,
-		longitude,
-		method,
-		host,
-		protocol,
-		path,
-		response_time,
-	)
-	.await?;
-	Ok(())
-}
-
-async fn get_location_from_ip_address(
-	ip_address: &str,
-) -> Result<(f64, f64), Error> {
-	// TODO: change to https when in production
-	let response = Client::new()
-		.get(format!(
-			"http://ip-api.com/json/{}?fields=status,message,lat,lon",
-			ip_address
-		))
-		.send()
-		.await?
-		.json::<IpResponse>()
-		.await?;
-
-	if response.status != "success" {
-		log::error!("{}", response.message);
-		return Err(Error::empty()
-			.status(400)
-			.body(error!(SERVER_ERROR).to_string()));
-	}
-	Ok((response.lat, response.lon))
-=======
-async fn update_static_site_status(
-	static_site_id: &Uuid,
-	status: &DeploymentStatus,
-) -> Result<(), Error> {
-	let app = service::get_app();
-	db::update_static_site_status(
-		app.database.acquire().await?.deref_mut(),
-		static_site_id,
-		status,
-	)
-	.await?;
-
-	Ok(())
->>>>>>> e74c7670
 }