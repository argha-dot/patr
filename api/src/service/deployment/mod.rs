mod aws;
mod digitalocean;

use std::ops::DerefMut;

use cloudflare::{
	endpoints::{
		dns::{
			CreateDnsRecord,
			CreateDnsRecordParams,
			DnsContent,
			ListDnsRecords,
			ListDnsRecordsParams,
			UpdateDnsRecord,
			UpdateDnsRecordParams,
		},
		zone::{ListZones, ListZonesParams},
	},
	framework::{
		async_api::{ApiClient, Client as CloudflareClient},
		auth::Credentials,
		Environment,
		HttpApiClientConfig,
	},
};
use eve_rs::AsError;
use futures::StreamExt;
use shiplift::{Docker, PullOptions, RegistryAuth, TagOptions};
use tokio::task;
use uuid::Uuid;

use crate::{
	db,
	error,
	models::{
		db_mapping::{
<<<<<<< HEAD
			CloudPlatform,
			DeploymentStatus,
			ManagedDatabaseEngine,
			ManagedDatabasePlan,
			ManagedDatabaseStatus,
=======
			CNameRecord,
			CloudPlatform,
			DeploymentMachineType,
			DeploymentStatus,
>>>>>>> 0abb61ab
		},
		rbac,
		RegistryToken,
		RegistryTokenAccess,
	},
	service,
	utils::{
		get_current_time,
		get_current_time_millis,
		settings::Settings,
		validator,
		Error,
	},
	Database,
};

/// # Description
/// This function creates a deployment under an organisation account
///
/// # Arguments
/// * `connection` - database save point, more details here: [`Transaction`]
/// * `organisation_id` -  an unsigned 8 bit integer array containing the id of
///   organisation
/// * `name` - a string containing the name of deployment
/// * `registry` - a string containing the url of docker registry
/// * `repository_id` - An Option<&str> containing either a repository id of
///   type string or `None`
/// * `image_name` - An Option<&str> containing either an image name of type
///   string or `None`
/// * `image_tag` - a string containing tags of docker image
///
/// # Returns
/// This function returns Result<Uuid, Error> containing an uuid of the
/// deployment or an error
///
/// [`Transaction`]: Transaction
pub async fn create_deployment_in_organisation(
	connection: &mut <Database as sqlx::Database>::Connection,
	organisation_id: &[u8],
	name: &str,
	registry: &str,
	repository_id: Option<&str>,
	image_name: Option<&str>,
	image_tag: &str,
	region: &str,
	domain_name: Option<&str>,
	horizontal_scale: u64,
	machine_type: &DeploymentMachineType,
	config: &Settings,
) -> Result<Uuid, Error> {
	// As of now, only our custom registry is allowed
	// Docker hub will also be allowed in the near future
	match registry {
		"registry.patr.cloud" => (),
		_ => {
			Error::as_result()
				.status(400)
				.body(error!(WRONG_PARAMETERS).to_string())?;
		}
	}

	if let Some(domain_name) = domain_name {
		if !validator::is_deployment_entry_point_valid(domain_name) {
			return Err(Error::empty()
				.status(400)
				.body(error!(INVALID_DOMAIN_NAME).to_string()));
		}
	}

	let deployment_uuid = db::generate_new_resource_id(connection).await?;
	let deployment_id = deployment_uuid.as_bytes();

	db::create_resource(
		connection,
		deployment_id,
		&format!("Deployment: {}", name),
		rbac::RESOURCE_TYPES
			.get()
			.unwrap()
			.get(rbac::resource_types::DEPLOYMENT)
			.unwrap(),
		organisation_id,
		get_current_time_millis(),
	)
	.await?;

	if registry == "registry.patr.cloud" {
		if let Some(repository_id) = repository_id {
			let repository_id = hex::decode(repository_id)
				.status(400)
				.body(error!(WRONG_PARAMETERS).to_string())?;

			db::create_deployment_with_internal_registry(
				connection,
				deployment_id,
				name,
				&repository_id,
				image_tag,
				region,
				domain_name,
				horizontal_scale,
				machine_type,
			)
			.await?;
		} else {
			return Err(Error::empty()
				.status(400)
				.body(error!(WRONG_PARAMETERS).to_string()));
		}
	} else if let Some(image_name) = image_name {
		db::create_deployment_with_external_registry(
			connection,
			deployment_id,
			name,
			registry,
			image_name,
			image_tag,
			region,
			domain_name,
			horizontal_scale,
			machine_type,
		)
		.await?;
	} else {
		return Err(Error::empty()
			.status(400)
			.body(error!(WRONG_PARAMETERS).to_string()));
	}

	// Deploy the app as soon as it's created, so that any existing images can
	// be deployed
	service::start_deployment(connection, deployment_id, config).await?;

	Ok(deployment_uuid)
}

pub async fn start_deployment(
	connection: &mut <Database as sqlx::Database>::Connection,
	deployment_id: &[u8],
	config: &Settings,
) -> Result<(), Error> {
	let deployment = db::get_deployment_by_id(connection, deployment_id)
		.await?
		.status(404)
		.body(error!(RESOURCE_DOES_NOT_EXIST).to_string())?;

	let (provider, region) = deployment
		.region
		.split_once('-')
		.status(500)
		.body(error!(SERVER_ERROR).to_string())?;

	let image_id = if let Some(deployed_image) = deployment.deployed_image {
		deployed_image
	} else {
		deployment.get_full_image(connection).await?
	};
	let config = config.clone();
	let region = region.to_string();
	let deployment_id = deployment.id;

	db::update_deployment_deployed_image(
		connection,
		&deployment_id,
		Some(&image_id),
	)
	.await?;

	match provider.parse() {
		Ok(CloudPlatform::DigitalOcean) => {
			task::spawn(async move {
				let result = digitalocean::deploy_container(
					image_id,
					region,
					deployment_id.clone(),
					config,
				)
				.await;

				if let Err(error) = result {
					let _ = update_deployment_status(
						&deployment_id,
						&DeploymentStatus::Errored,
					)
					.await;
					log::info!(
						"Error with the deployment, {}",
						error.get_error()
					);
				}
			});
		}
		Ok(CloudPlatform::Aws) => {
			task::spawn(async move {
				let result = aws::deploy_container(
					image_id,
					region,
					deployment_id.clone(),
					config,
				)
				.await;

				if let Err(error) = result {
					let _ = update_deployment_status(
						&deployment_id,
						&DeploymentStatus::Errored,
					)
					.await;
					log::info!(
						"Error with the deployment, {}",
						error.get_error()
					);
				}
			});
		}
		_ => {
			return Err(Error::empty()
				.status(500)
				.body(error!(SERVER_ERROR).to_string()));
		}
	}

	Ok(())
}

pub async fn stop_deployment(
	connection: &mut <Database as sqlx::Database>::Connection,
	deployment_id: &[u8],
	config: &Settings,
) -> Result<(), Error> {
	log::trace!("Getting deployment id from db");
	let deployment = db::get_deployment_by_id(connection, deployment_id)
		.await?
		.status(404)
		.body(error!(RESOURCE_DOES_NOT_EXIST).to_string())?;

	let (provider, region) = deployment
		.region
		.split_once('-')
		.status(500)
		.body(error!(SERVER_ERROR).to_string())?;
	log::trace!("removing the deployed image info from db");
	db::update_deployment_deployed_image(connection, deployment_id, None)
		.await?;

	match provider.parse() {
		Ok(CloudPlatform::DigitalOcean) => {
			log::trace!("deleting the deployment from digitalocean");
			digitalocean::delete_deployment(connection, deployment_id, config)
				.await?;
		}
		Ok(CloudPlatform::Aws) => {
			log::trace!("deleting the deployment from aws");
			aws::delete_deployment(connection, deployment_id, region, config)
				.await?;
		}
		_ => {
			return Err(Error::empty()
				.status(500)
				.body(error!(SERVER_ERROR).to_string()));
		}
	}
	db::update_deployment_status(
		connection,
		deployment_id,
		&DeploymentStatus::Stopped,
	)
	.await?;

	Ok(())
}

pub async fn get_deployment_container_logs(
	connection: &mut <Database as sqlx::Database>::Connection,
	deployment_id: &[u8],
	config: &Settings,
) -> Result<String, Error> {
	let deployment = db::get_deployment_by_id(connection, deployment_id)
		.await?
		.status(404)
		.body(error!(RESOURCE_DOES_NOT_EXIST).to_string())?;
	log::trace!("get the deployment id from db");

	let (provider, _) = deployment
		.region
		.split_once('-')
		.status(500)
		.body(error!(SERVER_ERROR).to_string())?;

	let logs = match provider.parse() {
		Ok(CloudPlatform::DigitalOcean) => {
			log::trace!("getting logs from digitalocean deployment");
			digitalocean::get_container_logs(connection, deployment_id, config)
				.await?
		}
		Ok(CloudPlatform::Aws) => {
			log::trace!("getting logs from aws deployment");
			aws::get_container_logs(connection, deployment_id, config).await?
		}
		_ => {
			return Err(Error::empty()
				.status(500)
				.body(error!(SERVER_ERROR).to_string()));
		}
	};

	Ok(logs)
}

<<<<<<< HEAD
pub async fn create_managed_database_in_organisation(
	connection: &mut <Database as sqlx::Database>::Connection,
	name: &str,
	db_name: &str,
	engine: &ManagedDatabaseEngine,
	version: Option<&str>,
	num_nodes: Option<u64>,
	database_plan: &ManagedDatabasePlan,
	region: &str,
	organisation_id: &[u8],
	config: &Settings,
) -> Result<Uuid, Error> {
	if !validator::is_database_name_valid(db_name) {
		log::trace!("Database name is invalid. Rejecting create request");
		return Err(Error::empty()
			.status(400)
			.body(error!(WRONG_PARAMETERS).to_string()));
	}

	let (provider, region) = region
		.split_once('-')
		.status(400)
		.body(error!(WRONG_PARAMETERS).to_string())?;

	log::trace!("generating new resource");
	let database_uuid = db::generate_new_resource_id(connection).await?;
	let database_id = database_uuid.as_bytes();

	let version = match engine {
		ManagedDatabaseEngine::Postgres => version.unwrap_or("12"),
		ManagedDatabaseEngine::Mysql => version.unwrap_or("8"),
	};
	let num_nodes = num_nodes.unwrap_or(1);

	db::create_resource(
		connection,
		database_id,
		&format!("{}-database-{}", provider, hex::encode(database_id)),
		rbac::RESOURCE_TYPES
			.get()
			.unwrap()
			.get(rbac::resource_types::MANAGED_DATABASE)
			.unwrap(),
		&organisation_id,
		get_current_time_millis(),
	)
	.await?;

	log::trace!("creating entry for newly created managed database");
	db::create_managed_database(
		connection,
		database_id,
		name,
		db_name,
		engine,
		version,
		num_nodes,
		&database_plan,
		&format!("{}-{}", provider, region),
		"",
		0,
		"",
		"",
		&organisation_id,
		None,
	)
	.await?;
	log::trace!("resource generation complete");

	match provider.parse() {
		Ok(CloudPlatform::DigitalOcean) => {
			digitalocean::create_managed_database_cluster(
				connection,
				database_id,
				db_name,
				engine,
				version,
				num_nodes,
				database_plan,
				region,
				config,
			)
			.await?;
		}
		Ok(CloudPlatform::Aws) => {
			aws::create_managed_database_cluster(
				connection,
				database_id,
				db_name,
				engine,
				version,
				num_nodes,
				database_plan,
				region,
				config,
			)
			.await?;
		}
		_ => {
			return Err(Error::empty()
				.status(400)
				.body(error!(WRONG_PARAMETERS).to_string()));
		}
	}

	Ok(database_uuid)
}

pub async fn delete_managed_database(
	connection: &mut <Database as sqlx::Database>::Connection,
	database_id: &[u8],
	config: &Settings,
) -> Result<(), Error> {
	let database = db::get_managed_database_by_id(connection, database_id)
		.await?
		.status(400)
		.body(error!(WRONG_PARAMETERS).to_string())?;

	let (provider, region) = database
		.region
		.split_once('-')
		.status(500)
		.body(error!(SERVER_ERROR).to_string())?;

	match provider.parse() {
		Ok(CloudPlatform::DigitalOcean) => {
			log::trace!("deleting the database from digitalocean");
			if let Some(digitalocean_db_id) = database.digitalocean_db_id {
				digitalocean::delete_database(&digitalocean_db_id, config)
					.await?;
			}
		}
		Ok(CloudPlatform::Aws) => {
			log::trace!("deleting the deployment from aws");
			aws::delete_database(database_id, region).await?;
		}
		_ => {
			return Err(Error::empty()
				.status(500)
				.body(error!(SERVER_ERROR).to_string()));
		}
	}

	db::update_managed_database_status(
		connection,
		database_id,
		&ManagedDatabaseStatus::Deleted,
	)
	.await?;

=======
pub async fn set_environment_variables_for_deployment(
	connection: &mut <Database as sqlx::Database>::Connection,
	deployment_id: &[u8],
	environment_variables: &[(String, String)],
) -> Result<(), Error> {
	db::remove_all_environment_variables_for_deployment(
		connection,
		deployment_id,
	)
	.await?;

	for (key, value) in environment_variables {
		db::add_environment_variable_for_deployment(
			connection,
			deployment_id,
			key,
			value,
		)
		.await?;
	}

>>>>>>> 0abb61ab
	Ok(())
}

async fn add_cname_record(
	sub_domain: &str,
	target: &str,
	config: &Settings,
	proxied: bool,
) -> Result<(), Error> {
	let full_domain = if sub_domain.ends_with(".patr.cloud") {
		sub_domain.to_string()
	} else {
		format!("{}.patr.cloud", sub_domain)
	};
	let credentials = Credentials::UserAuthToken {
		token: config.cloudflare.api_token.clone(),
	};
	let client = if let Ok(client) = CloudflareClient::new(
		credentials,
		HttpApiClientConfig::default(),
		Environment::Production,
	) {
		client
	} else {
		return Err(Error::empty());
	};
	let zone_identifier = client
		.request(&ListZones {
			params: ListZonesParams {
				name: Some(String::from("patr.cloud")),
				..Default::default()
			},
		})
		.await?
		.result
		.into_iter()
		.next()
		.status(500)?
		.id;
	let zone_identifier = zone_identifier.as_str();
	let expected_dns_record = DnsContent::CNAME {
		content: String::from(target),
	};
	let response = client
		.request(&ListDnsRecords {
			zone_identifier,
			params: ListDnsRecordsParams {
				name: Some(full_domain.clone()),
				..Default::default()
			},
		})
		.await?;
	let dns_record = response.result.into_iter().find(|record| {
		if let DnsContent::CNAME { .. } = record.content {
			record.name == full_domain
		} else {
			false
		}
	});
	if let Some(record) = dns_record {
		if let DnsContent::CNAME { content } = record.content {
			if content != target {
				client
					.request(&UpdateDnsRecord {
						zone_identifier,
						identifier: record.id.as_str(),
						params: UpdateDnsRecordParams {
							content: expected_dns_record,
							name: &full_domain,
							proxied: Some(proxied),
							ttl: Some(1),
						},
					})
					.await?;
			}
		}
	} else {
		// Create
		client
			.request(&CreateDnsRecord {
				zone_identifier,
				params: CreateDnsRecordParams {
					content: expected_dns_record,
					name: sub_domain,
					ttl: Some(1),
					priority: None,
					proxied: Some(proxied),
				},
			})
			.await?;
	}
	Ok(())
}

async fn delete_docker_image(
	deployment_id_string: &str,
	image_id: &str,
) -> Result<(), Error> {
	let docker = Docker::new();

	docker
		.images()
		.get(format!(
			"registry.digitalocean.com/patr-cloud/{}:latest",
			deployment_id_string
		))
		.delete()
		.await?;

	docker.images().get(image_id).delete().await?;

	Ok(())
}

async fn update_deployment_status(
	deployment_id: &[u8],
	status: &DeploymentStatus,
) -> Result<(), sqlx::Error> {
	let app = service::get_app();

	db::update_deployment_status(
		app.database.acquire().await?.deref_mut(),
		deployment_id,
		status,
	)
	.await?;

	Ok(())
}

async fn tag_docker_image(
	image_id: &str,
	new_repo_name: &str,
) -> Result<(), Error> {
	let docker = Docker::new();
	docker
		.images()
		.get(image_id)
		.tag(
			&TagOptions::builder()
				.repo(new_repo_name)
				.tag("latest")
				.build(),
		)
		.await?;

	Ok(())
}

async fn pull_image_from_registry(
	image_id: &str,
	config: &Settings,
) -> Result<(), Error> {
	let app = service::get_app().clone();
	let god_username = db::get_user_by_user_id(
		app.database.acquire().await?.deref_mut(),
		rbac::GOD_USER_ID.get().unwrap().as_bytes(),
	)
	.await?
	.status(500)?
	.username;

	// generate token as password
	let iat = get_current_time().as_secs();
	let token = RegistryToken::new(
		config.docker_registry.issuer.clone(),
		iat,
		god_username.clone(),
		config,
		vec![RegistryTokenAccess {
			r#type: "repository".to_string(),
			name: image_id.to_string(),
			actions: vec!["pull".to_string()],
		}],
	)
	.to_string(
		config.docker_registry.private_key.as_ref(),
		config.docker_registry.public_key_der(),
	)?;

	// get token object using the above token string
	let registry_auth = RegistryAuth::builder()
		.username(god_username)
		.password(token)
		.build();

	let docker = Docker::new();
	let mut stream = docker.images().pull(
		&PullOptions::builder()
			.image(image_id)
			.auth(registry_auth)
			.build(),
	);

	while stream.next().await.is_some() {}

	Ok(())
}

<<<<<<< HEAD
async fn update_managed_database_status(
	database_id: &[u8],
	status: &ManagedDatabaseStatus,
) -> Result<(), sqlx::Error> {
	let app = service::get_app();

	db::update_managed_database_status(
		app.database.acquire().await?.deref_mut(),
		database_id,
		status,
	)
	.await?;

	Ok(())
}

async fn update_managed_database_credentials_for_database(
	database_id: &[u8],
	host: &str,
	port: i32,
	username: &str,
	password: &str,
) -> Result<(), sqlx::Error> {
	let app = service::get_app();

	db::update_managed_database_credentials_for_database(
		app.database.acquire().await?.deref_mut(),
		database_id,
		host,
		port,
		username,
		password,
	)
	.await?;

	Ok(())
=======
pub async fn get_dns_records_for_deployments(
	connection: &mut <Database as sqlx::Database>::Connection,
	deployment_id: &[u8],
) -> Result<Vec<CNameRecord>, Error> {
	let deployment = db::get_deployment_by_id(connection, deployment_id)
		.await?
		.status(404)
		.body(error!(RESOURCE_DOES_NOT_EXIST).to_string())?;

	let (provider, region) = deployment
		.region
		.split_once('-')
		.status(500)
		.body(error!(SERVER_ERROR).to_string())?;

	let domain_name = deployment
		.domain_name
		.status(400)
		.body(error!(INVALID_DOMAIN_NAME).to_string())?;

	match provider.parse() {
		Ok(CloudPlatform::DigitalOcean) => {
			let app_id = deployment
				.digital_ocean_app_id
				.status(404)
				.body(error!(RESOURCE_DOES_NOT_EXIST).to_string())?;
			log::trace!("getting domain for digitalocean deployment");
			let cname_records = digitalocean::get_dns_records_for_deployments(
				&domain_name,
				&app_id,
			)
			.await?;

			Ok(cname_records)
		}
		Ok(CloudPlatform::Aws) => {
			log::trace!("getting domain for aws deployment");
			let cname_records = aws::get_dns_records_for_deployments(
				deployment_id,
				region,
				&domain_name,
			)
			.await?;

			Ok(cname_records)
		}
		_ => Err(Error::empty()
			.status(500)
			.body(error!(SERVER_ERROR).to_string())),
	}
}

pub async fn get_domain_validation_status(
	connection: &mut <Database as sqlx::Database>::Connection,
	deployment_id: &[u8],
) -> Result<bool, Error> {
	let deployment = db::get_deployment_by_id(connection, deployment_id)
		.await?
		.status(404)
		.body(error!(RESOURCE_DOES_NOT_EXIST).to_string())?;

	let (provider, region) = deployment
		.region
		.split_once('-')
		.status(500)
		.body(error!(SERVER_ERROR).to_string())?;

	let domain_name = deployment
		.domain_name
		.status(400)
		.body(error!(INVALID_DOMAIN_NAME).to_string())?;

	match provider.parse() {
		Ok(CloudPlatform::DigitalOcean) => {
			Ok(reqwest::get(format!("https://{}", domain_name))
				.await?
				.status()
				.is_success())
		}
		Ok(CloudPlatform::Aws) => {
			log::trace!("checking domain validation for aws deployment");
			aws::is_custom_domain_validated(deployment_id, region, &domain_name)
				.await
		}
		_ => Err(Error::empty()
			.status(500)
			.body(error!(SERVER_ERROR).to_string())),
	}
>>>>>>> 0abb61ab
}<|MERGE_RESOLUTION|>--- conflicted
+++ resolved
@@ -34,18 +34,13 @@
 	error,
 	models::{
 		db_mapping::{
-<<<<<<< HEAD
 			CloudPlatform,
-			DeploymentStatus,
 			ManagedDatabaseEngine,
 			ManagedDatabasePlan,
 			ManagedDatabaseStatus,
-=======
 			CNameRecord,
-			CloudPlatform,
 			DeploymentMachineType,
 			DeploymentStatus,
->>>>>>> 0abb61ab
 		},
 		rbac,
 		RegistryToken,
@@ -355,7 +350,6 @@
 	Ok(logs)
 }
 
-<<<<<<< HEAD
 pub async fn create_managed_database_in_organisation(
 	connection: &mut <Database as sqlx::Database>::Connection,
 	name: &str,
@@ -505,8 +499,9 @@
 		&ManagedDatabaseStatus::Deleted,
 	)
 	.await?;
-
-=======
+	Ok(())
+}
+
 pub async fn set_environment_variables_for_deployment(
 	connection: &mut <Database as sqlx::Database>::Connection,
 	deployment_id: &[u8],
@@ -528,7 +523,6 @@
 		.await?;
 	}
 
->>>>>>> 0abb61ab
 	Ok(())
 }
 
@@ -728,7 +722,6 @@
 	Ok(())
 }
 
-<<<<<<< HEAD
 async fn update_managed_database_status(
 	database_id: &[u8],
 	status: &ManagedDatabaseStatus,
@@ -765,7 +758,7 @@
 	.await?;
 
 	Ok(())
-=======
+}
 pub async fn get_dns_records_for_deployments(
 	connection: &mut <Database as sqlx::Database>::Connection,
 	deployment_id: &[u8],
@@ -854,5 +847,4 @@
 			.status(500)
 			.body(error!(SERVER_ERROR).to_string())),
 	}
->>>>>>> 0abb61ab
 }