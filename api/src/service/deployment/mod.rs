--- conflicted
+++ resolved
@@ -268,17 +268,7 @@
 				.await?;
 		}
 		Ok(CloudPlatform::Aws) => {
-<<<<<<< HEAD
-			aws::delete_deployment(connection, deployment_id, config).await?;
-=======
-			service::delete_deployment_from_aws(
-				connection,
-				deployment_id,
-				config,
-				region,
-			)
-			.await?;
->>>>>>> 1b2873d9
+			aws::delete_deployment(connection, deployment_id, config, region).await?;
 		}
 		_ => {
 			return Err(Error::empty()
