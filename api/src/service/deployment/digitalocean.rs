use std::{ops::DerefMut, process::Stdio, str, time::Duration};

use eve_rs::AsError;
use reqwest::Client;
use tokio::{process::Command, task, time};

use crate::{
	db,
	error,
	models::{
<<<<<<< HEAD
		db_mapping::{
			DeploymentStatus,
			ManagedDatabaseEngine,
			ManagedDatabasePlan,
			ManagedDatabaseStatus,
		},
=======
		db_mapping::{CNameRecord, DeploymentMachineType, DeploymentStatus},
>>>>>>> 0abb61ab
		deployment::cloud_providers::digitalocean::{
			AppAggregateLogsResponse,
			AppConfig,
			AppDeploymentEnvironmentVariables,
			AppDeploymentsResponse,
			AppHolder,
			AppSpec,
			Auth,
			DatabaseConfig,
			DatabaseResponse,
			Db,
			Domains,
			Image,
			RedeployAppRequest,
			Routes,
			Services,
		},
	},
	service,
	utils::{get_current_time, settings::Settings, Error},
	Database,
};

pub(super) async fn deploy_container(
	image_id: String,
	region: String,
	deployment_id: Vec<u8>,
	config: Settings,
) -> Result<(), Error> {
	let deployment = db::get_deployment_by_id(
		service::get_app().database.acquire().await?.deref_mut(),
		&deployment_id,
	)
	.await?
	.status(500)
	.body(error!(SERVER_ERROR).to_string())?;

	let client = Client::new();
	let deployment_id_string = hex::encode(&deployment_id);

	log::trace!("Deploying deployment: {}", deployment_id_string);
	let _ = super::update_deployment_status(
		&deployment_id,
		&DeploymentStatus::Pushed,
	)
	.await;

	log::trace!("Pulling image from registry");
	super::pull_image_from_registry(&image_id, &config).await?;
	log::trace!("Image pulled");

	// new name for the docker image
	let new_repo_name = format!(
		"registry.digitalocean.com/patr-cloud/{}",
		deployment_id_string
	);
	log::trace!("Pushing to {}", new_repo_name);

	// rename the docker image with the digital ocean registry url
	super::tag_docker_image(&image_id, &new_repo_name).await?;
	log::trace!("Image tagged");

	// Get login details from digital ocean registry and decode from base 64 to
	// binary
	let auth_token =
		base64::decode(get_registry_auth_token(&config, &client).await?)?;
	log::trace!("Got auth token");

	// Convert auth token from binary to utf8
	let auth_token = str::from_utf8(&auth_token)?;
	log::trace!("Decoded auth token as {}", auth_token);

	// get username and password from the auth token
	let (username, password) = auth_token
		.split_once(":")
		.status(500)
		.body(error!(SERVER_ERROR).to_string())?;

	// Login into the registry
	let output = Command::new("docker")
		.arg("login")
		.arg("-u")
		.arg(username)
		.arg("-p")
		.arg(password)
		.arg("registry.digitalocean.com")
		.stdout(Stdio::piped())
		.stderr(Stdio::piped())
		.spawn()?
		.wait()
		.await?;
	log::trace!("Logged into DO registry");

	if !output.success() {
		return Err(Error::empty()
			.status(500)
			.body(error!(SERVER_ERROR).to_string()));
	}
	log::trace!("Login was success");

	let do_image_name = format!(
		"registry.digitalocean.com/patr-cloud/{}",
		deployment_id_string
	);
	// if the loggin in is successful the push the docker image to registry
	let push_status = Command::new("docker")
		.arg("push")
		.arg(&do_image_name)
		.stdout(Stdio::piped())
		.stderr(Stdio::piped())
		.spawn()?
		.wait()
		.await?;
	log::trace!("Pushing to DO to {}", do_image_name);

	if !push_status.success() {
		return Err(Error::empty()
			.status(500)
			.body(error!(SERVER_ERROR).to_string()));
	}
	log::trace!("Pushed to DO");

	// if the app exists then only create a deployment
	let app_exists = app_exists(&deployment_id, &config, &client).await?;
	log::trace!("App exists as {:?}", app_exists);

	let _ = super::update_deployment_status(
		&deployment_id,
		&DeploymentStatus::Deploying,
	)
	.await;

	let app_id = if let Some(app_id) = app_exists {
		// the function to create a new deployment
		redeploy_application(&app_id, &config, &client).await?;
		log::trace!("App redeployed");
		app_id
	} else {
		// if the app doesn't exists then create a new app
		let app_id = create_app(
			&deployment_id,
			region,
			&deployment.domain_name,
			deployment.horizontal_scale,
			&deployment.machine_type,
			&config,
			&client,
		)
		.await?;
		log::trace!("App created");
		app_id
	};

	// wait for the app to be completed to be deployed
	let default_ingress = wait_for_app_deploy(&app_id, &config, &client).await;
	log::trace!("App ingress is at {}", default_ingress);

	// update DNS
	log::trace!("updating DNS");
	super::add_cname_record(
		&deployment_id_string,
		&default_ingress,
		&config,
		true,
	)
	.await?;
	log::trace!("DNS Updated");

	let _ = super::update_deployment_status(
		&deployment_id,
		&DeploymentStatus::Running,
	)
	.await;
	let _ = super::delete_docker_image(&deployment_id_string, &image_id).await;
	log::trace!("Docker image deleted");

	Ok(())
}

pub(super) async fn delete_deployment(
	connection: &mut <Database as sqlx::Database>::Connection,
	deployment_id: &[u8],
	config: &Settings,
) -> Result<(), Error> {
	log::trace!("retreiving and comparing the deployment ids");
	let app_id = db::get_deployment_by_id(connection, deployment_id)
		.await?
		.status(500)?
		.digital_ocean_app_id;
	let app_id = if let Some(app_id) = app_id {
		log::trace!("deployment ids matched");
		app_id
	} else {
		log::error!("deployment ids did not match");
		return Ok(());
	};

	log::trace!("deleting the image from registry");
	delete_image_from_digitalocean_registry(deployment_id, config).await?;

	log::trace!("deleting the deployment");
	let response = Client::new()
		.delete(format!("https://api.digitalocean.com/v2/apps/{}", app_id))
		.bearer_auth(&config.digital_ocean_api_key)
		.send()
		.await?
		.status();

	if response.is_success() {
		log::trace!("deployment deleted successfully!");
		Ok(())
	} else {
		log::trace!("deployment deletion failed");
		Err(Error::empty())
	}
}

pub(super) async fn get_container_logs(
	connection: &mut <Database as sqlx::Database>::Connection,
	deployment_id: &[u8],
	config: &Settings,
) -> Result<String, Error> {
	let client = Client::new();

	log::info!("retreiving deployment info from db");
	let app_id = db::get_deployment_by_id(connection, deployment_id)
		.await?
		.map(|deployment| deployment.digital_ocean_app_id)
		.flatten()
		.status(500)?;

	log::info!("getting app id from digitalocean api");
	let deployment_id = client
		.get(format!(
			"https://api.digitalocean.com/v2/apps/{}/deployments",
			app_id
		))
		.bearer_auth(&config.digital_ocean_api_key)
		.send()
		.await?
		.json::<AppDeploymentsResponse>()
		.await?
		.deployments
		.into_iter()
		.next()
		.map(|deployment| deployment.id)
		.status(500)?;

	log::info!("getting RUN logs from digitalocean");
	let log_url = client
		.get(format!(
			"https://api.digitalocean.com/v2/apps/{}/deployments/{}/logs",
			app_id, deployment_id
		))
		.query(&[("type", "RUN")])
		.bearer_auth(&config.digital_ocean_api_key)
		.send()
		.await?
		.json::<AppAggregateLogsResponse>()
		.await?
		.live_url;

	let logs = client.get(log_url).send().await?.text().await?;
	log::info!("logs retreived successfully!");
	Ok(logs)
}

<<<<<<< HEAD
pub(super) async fn create_managed_database_cluster(
	connection: &mut <Database as sqlx::Database>::Connection,
	database_id: &[u8],
	db_name: &str,
	engine: &ManagedDatabaseEngine,
	version: &str,
	num_nodes: u64,
	database_plan: &ManagedDatabasePlan,
	region: &str,
	config: &Settings,
) -> Result<(), Error> {
	log::trace!("creating a digital ocean managed database");
	let client = Client::new();

	let do_db_name = format!("database-{}", get_current_time().as_millis());

	let db_engine = match engine {
		ManagedDatabaseEngine::Postgres => "pg",
		ManagedDatabaseEngine::Mysql => "mysql",
	};

	let region = match region {
		"nyc" => "nyc1",
		"ams" => "ams3",
		"sfo" => "sfo3",
		"sgp" => "sgp1",
		"lon" => "lon1",
		"fra" => "fra1",
		"tor" => "tor1",
		"blr" => "blr1",
		"any" => "blr1",
		_ => {
			return Err(Error::empty()
				.status(400)
				.body(error!(WRONG_PARAMETERS).to_string()))
		}
	};

	log::trace!("sending the create db cluster request to digital ocean");
	let database_cluster = client
		.post("https://api.digitalocean.com/v2/databases")
		.bearer_auth(&config.digital_ocean_api_key)
		.json(&DatabaseConfig {
			name: do_db_name, // should be unique
			engine: db_engine.to_string(),
			version: Some(version.to_string()),
			num_nodes,
			size: database_plan.as_do_plan()?,
			region: region.to_string(),
		})
		.send()
		.await?
		.json::<DatabaseResponse>()
		.await?;
	log::trace!("database created");

	db::update_digitalocean_db_id_for_database(
		connection,
		&database_id,
		&database_cluster.database.id,
	)
	.await?;

	let database_id = database_id.to_vec();
	let db_name = db_name.to_string();

	task::spawn(async move {
		let result = update_database_cluster_credentials(
			database_id.clone(),
			db_name,
			database_cluster.database.id,
		)
		.await;

		if let Err(error) = result {
			let _ = super::update_managed_database_status(
				&database_id,
				&ManagedDatabaseStatus::Errored,
			)
			.await;
			log::error!(
				"Error while creating managed database, {}",
				error.get_error()
			);
		}
	});

	Ok(())
}

pub(super) async fn delete_database(
	digitalocean_db_id: &str,
	config: &Settings,
) -> Result<(), Error> {
	let client = Client::new();

	let database_status = client
		.delete(format!(
			"https://api.digitalocean.com/v2/databases/{}",
			digitalocean_db_id
		))
		.bearer_auth(&config.digital_ocean_api_key)
		.send()
		.await?
		.status();

	if database_status.is_client_error() || database_status.is_server_error() {
		return Error::as_result()
			.status(500)
			.body(error!(SERVER_ERROR).to_string())?;
	}
	Ok(())
}

async fn update_database_cluster_credentials(
	database_id: Vec<u8>,
	db_name: String,
	digitalocean_db_id: String,
) -> Result<(), Error> {
	let client = Client::new();
	let settings = service::get_settings();

	// Wait for the database to be online
	log::trace!("waiting for database to be online");
	loop {
		let database_status = client
			.get(format!(
				"https://api.digitalocean.com/v2/databases/{}",
				digitalocean_db_id
			))
			.bearer_auth(&settings.digital_ocean_api_key)
			.send()
			.await?
			.json::<DatabaseResponse>()
			.await?;

		if database_status.database.status == "online" {
			super::update_managed_database_credentials_for_database(
				&database_id,
				&database_status.database.connection.host,
				database_status.database.connection.port as i32,
				&database_status.database.connection.user,
				&database_status.database.connection.password,
			)
			.await?;
			super::update_managed_database_status(
				&database_id,
				&ManagedDatabaseStatus::Running,
			)
			.await?;
			break;
		}

		time::sleep(Duration::from_millis(1000)).await;
	}
	log::trace!("database online");

	log::trace!("creating a new database inside cluster");
	let new_db_status = client
		.post(format!(
			"https://api.digitalocean.com/v2/databases/{}/dbs",
			digitalocean_db_id
		))
		.bearer_auth(&settings.digital_ocean_api_key)
		.json(&Db { name: db_name })
		.send()
		.await?
		.status();

	if new_db_status.is_client_error() || new_db_status.is_server_error() {
		return Error::as_result()
			.status(500)
			.body(error!(SERVER_ERROR).to_string())?;
	}

	log::trace!("updating to the db status to running");
	// wait for database to start
	super::update_managed_database_status(
		&database_id,
		&ManagedDatabaseStatus::Running,
	)
	.await?;
	log::trace!("database successfully updated");

	Ok(())
=======
pub(super) async fn get_dns_records_for_deployments(
	domain: &str,
	app_id: &str,
) -> Result<Vec<CNameRecord>, Error> {
	let client = Client::new();

	let default_ingress =
		get_default_ingress(app_id, service::get_settings(), &client)
			.await
			.status(500)
			.body(error!(SERVER_ERROR).to_string())?;

	let cname_record = vec![CNameRecord {
		cname: domain.to_string(),
		value: default_ingress,
	}];

	Ok(cname_record)
>>>>>>> 0abb61ab
}

async fn app_exists(
	deployment_id: &[u8],
	config: &Settings,
	client: &Client,
) -> Result<Option<String>, Error> {
	let app = service::get_app().clone();
	let deployment = db::get_deployment_by_id(
		app.database.acquire().await?.deref_mut(),
		deployment_id,
	)
	.await?
	.status(500)
	.body(error!(SERVER_ERROR).to_string())?;

	let app_id = if let Some(app_id) = deployment.digital_ocean_app_id {
		app_id
	} else {
		return Ok(None);
	};

	let deployment_status = client
		.get(format!("https://api.digitalocean.com/v2/apps/{}", app_id))
		.bearer_auth(&config.digital_ocean_api_key)
		.send()
		.await?
		.status();

	if deployment_status.as_u16() == 404 {
		Ok(None)
	} else if deployment_status.is_success() {
		Ok(Some(app_id))
	} else {
		Err(Error::empty())
	}
}

async fn get_registry_auth_token(
	config: &Settings,
	client: &Client,
) -> Result<String, Error> {
	let registry = client
		.get("https://api.digitalocean.com/v2/registry/docker-credentials?read_write=true?expiry_seconds=86400")
		.bearer_auth(&config.digital_ocean_api_key)
		.send()
		.await?
		.json::<Auth>()
		.await?;

	Ok(registry.auths.registry.auth)
}

// create a new digital ocean application
async fn create_app(
	deployment_id: &[u8],
	region: String,
	domain_name: &Option<String>,
	horizontal_scale: i16,
	machine_type: &DeploymentMachineType,
	settings: &Settings,
	client: &Client,
) -> Result<String, Error> {
	let envs = db::get_environment_variables_for_deployment(
		service::get_app().database.acquire().await?.deref_mut(),
		deployment_id,
	)
	.await?
	.into_iter()
	.map(|(key, value)| AppDeploymentEnvironmentVariables {
		key,
		value,
		scope: "RUN_AND_BUILD_TIME".to_string(),
		r#type: "GENERAL".to_string(),
	})
	.collect();

	let deploy_app = client
		.post("https://api.digitalocean.com/v2/apps")
		.bearer_auth(&settings.digital_ocean_api_key)
		.json(&AppConfig {
			spec: AppSpec {
				name: format!("deployment-{}", get_current_time().as_millis()),
				region,
				domains: if let Some(domain) = domain_name {
					vec![
						Domains {
							// [ 4 .. 253 ] characters
							// ^((xn--)?[a-zA-Z0-9]+(-[a-zA-Z0-9]+)*\.
							// )+[a-zA-Z]{2, }\.?$ The hostname for the domain
							domain: format!(
								"{}.patr.cloud",
								hex::encode(deployment_id)
							),
							// for now this has been set to ALIAS
							r#type: "ALIAS".to_string(),
						},
						Domains {
							domain: domain.to_string(),
							r#type: "PRIMARY".to_string(),
						},
					]
				} else {
					vec![Domains {
						// [ 4 .. 253 ] characters
						// ^((xn--)?[a-zA-Z0-9]+(-[a-zA-Z0-9]+)*\.)+[a-zA-Z]{2,
						// }\.?$ The hostname for the domain
						domain: format!(
							"{}.patr.cloud",
							hex::encode(deployment_id)
						),
						// for now this has been set to PRIMARY
						r#type: "PRIMARY".to_string(),
					}]
				},
				services: vec![Services {
					name: "default-service".to_string(),
					image: Image {
						registry_type: "DOCR".to_string(),
						repository: hex::encode(deployment_id),
						tag: "latest".to_string(),
					},
					// for now instance count is set to 1
					instance_count: horizontal_scale as u64,
					instance_size_slug:
						match (machine_type, horizontal_scale) {
							(DeploymentMachineType::Micro, 1) => "basic-xxs",
							(DeploymentMachineType::Micro, _) => {
								"professional-xs"
							}
							(DeploymentMachineType::Small, 1) => "basic-xs",
							(DeploymentMachineType::Small, _) => {
								"professional-xs"
							}
							(DeploymentMachineType::Medium, 1) => "basic-s",
							(DeploymentMachineType::Medium, _) => {
								"professional-s"
							}
							(DeploymentMachineType::Large, 1) => "basic-m",
							(DeploymentMachineType::Large, _) => {
								"professional-m"
							}
						}
						.to_string(),
					http_port: 80,
					routes: vec![Routes {
						path: "/".to_string(),
					}],
					envs,
				}],
			},
		})
		.send()
		.await?
		.json::<AppHolder>()
		.await?;

	if deploy_app.app.id.is_empty() {
		Error::as_result()
			.status(500)
			.body(error!(SERVER_ERROR).to_string())?;
	}

	let app = service::get_app().clone();

	db::update_digitalocean_app_id_for_deployment(
		app.database.acquire().await?.deref_mut(),
		&deploy_app.app.id,
		deployment_id,
	)
	.await?;

	Ok(deploy_app.app.id)
}

async fn redeploy_application(
	app_id: &str,
	config: &Settings,
	client: &Client,
) -> Result<(), Error> {
	// for now i am not deserializing the response of the request
	// Can be added later if required
	let status = client
		.post(format!(
			"https://api.digitalocean.com/v2/apps/{}/deployments",
			app_id
		))
		.bearer_auth(&config.digital_ocean_api_key)
		.json(&RedeployAppRequest { force_build: true })
		.send()
		.await?
		.status();

	if !status.is_success() {
		Error::as_result()
			.status(500)
			.body(error!(SERVER_ERROR).to_string())?;
	}

	Ok(())
}

async fn wait_for_app_deploy(
	app_id: &str,
	config: &Settings,
	client: &Client,
) -> String {
	loop {
		if let Some(ingress) =
			get_app_default_ingress(app_id, config, client).await
		{
			break ingress.replace("https://", "").replace("/", "");
		}
		time::sleep(Duration::from_millis(1000)).await;
	}
}

async fn get_app_default_ingress(
	app_id: &str,
	config: &Settings,
	client: &Client,
) -> Option<String> {
	client
		.get(format!("https://api.digitalocean.com/v2/apps/{}", app_id))
		.bearer_auth(&config.digital_ocean_api_key)
		.send()
		.await
		.ok()?
		.json::<AppHolder>()
		.await
		.ok()?
		.app
		.default_ingress
}

async fn delete_image_from_digitalocean_registry(
	deployment_id: &[u8],
	config: &Settings,
) -> Result<(), Error> {
	let client = Client::new();

	let container_status = client
		.delete(format!(
			"https://api.digitalocean.com/v2/registry/patr-cloud/repositories/{}/tags/latest",
			hex::encode(deployment_id)
		))
		.bearer_auth(&config.digital_ocean_api_key)
		.send()
		.await?
		.status();

	if container_status.is_server_error() || container_status.is_client_error()
	{
		return Error::as_result()
			.status(500)
			.body(error!(SERVER_ERROR).to_string());
	}

	Ok(())
}<|MERGE_RESOLUTION|>--- conflicted
+++ resolved
@@ -8,16 +8,14 @@
 	db,
 	error,
 	models::{
-<<<<<<< HEAD
 		db_mapping::{
+			CNameRecord,
+			DeploymentMachineType,
 			DeploymentStatus,
 			ManagedDatabaseEngine,
 			ManagedDatabasePlan,
 			ManagedDatabaseStatus,
 		},
-=======
-		db_mapping::{CNameRecord, DeploymentMachineType, DeploymentStatus},
->>>>>>> 0abb61ab
 		deployment::cloud_providers::digitalocean::{
 			AppAggregateLogsResponse,
 			AppConfig,
@@ -285,7 +283,6 @@
 	Ok(logs)
 }
 
-<<<<<<< HEAD
 pub(super) async fn create_managed_database_cluster(
 	connection: &mut <Database as sqlx::Database>::Connection,
 	database_id: &[u8],
@@ -400,6 +397,26 @@
 	Ok(())
 }
 
+pub(super) async fn get_dns_records_for_deployments(
+	domain: &str,
+	app_id: &str,
+) -> Result<Vec<CNameRecord>, Error> {
+	let client = Client::new();
+
+	let default_ingress =
+		get_default_ingress(app_id, service::get_settings(), &client)
+			.await
+			.status(500)
+			.body(error!(SERVER_ERROR).to_string())?;
+
+	let cname_record = vec![CNameRecord {
+		cname: domain.to_string(),
+		value: default_ingress,
+	}];
+
+	Ok(cname_record)
+}
+
 async fn update_database_cluster_credentials(
 	database_id: Vec<u8>,
 	db_name: String,
@@ -471,26 +488,6 @@
 	log::trace!("database successfully updated");
 
 	Ok(())
-=======
-pub(super) async fn get_dns_records_for_deployments(
-	domain: &str,
-	app_id: &str,
-) -> Result<Vec<CNameRecord>, Error> {
-	let client = Client::new();
-
-	let default_ingress =
-		get_default_ingress(app_id, service::get_settings(), &client)
-			.await
-			.status(500)
-			.body(error!(SERVER_ERROR).to_string())?;
-
-	let cname_record = vec![CNameRecord {
-		cname: domain.to_string(),
-		value: default_ingress,
-	}];
-
-	Ok(cname_record)
->>>>>>> 0abb61ab
 }
 
 async fn app_exists(
