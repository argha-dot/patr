--- conflicted
+++ resolved
@@ -112,18 +112,6 @@
 		request_id,
 		deployment.id,
 	);
-<<<<<<< HEAD
-=======
-	db::update_deployment_status(
-		connection,
-		deployment_id,
-		&DeploymentStatus::Pushed,
-	)
-	.await?;
-
-	// TODO: change the namespace to workspace id
-	let namespace = "default";
->>>>>>> 8b4123ee
 
 	// the namespace is workspace id
 	let namespace = workspace_id.as_str();
@@ -150,29 +138,7 @@
 		request_id
 	);
 
-<<<<<<< HEAD
 	let kubernetes_deployment = K8sDeployment {
-=======
-	db::update_deployment_status(
-		connection,
-		deployment_id,
-		&DeploymentStatus::Deploying,
-	)
-	.await?;
-
-	let deployment_environment_variable =
-		db::get_environment_variables_for_deployment(connection, deployment_id)
-			.await?
-			.into_iter()
-			.map(|env_variable| EnvVar {
-				name: env_variable.0,
-				value: Some(env_variable.1),
-				..EnvVar::default()
-			})
-			.collect::<Vec<_>>();
-
-	let kubernetes_deployment = Deployment {
->>>>>>> 8b4123ee
 		metadata: ObjectMeta {
 			name: Some(format!("deployment/{}", deployment.id)),
 			namespace: Some(namespace.to_string()),
@@ -361,13 +327,8 @@
 						service: Some(IngressServiceBackend {
 							name: format!("service/{}", deployment.id),
 							port: Some(ServiceBackendPort {
-<<<<<<< HEAD
 								number: Some(*port as i32),
-								name: Some(format!("port-{}", port)),
-=======
-								number: Some(80),
 								..ServiceBackendPort::default()
->>>>>>> 8b4123ee
 							}),
 						}),
 						..IngressBackend::default()
