--- conflicted
+++ resolved
@@ -68,15 +68,9 @@
 	)
 	.await;
 
-<<<<<<< HEAD
 	log::trace!("request_id: {} - Pulling image from registry", request_id);
-	deployment::pull_image_from_registry(&image_id, &config).await?;
+	super::pull_image_from_registry(&image_id, &config).await?;
 	log::trace!("request_id: {} - Image pulled", request_id);
-=======
-	log::trace!("Pulling image from registry");
-	super::pull_image_from_registry(&image_id, &config).await?;
-	log::trace!("Image pulled");
->>>>>>> 20773856
 
 	// new name for the docker image
 	let new_repo_name = format!("patr-cloud/{}", deployment_id_string);
@@ -84,13 +78,8 @@
 	log::trace!("request_id: {} - Pushing to {}", new_repo_name, request_id);
 
 	// rename the docker image with the digital ocean registry url
-<<<<<<< HEAD
-	deployment::tag_docker_image(&image_id, &new_repo_name).await?;
+	super::tag_docker_image(&image_id, &new_repo_name).await?;
 	log::trace!("request_id: {} - Image tagged", request_id);
-=======
-	super::tag_docker_image(&image_id, &new_repo_name).await?;
-	log::trace!("Image tagged");
->>>>>>> 20773856
 
 	// Get credentails for aws lightsail
 	let client = get_lightsail_client(&region);
