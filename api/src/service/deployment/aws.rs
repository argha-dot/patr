use std::time::Duration;

use api_models::utils::Uuid;
use eve_rs::AsError;
use rand::{distributions::Alphanumeric, thread_rng, Rng};
<<<<<<< HEAD
use tokio::{task, time};
use uuid::Uuid;
=======
use tokio::{process::Command, task, time};
>>>>>>> 2b52e613

use crate::{
	error,
	models::db_mapping::{
		ManagedDatabaseEngine,
		ManagedDatabasePlan,
		ManagedDatabaseStatus,
	},
	service::deployment::managed_database,
	utils::{settings::Settings, Error},
	Database,
};

<<<<<<< HEAD
=======
pub(super) async fn deploy_container(
	image_id: String,
	region: String,
	deployment_id: Uuid,
	config: Settings,
) -> Result<(), Error> {
	let request_id = Uuid::new_v4();
	log::trace!("Deploying the container with id: {} and image: {} on Aws Lightsail with request_id: {}",
		deployment_id,
		image_id,
		request_id
	);
	let deployment = db::get_deployment_by_id(
		service::get_app().database.acquire().await?.deref_mut(),
		&deployment_id,
	)
	.await?
	.status(500)
	.body(error!(SERVER_ERROR).to_string())?;

	let deployment_id_string = deployment_id.as_str();
	log::trace!(
		"request_id: {} - Deploying deployment: {}",
		request_id,
		deployment_id
	);
	let _ = super::update_deployment_status(
		&deployment_id,
		&DeploymentStatus::Pushed,
	)
	.await;

	log::trace!("request_id: {} - Pulling image from registry", request_id);
	super::pull_image_from_registry(&image_id, &config).await?;
	log::trace!("request_id: {} - Image pulled", request_id);

	// new name for the docker image
	let new_repo_name = format!("patr-cloud/{}", deployment_id);

	log::trace!("request_id: {} - Pushing to {}", new_repo_name, request_id);

	// rename the docker image with the digital ocean registry url
	super::tag_docker_image(&image_id, &new_repo_name).await?;
	log::trace!("request_id: {} - Image tagged", request_id);

	// Get credentails for aws lightsail
	let client = get_lightsail_client(&region);

	let label_name = "latest".to_string();

	let _ = super::update_deployment_status(
		&deployment_id,
		&DeploymentStatus::Deploying,
	)
	.await;

	let app_exists = get_app_default_url(deployment_id_string, &region).await?;
	let default_url = if let Some(default_url) = app_exists {
		push_image_to_lightsail(
			deployment_id_string,
			&new_repo_name,
			&label_name,
			&region,
			&request_id,
		)
		.await?;
		log::trace!(
			"request_id: {} - pushed the container into aws registry",
			request_id
		);
		default_url
	} else {
		// create container service
		log::trace!(
			"request_id: {} - creating new container service",
			request_id
		);
		create_container_service(
			deployment_id_string,
			&label_name,
			&new_repo_name,
			&region,
			deployment.horizontal_scale,
			&deployment.machine_type,
			&client,
			&request_id,
		)
		.await?
	};

	log::trace!("request_id: {} - Creating container deployment", request_id);
	deploy_application(
		&deployment_id,
		deployment_id_string,
		&client,
		&request_id,
	)
	.await?;
	log::trace!("request_id: {} - App deployed", request_id);

	// wait for the app to be completed to be deployed
	log::trace!(
		"request_id: {} - default url is {}",
		default_url,
		request_id
	);
	log::trace!("request_id: {} - checking deployment status", request_id);
	wait_for_deployment(deployment_id_string, &client).await?;

	// update DNS
	log::trace!("request_id: {} - updating DNS", request_id);
	super::add_cname_record(
		deployment_id_string,
		&config.ssh.host_name,
		&config,
		false,
	)
	.await?;
	log::trace!("request_id: {} - DNS Updated", request_id);

	log::trace!("request_id: {} - adding reverse proxy", request_id);
	deployment::update_nginx_with_all_domains_for_deployment(
		deployment_id_string,
		&default_url,
		deployment.domain_name.as_deref(),
		&config,
		&request_id,
	)
	.await?;

	let update_result = super::update_deployment_status(
		&deployment_id,
		&DeploymentStatus::Running,
	)
	.await;
	if let Err(update_result) = update_result {
		log::error!(
			"Failed to update the database status, Error: {}",
			update_result.to_string()
		);
	}

	log::trace!(
		"request_id: {} - deleting image tagged with patr-cloud",
		&request_id
	);
	let delete_result = super::delete_docker_image(&new_repo_name).await;
	if let Err(delete_result) = delete_result {
		log::error!(
			"Failed to delete the image: {}, Error: {}",
			new_repo_name,
			delete_result.get_error()
		);
	}

	log::trace!("request_id: {} - deleting the pulled image", request_id);

	let delete_result = super::delete_docker_image(&image_id).await;
	if let Err(delete_result) = delete_result {
		log::error!(
			"Failed to delete the image: {}, Error: {}",
			image_id,
			delete_result.get_error()
		);
	}
	log::trace!("request_id: {} - Docker image deleted", request_id);

	Ok(())
}

pub(super) async fn delete_deployment(
	_connection: &mut <Database as sqlx::Database>::Connection,
	deployment_id: &Uuid,
	region: &str,
	_config: &Settings,
	request_id: &Uuid,
) -> Result<(), Error> {
	// Get credentails for aws lightsail
	log::trace!(
		"request_id: {} - getting credentials from lightsail",
		request_id
	);
	let client = get_lightsail_client(region);

	// certificate needs to be detached inorder to get deleted but there is no
	// endpoint to detach the certificate
	log::trace!(
		"request_id: {} - checking if the deployment exists or not",
		request_id
	);
	let check_service_result = client
		.get_container_services()
		.service_name(deployment_id.as_str())
		.send()
		.await;

	match check_service_result {
		Ok(_) => {}
		Err(SdkError::ServiceError { err, raw }) => {
			if err.is_not_found_exception() {
				// If the service is not found then it is already deleted
				return Ok(());
			} else {
				// If there's some other error, return the error
				return Err(SdkError::ServiceError { err, raw }.into());
			}
		}
		Err(error) => {
			return Err(error.into());
		}
	}

	log::trace!("request_id: {} - deleting deployment", request_id);

	client
		.delete_container_service()
		.service_name(deployment_id.as_str())
		.send()
		.await
		.map_err(|err| {
			log::error!("Error during deletion of service, {}", err);
			err
		})?;
	log::trace!(
		"request_id: {} - deployment deleted successfully!",
		request_id
	);

	Ok(())
}

pub(super) async fn get_container_logs(
	connection: &mut <Database as sqlx::Database>::Connection,
	deployment_id: &Uuid,
	_config: &Settings,
	request_id: &Uuid,
) -> Result<String, Error> {
	log::info!("retreiving deployment info from db");
	let deployment = db::get_deployment_by_id(connection, deployment_id)
		.await?
		.status(500)
		.body(error!(SERVER_ERROR).to_string())?;

	let (provider, region) = deployment
		.region
		.split_once('-')
		.status(500)
		.body(error!(SERVER_ERROR).to_string())?;

	if provider.parse().ok() != Some(CloudPlatform::Aws) {
		log::error!(
			"Provider in deployment region is {}, but AWS logs were requested.",
			provider
		);
		return Err(Error::empty()
			.status(500)
			.body(error!(SERVER_ERROR).to_string()));
	}

	// Get credentails for aws lightsail
	log::trace!(
		"request_id: {} - getting credentails from aws lightsail",
		request_id
	);
	let client = get_lightsail_client(region);
	log::info!("getting logs from aws");
	let logs = client
		.get_container_log()
		.set_service_name(Some(deployment_id.to_string()))
		.set_container_name(Some(deployment_id.to_string()))
		.send()
		.await
		.map_err(|err| {
			log::error!("Error during deletion of service, {}", err);
			err
		})?
		.log_events
		.map(|events| {
			events
				.into_iter()
				.filter_map(|event| event.message)
				.collect::<Vec<_>>()
				.join("\n")
		})
		.status(500)
		.body(error!(SERVER_ERROR).to_string())?;
	log::info!("logs retreived successfully!");
	Ok(logs)
}

>>>>>>> 2b52e613
pub(super) async fn create_managed_database_cluster(
	_connection: &mut <Database as sqlx::Database>::Connection,
	database_id: &Uuid,
	db_name: &str,
	engine: &ManagedDatabaseEngine,
	version: &str,
	_num_nodes: u64,
	database_plan: &ManagedDatabasePlan,
	region: &str,
	_config: &Settings,
) -> Result<(), Error> {
	let request_id = Uuid::new_v4();
	log::trace!("Creating a managed database on aws lightsail with id: {} and db_name: {} with request_id: {}",
		database_id,
		db_name,
		request_id
	);
	let client = get_lightsail_client(region);

	let username = "patr_admin".to_string();
	let password = thread_rng()
		.sample_iter(&Alphanumeric)
		.take(8)
		.map(char::from)
		.collect::<String>();

	log::trace!(
		"request_id: {} - sending the create db cluster request to aws",
		request_id
	);
	client
		.create_relational_database()
		.master_database_name(db_name)
		.master_username(&username)
		.master_user_password(&password)
		.publicly_accessible(true)
		.relational_database_blueprint_id(format!(
			"{}_{}",
			engine,
			match version {
				"8" => "8_0",
				value => value,
			}
		))
		.relational_database_bundle_id(database_plan.as_aws_plan()?)
		.relational_database_name(database_id.as_str())
		.send()
		.await?;
	log::trace!("request_id: {} - database created", request_id);

	let database_id = database_id.clone();
	let region = region.to_string();

	task::spawn(async move {
		let result = update_database_cluster_credentials(
			database_id.clone(),
			region,
			username,
			password,
			request_id,
		)
		.await;

		if let Err(error) = result {
			let _ = managed_database::update_managed_database_status(
				&database_id,
				&ManagedDatabaseStatus::Errored,
			)
			.await;
			log::error!(
				"Error while creating managed database, {}",
				error.get_error()
			);
		}
	});

	Ok(())
}

pub(super) async fn delete_database(
	database_id: &Uuid,
	region: &str,
) -> Result<(), Error> {
	let request_id = Uuid::new_v4();
	log::trace!("Deleting managed database on Awl lightsail with digital_ocean_id: {} and request_id: {}",
		database_id,
		request_id,
	);

	log::trace!("request_id: {} - getting lightsail client", request_id);
	let client = get_lightsail_client(region);

	log::trace!(
		"request_id: {} - getting database info from lightsail",
		request_id
	);
	let database_cluster = client
		.get_relational_database()
		.relational_database_name(database_id.as_str())
		.send()
		.await;

	if database_cluster.is_err() {
		return Ok(());
	}

	log::trace!(
		"request_id: {} - deleting database from lightsail",
		request_id
	);
	client
		.delete_relational_database()
		.relational_database_name(database_id.as_str())
		.send()
		.await?;

	Ok(())
}

pub(super) async fn get_app_default_url(
	deployment_id: &str,
	region: &str,
) -> Result<Option<String>, Error> {
	let client = get_lightsail_client(region);
	let default_url = client
		.get_container_services()
		.service_name(deployment_id)
		.send()
		.await
		.ok()
		.map(|services| {
			services
				.container_services
				.map(|services| services.into_iter().next())
				.flatten()
		})
		.flatten()
		.map(|service| service.url)
		.flatten()
		.map(|url| url.replace("https://", "").replace("/", ""));

	Ok(default_url)
}

async fn update_database_cluster_credentials(
	database_id: Uuid,
	region: String,
	username: String,
	password: String,
	request_id: Uuid,
) -> Result<(), Error> {
	let client = get_lightsail_client(&region);

	log::trace!(
		"request_id: {} - getting database info from lightsail",
		request_id
	);
	let (host, port) = loop {
		let database = client
			.get_relational_database()
			.relational_database_name(database_id.as_str())
			.send()
			.await?
			.relational_database
			.status(500)
			.body(error!(SERVER_ERROR).to_string())?;

		let database_state = database
			.state
			.status(500)
			.body(error!(SERVER_ERROR).to_string())?;

		log::trace!("request_id: {} - checking the database state", request_id);
		match database_state.as_str() {
			"available" => {
				// update credentials
				let (host, port) = database
					.master_endpoint
					.map(|endpoint| endpoint.address.zip(endpoint.port))
					.flatten()
					.status(500)
					.body(error!(SERVER_ERROR).to_string())?;
				break (host, port);
			}
			"creating" | "configuring-log-exports" | "backing-up" => {
				// Database still being created. Wait
				time::sleep(Duration::from_millis(1000)).await;
			}
			_ => {
				// Database is neither being created nor available. Consider it
				// to be Errored
				super::update_managed_database_status(
					&database_id,
					&ManagedDatabaseStatus::Errored,
				)
				.await?;

				return Err(Error::empty()
					.status(500)
					.body(error!(SERVER_ERROR).to_string()));
			}
		}
	};

	log::trace!(
		"request_id: {} updating managed database credentials",
		request_id
	);
	managed_database::update_managed_database_credentials_for_database(
		&database_id,
		&host,
		port,
		&username,
		&password,
	)
	.await?;

	log::trace!(
		"request_id: {} - updating to the db status to running",
		request_id
	);
	// wait for database to start
	super::update_managed_database_status(
		&database_id,
		&ManagedDatabaseStatus::Running,
	)
	.await?;
	log::trace!("request_id: {} - database successfully updated", request_id);

	Ok(())
}

<<<<<<< HEAD
=======
async fn create_container_service(
	deployment_id: &str,
	label_name: &str,
	new_repo_name: &str,
	region: &str,
	horizontal_scale: i16,
	machine_type: &DeploymentMachineType,
	client: &lightsail::Client,
	request_id: &Uuid,
) -> Result<String, Error> {
	log::trace!("request_id: {} - checking if the service exists or is in the process of getting deleted", request_id);
	let created_service = loop {
		let created_result = client
			.create_container_service()
			.set_service_name(Some(deployment_id.to_string()))
			.scale(horizontal_scale.into())
			.power(match machine_type {
				DeploymentMachineType::Micro => ContainerServicePowerName::Nano,
				DeploymentMachineType::Small => {
					ContainerServicePowerName::Small
				}
				DeploymentMachineType::Medium => {
					ContainerServicePowerName::Medium
				}
				DeploymentMachineType::Large => {
					ContainerServicePowerName::Large
				}
			})
			.send()
			.await;
		match created_result {
			Ok(created_service) => break created_service,
			Err(SdkError::ServiceError { err, raw }) => {
				if err.message() == Some(&format!("Please try again when service \"{}\" is done DELETING.", deployment_id)) {
					// If the service is deleting, wait and try again
					time::sleep(Duration::from_millis(1000)).await;
				} else {
					// If there's some other error, return the error
					return Err(SdkError::ServiceError { err, raw }.into());
				}
			}
			Err(error) => {
				return Err(error.into());
			}
		}
	};

	loop {
		let container_state = client
			.get_container_services()
			.service_name(deployment_id.to_string())
			.send()
			.await
			.map_err(|err| {
				log::error!(
					"Error during fetching status of deployment, {}",
					err
				);
				err
			})?
			.container_services
			.map(|services| services.into_iter().next())
			.flatten()
			.map(|service| service.state)
			.flatten();

		if let Some(ContainerServiceState::Ready) = container_state {
			break;
		}
		time::sleep(Duration::from_millis(1000)).await;
	}
	log::trace!("request_id: {} - container service created", request_id);

	push_image_to_lightsail(
		deployment_id,
		new_repo_name,
		label_name,
		region,
		request_id,
	)
	.await?;
	log::trace!(
		"request_id: {} - pushed the container into aws registry",
		request_id
	);

	let default_url = created_service
		.container_service
		.map(|service| service.url)
		.flatten()
		.status(500)
		.body(error!(SERVER_ERROR).to_string())?;
	Ok(default_url.replace("https://", "").replace("/", ""))
}

async fn deploy_application(
	deployment_id: &Uuid,
	deployment_id_string: &str,
	client: &lightsail::Client,
	request_id: &Uuid,
) -> Result<(), Error> {
	let container_image_name =
		get_latest_image_name(deployment_id_string, client, request_id).await?;
	log::trace!(
		"request_id: {} - adding image to deployment container",
		request_id
	);

	let envs = db::get_environment_variables_for_deployment(
		service::get_app().database.acquire().await?.deref_mut(),
		deployment_id,
	)
	.await?
	.into_iter()
	.map(|(key, value)| (key, value))
	.collect();

	let deployment_container = Container::builder()
		// image naming convention -> :service_name.label_name.
		.image(container_image_name)
		.ports("80", ContainerServiceProtocol::Http)
		.set_environment(Some(envs))
		.build();

	// public endpoint request
	let public_endpoint_request = EndpointRequest::builder()
		.container_name(deployment_id_string)
		.container_port(80)
		.build();

	// create deployment request
	let deployment_request = ContainerServiceDeploymentRequest::builder()
		.containers(deployment_id_string, deployment_container)
		.set_public_endpoint(Some(public_endpoint_request))
		.build();
	log::trace!("request_id: {} - deployment request created", request_id);

	let _ = client
		.create_container_service_deployment()
		.set_containers(deployment_request.containers)
		.set_service_name(Some(deployment_id_string.to_string()))
		.set_public_endpoint(deployment_request.public_endpoint)
		.send()
		.await?;
	log::trace!(
		"request_id: {} - created the deployment successfully",
		request_id
	);

	Ok(())
}

async fn get_latest_image_name(
	deployment_id: &str,
	client: &lightsail::Client,
	request_id: &Uuid,
) -> Result<String, Error> {
	log::trace!("request_id: {} - getting container list", request_id);
	let container_image = client
		.get_container_images()
		.service_name(deployment_id)
		.send()
		.await?
		.container_images
		.map(|value| value.into_iter().next())
		.flatten()
		.map(|image| image.image)
		.flatten()
		.status(500)
		.body(error!(SERVER_ERROR).to_string())?;
	log::trace!("request_id: {} - recieved the container images", request_id);

	Ok(container_image)
}

async fn push_image_to_lightsail(
	deployment_id: &str,
	new_repo_name: &str,
	label_name: &str,
	region: &str,
	request_id: &Uuid,
) -> Result<(), Error> {
	log::trace!("request_id: {} - pushing image to lightsail", request_id);
	let output = Command::new("aws")
		.arg("lightsail")
		.arg("push-container-image")
		.arg("--service-name")
		.arg(deployment_id)
		.arg("--image")
		.arg(format!("{}:latest", new_repo_name))
		.arg("--region")
		.arg(region)
		.arg("--label")
		.arg(&label_name)
		.stdout(Stdio::piped())
		.stderr(Stdio::piped())
		.spawn()?
		.wait()
		.await?;

	if !output.success() {
		return Err(Error::empty()
			.status(500)
			.body(error!(SERVER_ERROR).to_string()));
	}

	Ok(())
}

async fn wait_for_deployment(
	deployment_id: &str,
	client: &lightsail::Client,
) -> Result<(), Error> {
	loop {
		let deployment_state = client
			.get_container_service_deployments()
			.service_name(deployment_id)
			.send()
			.await?
			.deployments
			.map(|deployments| deployments.into_iter().next())
			.flatten()
			.map(|deployment| deployment.state)
			.flatten();

		if let Some(ContainerServiceDeploymentState::Active) = deployment_state
		{
			return Ok(());
		} else if let Some(ContainerServiceDeploymentState::Failed) =
			deployment_state
		{
			return Err(Error::empty()
				.status(500)
				.body(error!(SERVER_ERROR).to_string()));
		}
		time::sleep(Duration::from_millis(1000)).await;
	}
}

>>>>>>> 2b52e613
fn get_lightsail_client(region: &str) -> lightsail::Client {
	let deployment_region = lightsail::Region::new(region.to_string());
	let client_builder = lightsail::Config::builder()
		.region(Some(deployment_region))
		.build();
	lightsail::Client::from_conf(client_builder)
}<|MERGE_RESOLUTION|>--- conflicted
+++ resolved
@@ -3,12 +3,7 @@
 use api_models::utils::Uuid;
 use eve_rs::AsError;
 use rand::{distributions::Alphanumeric, thread_rng, Rng};
-<<<<<<< HEAD
 use tokio::{task, time};
-use uuid::Uuid;
-=======
-use tokio::{process::Command, task, time};
->>>>>>> 2b52e613
 
 use crate::{
 	error,
@@ -22,299 +17,6 @@
 	Database,
 };
 
-<<<<<<< HEAD
-=======
-pub(super) async fn deploy_container(
-	image_id: String,
-	region: String,
-	deployment_id: Uuid,
-	config: Settings,
-) -> Result<(), Error> {
-	let request_id = Uuid::new_v4();
-	log::trace!("Deploying the container with id: {} and image: {} on Aws Lightsail with request_id: {}",
-		deployment_id,
-		image_id,
-		request_id
-	);
-	let deployment = db::get_deployment_by_id(
-		service::get_app().database.acquire().await?.deref_mut(),
-		&deployment_id,
-	)
-	.await?
-	.status(500)
-	.body(error!(SERVER_ERROR).to_string())?;
-
-	let deployment_id_string = deployment_id.as_str();
-	log::trace!(
-		"request_id: {} - Deploying deployment: {}",
-		request_id,
-		deployment_id
-	);
-	let _ = super::update_deployment_status(
-		&deployment_id,
-		&DeploymentStatus::Pushed,
-	)
-	.await;
-
-	log::trace!("request_id: {} - Pulling image from registry", request_id);
-	super::pull_image_from_registry(&image_id, &config).await?;
-	log::trace!("request_id: {} - Image pulled", request_id);
-
-	// new name for the docker image
-	let new_repo_name = format!("patr-cloud/{}", deployment_id);
-
-	log::trace!("request_id: {} - Pushing to {}", new_repo_name, request_id);
-
-	// rename the docker image with the digital ocean registry url
-	super::tag_docker_image(&image_id, &new_repo_name).await?;
-	log::trace!("request_id: {} - Image tagged", request_id);
-
-	// Get credentails for aws lightsail
-	let client = get_lightsail_client(&region);
-
-	let label_name = "latest".to_string();
-
-	let _ = super::update_deployment_status(
-		&deployment_id,
-		&DeploymentStatus::Deploying,
-	)
-	.await;
-
-	let app_exists = get_app_default_url(deployment_id_string, &region).await?;
-	let default_url = if let Some(default_url) = app_exists {
-		push_image_to_lightsail(
-			deployment_id_string,
-			&new_repo_name,
-			&label_name,
-			&region,
-			&request_id,
-		)
-		.await?;
-		log::trace!(
-			"request_id: {} - pushed the container into aws registry",
-			request_id
-		);
-		default_url
-	} else {
-		// create container service
-		log::trace!(
-			"request_id: {} - creating new container service",
-			request_id
-		);
-		create_container_service(
-			deployment_id_string,
-			&label_name,
-			&new_repo_name,
-			&region,
-			deployment.horizontal_scale,
-			&deployment.machine_type,
-			&client,
-			&request_id,
-		)
-		.await?
-	};
-
-	log::trace!("request_id: {} - Creating container deployment", request_id);
-	deploy_application(
-		&deployment_id,
-		deployment_id_string,
-		&client,
-		&request_id,
-	)
-	.await?;
-	log::trace!("request_id: {} - App deployed", request_id);
-
-	// wait for the app to be completed to be deployed
-	log::trace!(
-		"request_id: {} - default url is {}",
-		default_url,
-		request_id
-	);
-	log::trace!("request_id: {} - checking deployment status", request_id);
-	wait_for_deployment(deployment_id_string, &client).await?;
-
-	// update DNS
-	log::trace!("request_id: {} - updating DNS", request_id);
-	super::add_cname_record(
-		deployment_id_string,
-		&config.ssh.host_name,
-		&config,
-		false,
-	)
-	.await?;
-	log::trace!("request_id: {} - DNS Updated", request_id);
-
-	log::trace!("request_id: {} - adding reverse proxy", request_id);
-	deployment::update_nginx_with_all_domains_for_deployment(
-		deployment_id_string,
-		&default_url,
-		deployment.domain_name.as_deref(),
-		&config,
-		&request_id,
-	)
-	.await?;
-
-	let update_result = super::update_deployment_status(
-		&deployment_id,
-		&DeploymentStatus::Running,
-	)
-	.await;
-	if let Err(update_result) = update_result {
-		log::error!(
-			"Failed to update the database status, Error: {}",
-			update_result.to_string()
-		);
-	}
-
-	log::trace!(
-		"request_id: {} - deleting image tagged with patr-cloud",
-		&request_id
-	);
-	let delete_result = super::delete_docker_image(&new_repo_name).await;
-	if let Err(delete_result) = delete_result {
-		log::error!(
-			"Failed to delete the image: {}, Error: {}",
-			new_repo_name,
-			delete_result.get_error()
-		);
-	}
-
-	log::trace!("request_id: {} - deleting the pulled image", request_id);
-
-	let delete_result = super::delete_docker_image(&image_id).await;
-	if let Err(delete_result) = delete_result {
-		log::error!(
-			"Failed to delete the image: {}, Error: {}",
-			image_id,
-			delete_result.get_error()
-		);
-	}
-	log::trace!("request_id: {} - Docker image deleted", request_id);
-
-	Ok(())
-}
-
-pub(super) async fn delete_deployment(
-	_connection: &mut <Database as sqlx::Database>::Connection,
-	deployment_id: &Uuid,
-	region: &str,
-	_config: &Settings,
-	request_id: &Uuid,
-) -> Result<(), Error> {
-	// Get credentails for aws lightsail
-	log::trace!(
-		"request_id: {} - getting credentials from lightsail",
-		request_id
-	);
-	let client = get_lightsail_client(region);
-
-	// certificate needs to be detached inorder to get deleted but there is no
-	// endpoint to detach the certificate
-	log::trace!(
-		"request_id: {} - checking if the deployment exists or not",
-		request_id
-	);
-	let check_service_result = client
-		.get_container_services()
-		.service_name(deployment_id.as_str())
-		.send()
-		.await;
-
-	match check_service_result {
-		Ok(_) => {}
-		Err(SdkError::ServiceError { err, raw }) => {
-			if err.is_not_found_exception() {
-				// If the service is not found then it is already deleted
-				return Ok(());
-			} else {
-				// If there's some other error, return the error
-				return Err(SdkError::ServiceError { err, raw }.into());
-			}
-		}
-		Err(error) => {
-			return Err(error.into());
-		}
-	}
-
-	log::trace!("request_id: {} - deleting deployment", request_id);
-
-	client
-		.delete_container_service()
-		.service_name(deployment_id.as_str())
-		.send()
-		.await
-		.map_err(|err| {
-			log::error!("Error during deletion of service, {}", err);
-			err
-		})?;
-	log::trace!(
-		"request_id: {} - deployment deleted successfully!",
-		request_id
-	);
-
-	Ok(())
-}
-
-pub(super) async fn get_container_logs(
-	connection: &mut <Database as sqlx::Database>::Connection,
-	deployment_id: &Uuid,
-	_config: &Settings,
-	request_id: &Uuid,
-) -> Result<String, Error> {
-	log::info!("retreiving deployment info from db");
-	let deployment = db::get_deployment_by_id(connection, deployment_id)
-		.await?
-		.status(500)
-		.body(error!(SERVER_ERROR).to_string())?;
-
-	let (provider, region) = deployment
-		.region
-		.split_once('-')
-		.status(500)
-		.body(error!(SERVER_ERROR).to_string())?;
-
-	if provider.parse().ok() != Some(CloudPlatform::Aws) {
-		log::error!(
-			"Provider in deployment region is {}, but AWS logs were requested.",
-			provider
-		);
-		return Err(Error::empty()
-			.status(500)
-			.body(error!(SERVER_ERROR).to_string()));
-	}
-
-	// Get credentails for aws lightsail
-	log::trace!(
-		"request_id: {} - getting credentails from aws lightsail",
-		request_id
-	);
-	let client = get_lightsail_client(region);
-	log::info!("getting logs from aws");
-	let logs = client
-		.get_container_log()
-		.set_service_name(Some(deployment_id.to_string()))
-		.set_container_name(Some(deployment_id.to_string()))
-		.send()
-		.await
-		.map_err(|err| {
-			log::error!("Error during deletion of service, {}", err);
-			err
-		})?
-		.log_events
-		.map(|events| {
-			events
-				.into_iter()
-				.filter_map(|event| event.message)
-				.collect::<Vec<_>>()
-				.join("\n")
-		})
-		.status(500)
-		.body(error!(SERVER_ERROR).to_string())?;
-	log::info!("logs retreived successfully!");
-	Ok(logs)
-}
-
->>>>>>> 2b52e613
 pub(super) async fn create_managed_database_cluster(
 	_connection: &mut <Database as sqlx::Database>::Connection,
 	database_id: &Uuid,
@@ -547,248 +249,6 @@
 	Ok(())
 }
 
-<<<<<<< HEAD
-=======
-async fn create_container_service(
-	deployment_id: &str,
-	label_name: &str,
-	new_repo_name: &str,
-	region: &str,
-	horizontal_scale: i16,
-	machine_type: &DeploymentMachineType,
-	client: &lightsail::Client,
-	request_id: &Uuid,
-) -> Result<String, Error> {
-	log::trace!("request_id: {} - checking if the service exists or is in the process of getting deleted", request_id);
-	let created_service = loop {
-		let created_result = client
-			.create_container_service()
-			.set_service_name(Some(deployment_id.to_string()))
-			.scale(horizontal_scale.into())
-			.power(match machine_type {
-				DeploymentMachineType::Micro => ContainerServicePowerName::Nano,
-				DeploymentMachineType::Small => {
-					ContainerServicePowerName::Small
-				}
-				DeploymentMachineType::Medium => {
-					ContainerServicePowerName::Medium
-				}
-				DeploymentMachineType::Large => {
-					ContainerServicePowerName::Large
-				}
-			})
-			.send()
-			.await;
-		match created_result {
-			Ok(created_service) => break created_service,
-			Err(SdkError::ServiceError { err, raw }) => {
-				if err.message() == Some(&format!("Please try again when service \"{}\" is done DELETING.", deployment_id)) {
-					// If the service is deleting, wait and try again
-					time::sleep(Duration::from_millis(1000)).await;
-				} else {
-					// If there's some other error, return the error
-					return Err(SdkError::ServiceError { err, raw }.into());
-				}
-			}
-			Err(error) => {
-				return Err(error.into());
-			}
-		}
-	};
-
-	loop {
-		let container_state = client
-			.get_container_services()
-			.service_name(deployment_id.to_string())
-			.send()
-			.await
-			.map_err(|err| {
-				log::error!(
-					"Error during fetching status of deployment, {}",
-					err
-				);
-				err
-			})?
-			.container_services
-			.map(|services| services.into_iter().next())
-			.flatten()
-			.map(|service| service.state)
-			.flatten();
-
-		if let Some(ContainerServiceState::Ready) = container_state {
-			break;
-		}
-		time::sleep(Duration::from_millis(1000)).await;
-	}
-	log::trace!("request_id: {} - container service created", request_id);
-
-	push_image_to_lightsail(
-		deployment_id,
-		new_repo_name,
-		label_name,
-		region,
-		request_id,
-	)
-	.await?;
-	log::trace!(
-		"request_id: {} - pushed the container into aws registry",
-		request_id
-	);
-
-	let default_url = created_service
-		.container_service
-		.map(|service| service.url)
-		.flatten()
-		.status(500)
-		.body(error!(SERVER_ERROR).to_string())?;
-	Ok(default_url.replace("https://", "").replace("/", ""))
-}
-
-async fn deploy_application(
-	deployment_id: &Uuid,
-	deployment_id_string: &str,
-	client: &lightsail::Client,
-	request_id: &Uuid,
-) -> Result<(), Error> {
-	let container_image_name =
-		get_latest_image_name(deployment_id_string, client, request_id).await?;
-	log::trace!(
-		"request_id: {} - adding image to deployment container",
-		request_id
-	);
-
-	let envs = db::get_environment_variables_for_deployment(
-		service::get_app().database.acquire().await?.deref_mut(),
-		deployment_id,
-	)
-	.await?
-	.into_iter()
-	.map(|(key, value)| (key, value))
-	.collect();
-
-	let deployment_container = Container::builder()
-		// image naming convention -> :service_name.label_name.
-		.image(container_image_name)
-		.ports("80", ContainerServiceProtocol::Http)
-		.set_environment(Some(envs))
-		.build();
-
-	// public endpoint request
-	let public_endpoint_request = EndpointRequest::builder()
-		.container_name(deployment_id_string)
-		.container_port(80)
-		.build();
-
-	// create deployment request
-	let deployment_request = ContainerServiceDeploymentRequest::builder()
-		.containers(deployment_id_string, deployment_container)
-		.set_public_endpoint(Some(public_endpoint_request))
-		.build();
-	log::trace!("request_id: {} - deployment request created", request_id);
-
-	let _ = client
-		.create_container_service_deployment()
-		.set_containers(deployment_request.containers)
-		.set_service_name(Some(deployment_id_string.to_string()))
-		.set_public_endpoint(deployment_request.public_endpoint)
-		.send()
-		.await?;
-	log::trace!(
-		"request_id: {} - created the deployment successfully",
-		request_id
-	);
-
-	Ok(())
-}
-
-async fn get_latest_image_name(
-	deployment_id: &str,
-	client: &lightsail::Client,
-	request_id: &Uuid,
-) -> Result<String, Error> {
-	log::trace!("request_id: {} - getting container list", request_id);
-	let container_image = client
-		.get_container_images()
-		.service_name(deployment_id)
-		.send()
-		.await?
-		.container_images
-		.map(|value| value.into_iter().next())
-		.flatten()
-		.map(|image| image.image)
-		.flatten()
-		.status(500)
-		.body(error!(SERVER_ERROR).to_string())?;
-	log::trace!("request_id: {} - recieved the container images", request_id);
-
-	Ok(container_image)
-}
-
-async fn push_image_to_lightsail(
-	deployment_id: &str,
-	new_repo_name: &str,
-	label_name: &str,
-	region: &str,
-	request_id: &Uuid,
-) -> Result<(), Error> {
-	log::trace!("request_id: {} - pushing image to lightsail", request_id);
-	let output = Command::new("aws")
-		.arg("lightsail")
-		.arg("push-container-image")
-		.arg("--service-name")
-		.arg(deployment_id)
-		.arg("--image")
-		.arg(format!("{}:latest", new_repo_name))
-		.arg("--region")
-		.arg(region)
-		.arg("--label")
-		.arg(&label_name)
-		.stdout(Stdio::piped())
-		.stderr(Stdio::piped())
-		.spawn()?
-		.wait()
-		.await?;
-
-	if !output.success() {
-		return Err(Error::empty()
-			.status(500)
-			.body(error!(SERVER_ERROR).to_string()));
-	}
-
-	Ok(())
-}
-
-async fn wait_for_deployment(
-	deployment_id: &str,
-	client: &lightsail::Client,
-) -> Result<(), Error> {
-	loop {
-		let deployment_state = client
-			.get_container_service_deployments()
-			.service_name(deployment_id)
-			.send()
-			.await?
-			.deployments
-			.map(|deployments| deployments.into_iter().next())
-			.flatten()
-			.map(|deployment| deployment.state)
-			.flatten();
-
-		if let Some(ContainerServiceDeploymentState::Active) = deployment_state
-		{
-			return Ok(());
-		} else if let Some(ContainerServiceDeploymentState::Failed) =
-			deployment_state
-		{
-			return Err(Error::empty()
-				.status(500)
-				.body(error!(SERVER_ERROR).to_string()));
-		}
-		time::sleep(Duration::from_millis(1000)).await;
-	}
-}
-
->>>>>>> 2b52e613
 fn get_lightsail_client(region: &str) -> lightsail::Client {
 	let deployment_region = lightsail::Region::new(region.to_string());
 	let client_builder = lightsail::Config::builder()
