use std::{process::Stdio, time::Duration};

use eve_rs::AsError;
use lightsail::model::{
	Container,
	ContainerServiceDeploymentRequest,
	ContainerServiceDeploymentState,
	ContainerServicePowerName,
	ContainerServiceProtocol,
	ContainerServiceState,
	EndpointRequest,
};
use tokio::{process::Command, time};

use crate::{
	error,
	models::db_mapping::DeploymentStatus,
	utils::{settings::Settings, Error},
	Database,
};

pub(super) async fn deploy_container(
	image_name: String,
	tag: String,
	region: String,
	deployment_id: Vec<u8>,
	config: Settings,
) -> Result<(), Error> {
	let deployment_id_string = hex::encode(&deployment_id);

	log::trace!("Deploying deployment: {}", deployment_id_string);
	let _ = super::update_deployment_status(
		&deployment_id,
		&DeploymentStatus::Pushed,
	)
	.await;

	log::trace!("Pulling image from registry");
	super::pull_image_from_registry(&image_name, &tag, &config).await?;
	log::trace!("Image pulled");

	// new name for the docker image
	let new_repo_name = format!("patr-cloud/{}", deployment_id_string);

	log::trace!("Pushing to {}", new_repo_name);

	// rename the docker image with the digital ocean registry url
	super::tag_docker_image(&image_name, &tag, &new_repo_name).await?;
	log::trace!("Image tagged");

	// Get credentails for aws lightsail
	let client = get_lightsail_client(&region);

	let label_name = "latest".to_string();

	let _ = super::update_deployment_status(
		&deployment_id,
		&DeploymentStatus::Deploying,
	)
	.await;

	let app_exists = app_exists(&deployment_id_string, &client).await?;
	let default_url = if let Some(default_url) = app_exists {
		push_image_to_lightsail(
			&deployment_id_string,
			&new_repo_name,
			&label_name,
			&region,
		)
		.await?;
		log::trace!("pushed the container into aws registry");
		default_url
	} else {
		// create container service
		log::trace!("creating new container service");
		create_container_service(
			&deployment_id_string,
			&label_name,
			&new_repo_name,
			&region,
			&client,
		)
		.await?
	};

	log::trace!("Creating container deployment");
	deploy_application(&deployment_id_string, &client).await?;
	log::trace!("App deployed");

	log::trace!("default url is {}", default_url);
	log::trace!("checking deployment status");
	wait_for_deployment(&deployment_id_string, &client).await?;

	log::trace!("updating DNS");
	super::add_cname_record(&deployment_id_string, &default_url, &config)
		.await?;
	log::trace!("DNS Updated");
	time::sleep(Duration::from_secs(5)).await;
	log::trace!("creating certificate");
	let (cname, value) =
		create_certificate_for_deployment(&deployment_id_string, &client)
			.await?;
	super::add_cname_record(&cname, &value, &config).await?;
	// update container service with patr domain
	update_container_service_with_patr_domain(&deployment_id_string, &client)
		.await?;

	let _ = super::update_deployment_status(
		&deployment_id,
		&DeploymentStatus::Running,
	)
	.await;
	let _ =
		super::delete_docker_image(&deployment_id_string, &image_name, &tag)
			.await;
	log::trace!("Docker image deleted");
	Ok(())
}

pub(super) async fn delete_deployment(
	_connection: &mut <Database as sqlx::Database>::Connection,
	deployment_id: &[u8],
	_config: &Settings,
	region: &str,
) -> Result<(), Error> {
	// Get credentails for aws lightsail
	let client = get_lightsail_client(region);
	client
		.delete_container_service()
		.set_service_name(Some(hex::encode(&deployment_id)))
		.send()
		.await
		.map_err(|err| {
			log::error!("Error during deletion of service, {}", err);
			err
		})?;

	Ok(())
}

<<<<<<< HEAD
pub(super) async fn get_container_logs(
	_connection: &mut <Database as sqlx::Database>::Connection,
	deployment_id: &[u8],
	_config: &Settings,
) -> Result<String, Error> {
	// Get credentails for aws lightsail
	let client = get_lightsail_client();
	let logs = client
		.get_container_log()
		.set_service_name(Some(hex::encode(&deployment_id)))
		.set_container_name(Some(hex::encode(&deployment_id)))
		.send()
		.await
		.map_err(|err| {
			log::error!("Error during deletion of service, {}", err);
			err
		})?
		.log_events
		.map(|events| {
			events
				.into_iter()
				.filter_map(|event| event.message)
				.collect::<Vec<_>>()
				.join("\n")
		})
		.status(500)
		.body(error!(SERVER_ERROR).to_string())?;

	Ok(logs)
}

fn get_lightsail_client() -> lightsail::Client {
	lightsail::Client::from_env()
=======
fn get_lightsail_client(region: &str) -> lightsail::Client {
	let deployment_region = lightsail::Region::new(region.to_string());
	let client_builder = lightsail::Config::builder()
		.region(Some(deployment_region))
		.build();
	lightsail::Client::from_conf(client_builder)
>>>>>>> 1b2873d9
}

async fn create_container_service(
	deployment_id: &str,
	label_name: &str,
	new_repo_name: &str,
	region: &str,
	client: &lightsail::Client,
) -> Result<String, Error> {
	let created_service = client
		.create_container_service()
		.set_service_name(Some(deployment_id.to_string()))
		.scale(1) //setting the default number of containers to 1
		.power(ContainerServicePowerName::Micro) // for now fixing the power of container -> Micro
		.send()
		.await
		.map_err(|err| {
			log::error!("Error during creation of service, {}", err);
			err
		})?;

	loop {
		let container_state = client
			.get_container_services()
			.service_name(deployment_id.to_string())
			.send()
			.await
			.map_err(|err| {
				log::error!(
					"Error during fetching status of deployment, {}",
					err
				);
				err
			})?
			.container_services
			.map(|services| services.into_iter().next())
			.flatten()
			.map(|service| service.state)
			.flatten();

		if let Some(ContainerServiceState::Ready) = container_state {
			break;
		}
		time::sleep(Duration::from_millis(1000)).await;
	}
	log::trace!("container service created");

	push_image_to_lightsail(deployment_id, new_repo_name, label_name, region)
		.await?;
	log::trace!("pushed the container into aws registry");

	let default_url = created_service
		.container_service
		.map(|service| service.url)
		.flatten()
		.status(500)
		.body(error!(SERVER_ERROR).to_string())?;
	Ok(default_url)
}

async fn app_exists(
	deployment_id: &str,
	client: &lightsail::Client,
) -> Result<Option<String>, Error> {
	let default_url = client
		.get_container_services()
		.service_name(deployment_id)
		.send()
		.await
		.ok()
		.map(|services| {
			services
				.container_services
				.map(|services| services.into_iter().next())
				.flatten()
		})
		.flatten()
		.map(|service| service.url)
		.flatten();

	Ok(default_url)
}

async fn deploy_application(
	deployment_id: &str,
	client: &lightsail::Client,
) -> Result<(), Error> {
	let container_image_name =
		get_latest_image_name(deployment_id, client).await?;
	log::trace!("adding image to deployment container");

	let deployment_container = Container::builder()
		// image naming convention -> :service_name.label_name.
		.image(container_image_name)
		.ports("80", ContainerServiceProtocol::Http)
		.build();

	// public endpoint request
	let public_endpoint_request = EndpointRequest::builder()
		.container_name(deployment_id)
		.container_port(80)
		.build();

	// create deployment request
	let deployment_request = ContainerServiceDeploymentRequest::builder()
		.containers(deployment_id, deployment_container)
		.set_public_endpoint(Some(public_endpoint_request))
		.build();
	log::trace!("deployment request created");

	let _ = client
		.create_container_service_deployment()
		.set_containers(deployment_request.containers)
		.set_service_name(Some(deployment_id.to_string()))
		.set_public_endpoint(deployment_request.public_endpoint)
		.send()
		.await?;
	log::trace!("created the deployment successfully");

	Ok(())
}

async fn get_latest_image_name(
	deployment_id: &str,
	client: &lightsail::Client,
) -> Result<String, Error> {
	log::trace!("getting container list");
	let container_image = client
		.get_container_images()
		.service_name(deployment_id)
		.send()
		.await?
		.container_images
		.map(|value| value.into_iter().next())
		.flatten()
		.map(|image| image.image)
		.flatten()
		.status(500)
		.body(error!(SERVER_ERROR).to_string())?;
	log::trace!("recieved the container images");

	Ok(container_image)
}

async fn push_image_to_lightsail(
	deployment_id: &str,
	new_repo_name: &str,
	label_name: &str,
	region: &str,
) -> Result<(), Error> {
	let output = Command::new("aws")
		.arg("lightsail")
		.arg("push-container-image")
		.arg("--service-name")
		.arg(deployment_id)
		.arg("--image")
		.arg(format!("{}:latest", new_repo_name))
		.arg("--region")
		.arg(region)
		.arg("--label")
		.arg(&label_name)
		.stdout(Stdio::piped())
		.stderr(Stdio::piped())
		.spawn()?
		.wait()
		.await?;

	if !output.success() {
		return Err(Error::empty()
			.status(500)
			.body(error!(SERVER_ERROR).to_string()));
	}

	Ok(())
}

async fn wait_for_deployment(
	deployment_id: &str,
	client: &lightsail::Client,
) -> Result<(), Error> {
	loop {
		let deployment_state = client
			.get_container_service_deployments()
			.service_name(deployment_id)
			.send()
			.await?
			.deployments
			.map(|deployments| deployments.into_iter().next())
			.flatten()
			.map(|deployment| deployment.state)
			.flatten();

		if let Some(ContainerServiceDeploymentState::Active) = deployment_state
		{
			return Ok(());
		}
		time::sleep(Duration::from_millis(1000)).await;
	}
}

async fn update_container_service_with_patr_domain(
	deployment_id: &str,
	client: &lightsail::Client,
) -> Result<(), Error> {
	let sub_domain = format!("{}.patr.cloud", deployment_id);
	client
		.update_container_service()
		.service_name(deployment_id)
		.public_domain_names(&sub_domain, vec![sub_domain.clone()])
		.send()
		.await?;

	Ok(())
}

async fn create_certificate_for_deployment(
	deployment_id: &str,
	client: &lightsail::Client,
) -> Result<(String, String), Error> {
	let certificte_name = client
		.create_certificate()
		.certificate_name(format!("{}.patr.cloud", deployment_id))
		.domain_name(format!("{}.patr.cloud", deployment_id))
		.send()
		.await?
		.certificate
		.map(|certificate_summary| certificate_summary.certificate_name)
		.flatten()
		.status(500)
		.body(error!(SERVER_ERROR).to_string())?;

	let certificate_domain_validation_record = client
		.get_certificates()
		.certificate_name(certificte_name)
		.include_certificate_details(true)
		.send()
		.await?
		.certificates
		.map(|certificate_summary_list| {
			certificate_summary_list.into_iter().next()
		})
		.flatten()
		.map(|certificate_summary| certificate_summary.certificate_detail)
		.flatten()
		.map(|cert| cert.domain_validation_records)
		.flatten()
		.map(|domain_validation_record| {
			domain_validation_record.into_iter().next()
		})
		.flatten()
		.status(500)
		.body(error!(SERVER_ERROR).to_string())?;

	let (cname, value) = certificate_domain_validation_record
		.resource_record
		.map(|record| record.name.zip(record.value))
		.flatten()
		.status(500)
		.body(error!(SERVER_ERROR).to_string())?;

	log::trace!("certificate created");
	Ok((cname, value))
}<|MERGE_RESOLUTION|>--- conflicted
+++ resolved
@@ -138,7 +138,6 @@
 	Ok(())
 }
 
-<<<<<<< HEAD
 pub(super) async fn get_container_logs(
 	_connection: &mut <Database as sqlx::Database>::Connection,
 	deployment_id: &[u8],
@@ -170,16 +169,12 @@
 	Ok(logs)
 }
 
-fn get_lightsail_client() -> lightsail::Client {
-	lightsail::Client::from_env()
-=======
 fn get_lightsail_client(region: &str) -> lightsail::Client {
 	let deployment_region = lightsail::Region::new(region.to_string());
 	let client_builder = lightsail::Config::builder()
 		.region(Some(deployment_region))
 		.build();
 	lightsail::Client::from_conf(client_builder)
->>>>>>> 1b2873d9
 }
 
 async fn create_container_service(
