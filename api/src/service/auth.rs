use eve_rs::AsError;
use uuid::Uuid;

use crate::{
	db,
	error,
	models::{
		db_mapping::{
			JoinUser,
			PreferredRecoveryOption,
			User,
			UserLogin,
			UserToSignUp,
		},
		rbac,
		AccessTokenData,
		ExposedUserData,
	},
	service::{self, get_refresh_token_expiry},
	utils::{
		constants::ResourceOwnerType,
		get_current_time_millis,
		settings::Settings,
		validator,
		Error,
	},
	Database,
};

pub async fn is_username_allowed(
	connection: &mut <Database as sqlx::Database>::Connection,
	username: &str,
) -> Result<bool, Error> {
	if !validator::is_username_valid(username) {
		Error::as_result()
			.status(200)
			.body(error!(INVALID_USERNAME).to_string())?;
	}
	db::get_user_by_username(connection, username)
		.await
		.map(|user| user.is_none())
		.status(500)
}

pub async fn is_email_allowed(
	connection: &mut <Database as sqlx::Database>::Connection,
	email: &str,
) -> Result<bool, Error> {
	if !validator::is_email_valid(email) {
		Error::as_result()
			.status(200)
			.body(error!(INVALID_EMAIL).to_string())?;
	}

	db::get_user_by_email(connection, email)
		.await
		.map(|user| user.is_none())
		.status(500)
}

pub async fn is_phone_number_allowed(
	connection: &mut <Database as sqlx::Database>::Connection,
	phone_country_code: &str,
	phone_number: &str,
) -> Result<bool, Error> {
	if !validator::is_phone_number_valid(phone_number) {
		Error::as_result()
			.status(200)
			.body(error!(INVALID_PHONE_NUMBER).to_string())?;
	}

	let country_code =
		db::get_phone_country_by_country_code(connection, phone_country_code)
			.await?
			.status(400)
			.body(error!(INVALID_COUNTRY_CODE).to_string())?;

	db::get_user_by_phone_number(
		connection,
		&format!("+{}{}", country_code.phone_code, phone_number),
	)
	.await
	.map(|user| user.is_none())
	.status(500)
}

/// Creates a new user to be signed up and returns an OTP
pub async fn create_user_join_request(
	connection: &mut <Database as sqlx::Database>::Connection,
	username: &str,
	account_type: ResourceOwnerType,
	password: &str,
	(first_name, last_name): (&str, &str),

	backup_email: Option<&str>,
	backup_phone_country_code: Option<&str>,
	backup_phone_number: Option<&str>,

	org_email_local: Option<&str>,
	org_domain_name: Option<&str>,
	organisation_name: Option<&str>,
) -> Result<(UserToSignUp, String), Error> {
	// Check if the username is allowed
	if !is_username_allowed(connection, username).await? {
		Error::as_result()
			.status(200)
			.body(error!(USERNAME_TAKEN).to_string())?;
	}

	// Check if the password passes standards
	if !validator::is_password_valid(password) {
		Error::as_result()
			.status(200)
			.body(error!(PASSWORD_TOO_WEAK).to_string())?;
	}

	let response: UserToSignUp;
	// If backup email is given, extract the local and domain id from it
	let backup_email_local;
	let backup_email_domain_id;
	let phone_country_code;
	let phone_number;

	match (backup_email, backup_phone_country_code, backup_phone_number) {
		// If phone is provided
		(None, Some(country_code), Some(number)) => {
			if !is_phone_number_allowed(connection, country_code, number)
				.await?
			{
				Error::as_result()
					.status(400)
					.body(error!(PHONE_NUMBER_TAKEN).to_string())?;
			}
			phone_country_code = Some(country_code);
			phone_number = Some(number);
			backup_email_local = None;
			backup_email_domain_id = None;
		}
		// If backup_email is only provided
		(Some(backup_email), None, None) => {
			// Check if backup_email is allowed and valid
			if !is_email_allowed(connection, backup_email).await? {
				Error::as_result()
					.status(200)
					.body(error!(EMAIL_TAKEN).to_string())?;
			}

			// extract the email_local and domain name from it
			// split email into 2 parts and get domain_id
			let (email_local, domain_id) =
				service::split_email_with_domain_id(connection, backup_email)
					.await?;

			phone_country_code = None;
			phone_number = None;
			backup_email_local = Some(email_local);
			backup_email_domain_id = Some(domain_id);
		}
		// If both or neither recovery options are provided
		_ => {
			return Err(Error::empty()
				.status(400)
				.body(error!(WRONG_PARAMETERS).to_string()));
		}
	}
	let backup_email_domain_id = backup_email_domain_id.as_deref();

	let otp = service::generate_new_otp();
	let token_expiry =
		get_current_time_millis() + service::get_join_token_expiry();

	let password = service::hash(password.as_bytes())?;
	let token_hash = service::hash(otp.as_bytes())?;

	match account_type {
		ResourceOwnerType::Organisation => {
			let org_domain_name = org_domain_name
				.status(400)
				.body(error!(WRONG_PARAMETERS).to_string())?;
			let organisation_name = organisation_name
				.status(400)
				.body(error!(WRONG_PARAMETERS).to_string())?;
			let org_email_local = org_email_local
				.status(400)
				.body(error!(WRONG_PARAMETERS).to_string())?;

			if !validator::is_domain_name_valid(org_domain_name).await {
				Error::as_result()
					.status(200)
					.body(error!(INVALID_DOMAIN_NAME).to_string())?;
			}

			if !validator::is_organisation_name_valid(organisation_name) {
				Error::as_result()
					.status(200)
					.body(error!(INVALID_ORGANISATION_NAME).to_string())?;
			}

			if db::get_organisation_by_name(connection, organisation_name)
				.await?
				.is_some()
			{
				Error::as_result()
					.status(200)
					.body(error!(ORGANISATION_EXISTS).to_string())?;
			}

			let user_sign_up = db::get_user_to_sign_up_by_organisation_name(
				connection,
				organisation_name,
			)
			.await?;
			if let Some(user_sign_up) = user_sign_up {
				if user_sign_up.otp_expiry < get_current_time_millis() {
					Error::as_result()
						.status(200)
						.body(error!(ORGANISATION_EXISTS).to_string())?;
				}
			}

			if !validator::is_email_valid(&format!(
				"{}@{}",
				org_email_local, org_domain_name
			)) {
				Error::as_result()
					.status(200)
					.body(error!(INVALID_EMAIL).to_string())?;
			}

			db::set_organisation_user_to_be_signed_up(
				connection,
				username,
				&password,
				(first_name, last_name),
				backup_email_local.as_deref(),
				backup_email_domain_id,
				phone_country_code,
				phone_number,
				org_email_local,
				org_domain_name,
				organisation_name,
				&token_hash,
				token_expiry,
			)
			.await?;
			// let check = backup_email_domain_id.map(|s| s.to_vec())

			response = UserToSignUp {
				username: username.to_string(),
				account_type: ResourceOwnerType::Organisation,
				password,
				first_name: first_name.to_string(),
				last_name: last_name.to_string(),
				backup_email_local,
				backup_email_domain_id: backup_email_domain_id
					.map(|s| s.to_vec()),
				backup_phone_country_code: phone_country_code
					.map(|s| s.to_string()),
				backup_phone_number: phone_number.map(|s| s.to_string()),
				org_email_local: Some(org_email_local.to_string()),
				org_domain_name: Some(org_domain_name.to_string()),
				organisation_name: Some(organisation_name.to_string()),
				otp_hash: token_hash,
				otp_expiry: token_expiry,
			}
		}
		ResourceOwnerType::Personal => {
			db::set_personal_user_to_be_signed_up(
				connection,
				username,
				&password,
				(first_name, last_name),
				backup_email_local.as_deref(),
				backup_email_domain_id,
				phone_country_code,
				phone_number,
				&token_hash,
				token_expiry,
			)
			.await?;

			response = UserToSignUp {
				username: username.to_string(),
				account_type: ResourceOwnerType::Organisation,
				password,
				first_name: first_name.to_string(),
				last_name: last_name.to_string(),
				backup_email_local,
				backup_email_domain_id: backup_email_domain_id
					.map(|s| s.to_vec()),
				backup_phone_country_code: phone_country_code
					.map(|s| s.to_string()),
				backup_phone_number: phone_number.map(|s| s.to_string()),
				org_email_local: None,
				org_domain_name: None,
				organisation_name: None,
				otp_hash: token_hash,
				otp_expiry: token_expiry,
			}
		}
	}

	Ok((response, otp))
}

// Creates a login in the db and returns it
// loginId and refresh_token are separate things
pub async fn create_login_for_user(
	connection: &mut <Database as sqlx::Database>::Connection,
	user_id: &[u8],
) -> Result<UserLogin, Error> {
	let login_id = db::generate_new_login_id(connection).await?;
	let (refresh_token, hashed_refresh_token) =
		service::generate_new_refresh_token_for_user(connection, user_id)
			.await?;
	let iat = get_current_time_millis();

	db::add_user_login(
		connection,
		login_id.as_bytes(),
		&hashed_refresh_token,
		iat + get_refresh_token_expiry(),
		user_id,
		iat,
		iat,
	)
	.await?;
	let user_login = UserLogin {
		login_id: login_id.as_bytes().to_vec(),
		user_id: user_id.to_vec(),
		last_activity: iat,
		last_login: iat,
		refresh_token,
		token_expiry: iat + get_refresh_token_expiry(),
	};

	Ok(user_login)
}

/// function to sign in a user
/// Returns: JWT (String), Refresh Token (Uuid)
pub async fn sign_in_user(
	connection: &mut <Database as sqlx::Database>::Connection,
	user_id: &[u8],
	config: &Settings,
) -> Result<(String, Uuid, Uuid), Error> {
	let refresh_token = Uuid::new_v4();

	let user_login = create_login_for_user(connection, user_id).await?;

	let jwt = generate_access_token(connection, config, &user_login).await?;

	Ok((
		jwt,
		Uuid::from_slice(&user_login.login_id).unwrap(),
		refresh_token,
	))
}

pub async fn get_user_login_for_login_id(
	connection: &mut <Database as sqlx::Database>::Connection,
	login_id: &[u8],
) -> Result<UserLogin, Error> {
	let user_login = db::get_user_login(connection, login_id)
		.await?
		.status(200)
		.body(error!(EMAIL_TOKEN_NOT_FOUND).to_string())?;

	if user_login.token_expiry < get_current_time_millis() {
		// Token has expired
		Error::as_result()
			.status(200)
			.body(error!(EXPIRED).to_string())?;
	}

	Ok(user_login)
}

pub async fn generate_access_token(
	connection: &mut <Database as sqlx::Database>::Connection,
	config: &Settings,
	user_login: &UserLogin,
) -> Result<String, Error> {
	// get roles and permissions of user for rbac here
	// use that info to populate the data in the token_data
	let iat = get_current_time_millis();
	let exp = iat + service::get_access_token_expiry(); // 3 days
	let orgs = db::get_all_organisation_roles_for_user(
		connection,
		&user_login.user_id,
	)
	.await?;

	let User {
		username,
		first_name,
		last_name,
		created,
		id,
		..
	} = db::get_user_by_user_id(connection, &user_login.user_id)
		.await?
		.status(500)
		.body(error!(SERVER_ERROR).to_string())?;

	let user = ExposedUserData {
		id,
		username,
		first_name,
		last_name,
		created,
	};

	let token_data = AccessTokenData::new(
		iat,
		exp,
		orgs,
		hex::encode(&user_login.login_id),
		user,
	);
	let jwt = token_data.to_string(config.jwt_secret.as_str())?;

	db::set_login_expiry(connection, &user_login.login_id, iat, exp).await?;

	Ok(jwt)
}

// this function takes care of generating an OTP and sending it
// to the preferred Recovery option chosen by the user.
// response will NOT contain the OTP
pub async fn forgot_password(
	connection: &mut <Database as sqlx::Database>::Connection,
	user_id: &str,
<<<<<<< HEAD
) -> Result<(String, String), Error> {
	let user = db::get_user_by_username_or_email(connection, user_id)
		.await?
		.status(200)
		.body(error!(USER_NOT_FOUND).to_string())?;
=======
	preferred_recovery_option: PreferredRecoveryOption,
) -> Result<(), Error> {
	let user =
		db::get_user_by_username_email_or_phone_number(connection, &user_id)
			.await?
			.status(200)
			.body(error!(USER_NOT_FOUND).to_string())?;
>>>>>>> da92e099

	let otp = service::generate_new_otp();

	let token_expiry = get_current_time_millis() + (1000 * 60 * 60 * 2); // 2 hours

	let token_hash = service::hash(otp.as_bytes())?;

	db::add_password_reset_request(
		connection,
		&user.id,
		&token_hash,
		token_expiry,
	)
	.await?;

	service::send_forgot_password_otp(
		connection,
		user,
		preferred_recovery_option,
		&otp,
	)
	.await?;

	Ok(())
}

pub async fn reset_password(
	connection: &mut <Database as sqlx::Database>::Connection,
	new_password: &str,
	token: &str,
	user_id: &[u8],
) -> Result<(), Error> {
	let reset_request =
		db::get_password_reset_request_for_user(connection, user_id).await?;

	if reset_request.is_none() {
		Error::as_result()
			.status(400)
			.body(error!(EMAIL_TOKEN_NOT_FOUND).to_string())?;
	}
	let reset_request = reset_request.unwrap();

	let success = service::validate_hash(token, &reset_request.token)?;

	if !success {
		Error::as_result()
			.status(400)
			.body(error!(EMAIL_TOKEN_NOT_FOUND).to_string())?;
	}

	let new_password = service::hash(new_password.as_bytes())?;

	db::update_user_password(connection, user_id, &new_password).await?;

	db::delete_password_reset_request_for_user(connection, user_id).await?;

	Ok(())
}

pub async fn join_user(
	connection: &mut <Database as sqlx::Database>::Connection,
	config: &Settings,
	otp: &str,
	username: &str,
<<<<<<< HEAD
) -> Result<
	(
		String,
		Uuid,
		Uuid,
		Option<String>,
		Option<String>,
		Option<String>,
	),
	Error,
> {
	let user_data = db::get_user_to_sign_up_by_username(connection, username)
=======
) -> Result<JoinUser, Error> {
	let user_data = db::get_user_to_sign_up_by_username(connection, &username)
>>>>>>> da92e099
		.await?
		.status(200)
		.body(error!(INVALID_OTP).to_string())?;

	let success = service::validate_hash(otp, &user_data.otp_hash)?;

	if !success {
		Error::as_result()
			.status(200)
			.body(error!(INVALID_OTP).to_string())?;
	}

	if user_data.otp_expiry < get_current_time_millis() {
		Error::as_result()
			.status(200)
			.body(error!(OTP_EXPIRED).to_string())?;
	}

	// For a personal account, get:
	// - username
	// - password
	// - account_type
	// - first_name
	// - last_name

	//
	// - (backup_email_local, backup_email_domain_id) OR
	// - (backup_phone_country_code, backup_phone_number)

	// For an organisation account, also get:
	// - domain_name
	// - organisation_name
	// - backup_email

	// First create user,
	// Then create an organisation if an org account,
	// Then add the domain if org account,
	// Then create personal org regardless,
	// Then set email to backup email if personal account,
	// And finally send the token, along with the email to the user

	let user_uuid = db::generate_new_user_id(connection).await?;
	let user_id = user_uuid.as_bytes();
	let created = get_current_time_millis();

	if rbac::GOD_USER_ID.get().is_none() {
		rbac::GOD_USER_ID
			.set(user_uuid)
			.expect("GOD_USER_ID was already set");
	}

	let backup_email_local = user_data.backup_email_local.as_deref();
	let backup_email_domain_id = user_data.backup_email_domain_id.as_deref();
	let backup_phone_country_code =
		user_data.backup_phone_country_code.as_deref();
	let backup_phone_number = user_data.backup_phone_number.as_deref();
	db::begin_deferred_constraints(connection).await?;

	if let Some((email_local, domain_id)) = user_data
		.backup_email_local
		.as_ref()
		.zip(user_data.backup_email_domain_id.as_ref())
	{
		db::add_personal_email_for_user(
			connection,
			user_id,
			email_local,
			domain_id,
		)
		.await?;
	} else if let Some((phone_country_code, phone_number)) = user_data
		.backup_phone_country_code
		.as_ref()
		.zip(user_data.backup_phone_number.as_ref())
	{
		db::add_phone_number_for_user(
			connection,
			user_id,
			phone_country_code,
			phone_number,
		)
		.await?;
	} else {
		log::error!(
			"Got neither backup email, nor backup phone number while signing up user: {}",
			user_data.username
		);
		return Err(Error::empty()
			.status(500)
			.body(error!(SERVER_ERROR).to_string()));
	}

	db::create_user(
		connection,
		user_id,
		&user_data.username,
		&user_data.password,
		(&user_data.first_name, &user_data.last_name),
		created,
		backup_email_local,
		backup_email_domain_id,
		backup_phone_country_code,
		backup_phone_number,
	)
	.await?;
	db::end_deferred_constraints(connection).await?;

	let welcome_email_to; // Send the "welcome to vicara" email here
	let backup_email_to; // Send "this email is a backup email for ..." here
	let backup_phone_number_to; // Notify this phone that it's a backup phone number

	// For an organisation, create the organisation and domain
	if let ResourceOwnerType::Organisation = user_data.account_type {
		let organisation_id = service::create_organisation(
			connection,
			&user_data.organisation_name.unwrap(),
			user_id,
		)
		.await?;
		let organisation_id = organisation_id.as_bytes();

		let domain_id = service::add_domain_to_organisation(
			connection,
			user_data.org_domain_name.as_ref().unwrap(),
			organisation_id,
		)
		.await?
		.as_bytes()
		.to_vec();

		db::add_organisation_email_for_user(
			connection,
			user_id,
			user_data.org_email_local.as_ref().unwrap(),
			&domain_id,
		)
		.await?;

		welcome_email_to = Some(format!(
			"{}@{}",
			user_data.org_email_local.unwrap(),
			user_data.org_domain_name.unwrap()
		));
		if let Some((email_local, domain_id)) = user_data
			.backup_email_local
			.as_ref()
			.zip(user_data.backup_email_domain_id.as_ref())
		{
			backup_email_to = Some(format!(
				"{}@{}",
				email_local,
				db::get_personal_domain_by_id(connection, domain_id)
					.await?
					.status(500)?
					.name
			));
			backup_phone_number_to = None;
		} else if let Some((phone_country_code, phone_number)) = user_data
			.backup_phone_country_code
			.as_ref()
			.zip(user_data.backup_phone_number.as_ref())
		{
			let country = db::get_phone_country_by_country_code(
				connection,
				phone_country_code,
			)
			.await?
			.status(500)?;
			backup_phone_number_to =
				Some(format!("+{}{}", country.phone_code, phone_number));
			backup_email_to = None;
		} else {
			log::error!(
				"Got neither backup email, nor backup phone number while signing up user: {}",
				user_data.username
			);
			return Err(Error::empty()
				.status(500)
				.body(error!(SERVER_ERROR).to_string()));
		}
	} else {
		if let Some((email_local, domain_id)) = user_data
			.backup_email_local
			.as_ref()
			.zip(user_data.backup_email_domain_id.as_ref())
		{
			welcome_email_to = Some(format!(
				"{}@{}",
				email_local,
				db::get_personal_domain_by_id(connection, domain_id)
					.await?
					.status(500)?
					.name
			));
			backup_phone_number_to = None;
		} else if let Some((phone_country_code, phone_number)) = user_data
			.backup_phone_country_code
			.as_ref()
			.zip(user_data.backup_phone_number.as_ref())
		{
			let country = db::get_phone_country_by_country_code(
				connection,
				phone_country_code,
			)
			.await?
			.status(500)?;
			backup_phone_number_to =
				Some(format!("+{}{}", country.phone_code, phone_number));
			welcome_email_to = None;
		} else {
			log::error!(
				"Got neither backup email, nor backup phone number while signing up user: {}",
				user_data.username
			);
			return Err(Error::empty()
				.status(500)
				.body(error!(SERVER_ERROR).to_string()));
		}

		backup_email_to = None;
	}

	// add personal organisation
	let personal_organisation_name = service::get_personal_org_name(username);
	service::create_organisation(
		connection,
		&personal_organisation_name,
		user_id,
	)
	.await?;

	db::delete_user_to_be_signed_up(connection, &user_data.username).await?;

	let (jwt, login_id, refresh_token) =
<<<<<<< HEAD
		sign_in_user(connection, user_id, config).await?;

	Ok((
=======
		sign_in_user(connection, user_id, &config).await?;
	let response = JoinUser {
>>>>>>> da92e099
		jwt,
		login_id,
		refresh_token,
		welcome_email_to,
		backup_email_to,
		backup_phone_number_to,
	};
	Ok(response)
}<|MERGE_RESOLUTION|>--- conflicted
+++ resolved
@@ -431,21 +431,13 @@
 pub async fn forgot_password(
 	connection: &mut <Database as sqlx::Database>::Connection,
 	user_id: &str,
-<<<<<<< HEAD
-) -> Result<(String, String), Error> {
-	let user = db::get_user_by_username_or_email(connection, user_id)
-		.await?
-		.status(200)
-		.body(error!(USER_NOT_FOUND).to_string())?;
-=======
 	preferred_recovery_option: PreferredRecoveryOption,
 ) -> Result<(), Error> {
 	let user =
-		db::get_user_by_username_email_or_phone_number(connection, &user_id)
+		db::get_user_by_username_email_or_phone_number(connection, user_id)
 			.await?
 			.status(200)
 			.body(error!(USER_NOT_FOUND).to_string())?;
->>>>>>> da92e099
 
 	let otp = service::generate_new_otp();
 
@@ -510,23 +502,8 @@
 	config: &Settings,
 	otp: &str,
 	username: &str,
-<<<<<<< HEAD
-) -> Result<
-	(
-		String,
-		Uuid,
-		Uuid,
-		Option<String>,
-		Option<String>,
-		Option<String>,
-	),
-	Error,
-> {
-	let user_data = db::get_user_to_sign_up_by_username(connection, username)
-=======
 ) -> Result<JoinUser, Error> {
 	let user_data = db::get_user_to_sign_up_by_username(connection, &username)
->>>>>>> da92e099
 		.await?
 		.status(200)
 		.body(error!(INVALID_OTP).to_string())?;
@@ -761,14 +738,8 @@
 	db::delete_user_to_be_signed_up(connection, &user_data.username).await?;
 
 	let (jwt, login_id, refresh_token) =
-<<<<<<< HEAD
 		sign_in_user(connection, user_id, config).await?;
-
-	Ok((
-=======
-		sign_in_user(connection, user_id, &config).await?;
 	let response = JoinUser {
->>>>>>> da92e099
 		jwt,
 		login_id,
 		refresh_token,
