use eve_rs::AsError;
use sqlx::{MySql, Transaction};
use uuid::Uuid;

use crate::{
	db,
	error,
	models::{
<<<<<<< HEAD
		db_mapping::{
			User,
			UserEmailAddress,
			UserEmailAddressSignUp,
			UserLogin,
		},
=======
		db_mapping::{User, UserLogin},
>>>>>>> c23ad0df
		rbac,
		AccessTokenData,
		ExposedUserData,
	},
	service::{self, get_refresh_token_expiry},
	utils::{
<<<<<<< HEAD
		constants::AccountType,
		get_current_time_millis,
=======
		constants::ResourceOwnerType,
		get_current_time,
>>>>>>> c23ad0df
		settings::Settings,
		validator,
		Error,
	},
};

pub async fn is_username_allowed(
	connection: &mut Transaction<'_, MySql>,
	username: &str,
) -> Result<bool, Error> {
	if !validator::is_username_valid(&username) {
		Error::as_result()
			.status(200)
			.body(error!(INVALID_USERNAME).to_string())?;
	}
	db::get_user_by_username(connection, username)
		.await
		.map(|user| user.is_none())
		.status(500)
}

pub async fn is_email_allowed(
	connection: &mut Transaction<'_, MySql>,
	email: &str,
) -> Result<bool, Error> {
	if !validator::is_email_valid(&email) {
		Error::as_result()
			.status(200)
			.body(error!(INVALID_EMAIL).to_string())?;
	}

	db::get_user_by_email(connection, email)
		.await
		.map(|user| user.is_none())
		.status(500)
}

pub async fn is_phone_number_allowed(
	connection: &mut Transaction<'_, MySql>,
	phone_country_code: &str,
	phone_number: &str,
) -> Result<bool, Error> {
	if !validator::is_phone_number_valid(phone_number) {
		Error::as_result()
			.status(200)
			.body(error!(INVALID_PHONE_NUMBER).to_string())?;
	}

	let country_code =
		db::get_phone_country_by_country_code(connection, phone_country_code)
			.await?
			.status(400)
			.body(error!(INVALID_PHONE_NUMBER).to_string())?;

	db::get_user_by_phone_number(
		connection,
		&format!("+{}{}", country_code.phone_code, phone_number),
	)
	.await
	.map(|user| user.is_none())
	.status(500)
}

/// Creates a new user to be signed up and returns an OTP
pub async fn create_user_join_request(
	connection: &mut Transaction<'_, MySql>,
	username: &str,
	account_type: ResourceOwnerType,
	password: &str,
	(first_name, last_name): (&str, &str),

	backup_email: Option<&str>,
	backup_phone_country_code: Option<&str>,
	backup_phone_number: Option<&str>,

	org_email_local: Option<&str>,
	org_domain_name: Option<&str>,
	organisation_name: Option<&str>,
) -> Result<String, Error> {
	// Check if the username is allowed
	if !is_username_allowed(connection, username).await? {
		Error::as_result()
			.status(200)
			.body(error!(USERNAME_TAKEN).to_string())?;
	}

	// Check if the password passes standards
	if !validator::is_password_valid(&password) {
		Error::as_result()
			.status(200)
			.body(error!(PASSWORD_TOO_WEAK).to_string())?;
	}

	// Either of backup email or phone number must be mentioned
	if backup_email
		.or(backup_phone_country_code.and(backup_phone_number))
		.is_none()
	{
		Error::as_result()
			.status(400)
			.body(error!(NO_RECOVERY_OPTIONS).to_string())?;
	}

	// If backup email is given, extract the local and domain id from it
	let backup_email_local;
	let backup_email_domain_id;
	if let Some(backup_email) = backup_email {
		// Check if backup_email is allowed and valid
		if !is_email_allowed(connection, backup_email).await? {
			Error::as_result()
				.status(200)
				.body(error!(EMAIL_TAKEN).to_string())?;
		}

		// extract the email_local and domain name from it
		let (email_local, domain_name) = backup_email
			.split_once('@')
			.status(400)
			.body(error!(INVALID_EMAIL).to_string())?;

		// Assign values
		backup_email_local = Some(email_local);
		backup_email_domain_id = Some(
			service::ensure_personal_domain_exists(connection, domain_name)
				.await?
				.as_bytes()
				.to_vec(),
		);
	} else {
		backup_email_local = None;
		backup_email_domain_id = None;
	}
	let backup_email_domain_id =
		if let Some(ref domain_id) = backup_email_domain_id {
			Some(domain_id.as_slice())
		} else {
			None
		};

	// If phone number is given, check if it's valid
	let (backup_phone_country_code, backup_phone_number) =
		if let Some((phone_country_code, phone_number)) =
			backup_phone_country_code.zip(backup_phone_number)
		{
			if !is_phone_number_allowed(
				connection,
				phone_country_code,
				phone_number,
			)
			.await?
			{
				Error::as_result()
					.status(400)
					.body(error!(PHONE_NUMBER_TAKEN).to_string())?;
			}
			(Some(phone_country_code), Some(phone_number))
		} else {
			(None, None)
		};

	let otp = service::generate_new_otp();
	let otp = format!("{}-{}", &otp[..3], &otp[3..]);
	let token_expiry = get_current_time() + service::get_join_token_expiry();

	let password = service::hash(password.as_bytes())?;
	let token_hash = service::hash(otp.as_bytes())?;

	match account_type {
		ResourceOwnerType::Organisation => {
			let org_domain_name = org_domain_name
				.status(400)
				.body(error!(WRONG_PARAMETERS).to_string())?;
			let organisation_name = organisation_name
				.status(400)
				.body(error!(WRONG_PARAMETERS).to_string())?;
			let org_email_local = org_email_local
				.status(400)
				.body(error!(WRONG_PARAMETERS).to_string())?;

			if !validator::is_domain_name_valid(org_domain_name).await {
				Error::as_result()
					.status(200)
					.body(error!(INVALID_DOMAIN_NAME).to_string())?;
			}

			if !validator::is_organisation_name_valid(organisation_name) {
				Error::as_result()
					.status(200)
					.body(error!(INVALID_ORGANISATION_NAME).to_string())?;
			}

			if db::get_organisation_by_name(connection, organisation_name)
				.await?
				.is_some()
			{
				Error::as_result()
					.status(200)
					.body(error!(ORGANISATION_EXISTS).to_string())?;
			}

			if db::get_user_to_sign_up_by_organisation_name(
				connection,
				&organisation_name,
			)
			.await?
			.is_some()
			{
				Error::as_result()
					.status(200)
					.body(error!(ORGANISATION_EXISTS).to_string())?;
			}

			if !validator::is_email_valid(&format!(
				"{}@{}",
				org_email_local, org_domain_name
			)) {
				Error::as_result()
					.status(200)
					.body(error!(INVALID_EMAIL).to_string())?;
			}

			db::set_organisation_user_to_be_signed_up(
				connection,
				username,
				&password,
				(first_name, last_name),
				backup_email_local,
				backup_email_domain_id,
				backup_phone_country_code,
				backup_phone_number,
				org_email_local,
				org_domain_name,
				organisation_name,
				&token_hash,
				token_expiry,
			)
			.await?;
		}
		ResourceOwnerType::Personal => {
			db::set_personal_user_to_be_signed_up(
				connection,
				username,
				&password,
				(first_name, last_name),
				backup_email_local,
				backup_email_domain_id,
				backup_phone_country_code,
				backup_phone_number,
				&token_hash,
				token_expiry,
			)
			.await?;
		}
<<<<<<< HEAD
	};

	let otp = service::generate_new_otp();
	let otp = format!("{}-{}", &otp[..3], &otp[3..]);
	let token_expiry =
		get_current_time_millis() + service::get_join_token_expiry();

	let password = service::hash(password.as_bytes())?;
	let token_hash = service::hash(otp.as_bytes())?;

	db::set_user_to_be_signed_up(
		connection,
		email,
		&username,
		&password,
		(&first_name, &last_name),
		&token_hash,
		token_expiry,
	)
	.await?;
=======
	}
>>>>>>> c23ad0df

	Ok(otp)
}

// Creates a login in the db and returns it
// loginId and refresh_token are separate things
pub async fn create_login_for_user(
	connection: &mut Transaction<'_, MySql>,
	user_id: &[u8],
) -> Result<UserLogin, Error> {
	let login_id = db::generate_new_login_id(connection).await?;
	let (refresh_token, hashed_refresh_token) =
		service::generate_new_refresh_token_for_user(connection, user_id)
			.await?;
	let iat = get_current_time_millis();

	db::add_user_login(
		connection,
		login_id.as_bytes(),
		&hashed_refresh_token,
		iat + get_refresh_token_expiry(),
		user_id,
		iat,
		iat,
	)
	.await?;
	let user_login = UserLogin {
		login_id: login_id.as_bytes().to_vec(),
		user_id: user_id.to_vec(),
		last_activity: iat,
		last_login: iat,
		refresh_token,
		token_expiry: iat + get_refresh_token_expiry(),
	};

	Ok(user_login)
}

/// function to sign in a user
/// Returns: JWT (String), Refresh Token (Uuid)
pub async fn sign_in_user(
	connection: &mut Transaction<'_, MySql>,
	user_id: &[u8],
	config: &Settings,
) -> Result<(String, Uuid, Uuid), Error> {
	let refresh_token = Uuid::new_v4();

	let user_login = create_login_for_user(connection, &user_id).await?;

	let jwt = generate_access_token(connection, &config, &user_login).await?;

	Ok((
		jwt,
		Uuid::from_slice(&user_login.login_id).unwrap(),
		refresh_token,
	))
}

pub async fn get_user_login_for_login_id(
	connection: &mut Transaction<'_, MySql>,
	login_id: &[u8],
) -> Result<UserLogin, Error> {
	let user_login = db::get_user_login(connection, login_id)
		.await?
		.status(200)
		.body(error!(EMAIL_TOKEN_NOT_FOUND).to_string())?;

	if user_login.token_expiry < get_current_time_millis() {
		// Token has expired
		Error::as_result()
			.status(200)
			.body(error!(EXPIRED).to_string())?;
	}

	Ok(user_login)
}

pub async fn generate_access_token(
	connection: &mut Transaction<'_, MySql>,
	config: &Settings,
	user_login: &UserLogin,
) -> Result<String, Error> {
	// get roles and permissions of user for rbac here
	// use that info to populate the data in the token_data
	let iat = get_current_time_millis();
	let exp = iat + service::get_access_token_expiry(); // 3 days
	let orgs = db::get_all_organisation_roles_for_user(
		connection,
		&user_login.user_id,
	)
	.await?;

	let User {
		username,
		first_name,
		last_name,
		created,
		id,
		..
	} = db::get_user_by_user_id(connection, &user_login.user_id)
		.await?
		.status(500)
		.body(error!(SERVER_ERROR).to_string())?;

	let user = ExposedUserData {
		id,
		username,
		first_name,
		last_name,
		created,
	};

	let token_data = AccessTokenData::new(iat, exp, orgs, user);
	let jwt = token_data.to_string(config.jwt_secret.as_str())?;

	db::set_login_expiry(connection, &user_login.login_id, iat, exp).await?;

	Ok(jwt)
}

// function to reset password
// TODO: Remove otp from response
pub async fn forgot_password(
	connection: &mut Transaction<'_, MySql>,
	user_id: &str,
) -> Result<(String, String), Error> {
	let user = db::get_user_by_username_or_email(connection, &user_id)
		.await?
		.status(200)
		.body(error!(USER_NOT_FOUND).to_string())?;

	let otp = service::generate_new_otp();
	let otp = format!("{}-{}", &otp[..3], &otp[3..]);

	let token_expiry = get_current_time_millis() + (1000 * 60 * 60 * 2); // 2 hours

	let token_hash = service::hash(otp.as_bytes())?;

	db::add_password_reset_request(
		connection,
		&user.id,
		&token_hash,
		token_expiry,
	)
	.await?;

	// TODO don't unwrap in case of phone number backup
	let domain = db::get_personal_domain_by_id(
		connection,
		user.backup_email_domain_id.unwrap().as_ref(),
	)
	.await?
	.status(500)?;

	Ok((
		otp,
		format!("{}@{}", user.backup_email_local.unwrap(), domain.name),
	))
}

pub async fn reset_password(
	connection: &mut Transaction<'_, MySql>,
	new_password: &str,
	token: &str,
	user_id: &[u8],
) -> Result<(), Error> {
	let reset_request =
		db::get_password_reset_request_for_user(connection, &user_id).await?;

	if reset_request.is_none() {
		Error::as_result()
			.status(400)
			.body(error!(EMAIL_TOKEN_NOT_FOUND).to_string())?;
	}
	let reset_request = reset_request.unwrap();

	let success = service::validate_hash(token, &reset_request.token)?;

	if !success {
		Error::as_result()
			.status(400)
			.body(error!(EMAIL_TOKEN_NOT_FOUND).to_string())?;
	}

	let new_password = service::hash(new_password.as_bytes())?;

	db::update_user_password(connection, &user_id, &new_password).await?;

	db::delete_password_reset_request_for_user(connection, &user_id).await?;

	Ok(())
}

pub async fn join_user(
	connection: &mut Transaction<'_, MySql>,
	config: &Settings,
	otp: &str,
	username: &str,
<<<<<<< HEAD
) -> Result<(String, Uuid, Uuid, String, Option<String>), Error> {
=======
) -> Result<(String, Uuid, Option<String>, Option<String>, Option<String>), Error>
{
>>>>>>> c23ad0df
	let user_data = db::get_user_to_sign_up_by_username(connection, &username)
		.await?
		.status(200)
		.body(error!(INVALID_OTP).to_string())?;

	let success = service::validate_hash(otp, &user_data.otp_hash)?;

	if !success {
		Error::as_result()
			.status(200)
			.body(error!(INVALID_OTP).to_string())?;
	}

	if user_data.otp_expiry < get_current_time_millis() {
		Error::as_result()
			.status(200)
			.body(error!(OTP_EXPIRED).to_string())?;
	}

	// For a personal account, get:
	// - username
	// - password
	// - account_type
	// - first_name
	// - last_name

	//
	// - (backup_email_local, backup_email_domain_id) OR
	// - (backup_phone_country_code, backup_phone_number)

	// For an organisation account, also get:
	// - domain_name
	// - organisation_name
	// - backup_email

	// First create user,
	// Then create an organisation if an org account,
	// Then add the domain if org account,
	// Then create personal org regardless,
	// Then set email to backup email if personal account,
	// And finally send the token, along with the email to the user

	let user_uuid = db::generate_new_user_id(connection).await?;
	let user_id = user_uuid.as_bytes();
	let created = get_current_time_millis();

	if rbac::GOD_USER_ID.get().is_none() {
		rbac::GOD_USER_ID
			.set(user_uuid)
			.expect("GOD_USER_ID was already set");
	}

	let backup_email_local =
		if let Some(ref value) = user_data.backup_email_local {
			Some(value.as_str())
		} else {
			None
		};
	let backup_email_domain_id =
		if let Some(ref value) = user_data.backup_email_domain_id {
			Some(value.as_slice())
		} else {
			None
		};
	let backup_phone_country_code =
		if let Some(ref value) = user_data.backup_phone_country_code {
			Some(value.as_str())
		} else {
			None
		};
	let backup_phone_number =
		if let Some(ref value) = user_data.backup_phone_number {
			Some(value.as_str())
		} else {
			None
		};

	if let Some((email_local, domain_id)) = user_data
		.backup_email_local
		.as_ref()
		.zip(user_data.backup_email_domain_id.as_ref())
	{
		db::create_orphaned_personal_email(
			connection,
			&email_local,
			&domain_id,
		)
		.await?;
	}

	if let Some((phone_country_code, phone_number)) = user_data
		.backup_phone_country_code
		.as_ref()
		.zip(user_data.backup_phone_number.as_ref())
	{
		db::create_orphaned_phone_number(
			connection,
			&phone_country_code,
			&phone_number,
		)
		.await?;
	}

	db::create_user(
		connection,
		user_id,
		&user_data.username,
		&user_data.password,
		(&user_data.first_name, &user_data.last_name),
		created,
		backup_email_local,
		backup_email_domain_id,
		backup_phone_country_code,
		backup_phone_number,
	)
	.await?;

	let account_type = user_data
		.account_type
		.parse::<ResourceOwnerType>()
		.ok()
		.unwrap();

	let welcome_email_to; // Send the "welcome to vicara" email here
	let backup_email_to; // Send "this email is a backup email for ..." here
	let backup_phone_number_to; // Notify this phone that it's a backup phone number

	// For an organisation, create the organisation and domain
	if let ResourceOwnerType::Organisation = account_type {
		let organisation_id = service::create_organisation(
			connection,
			&user_data.organisation_name.unwrap(),
			user_id,
		)
		.await?;
		let organisation_id = organisation_id.as_bytes();

		let domain_id = service::add_domain_to_organisation(
			connection,
			user_data.org_domain_name.as_ref().unwrap(),
			organisation_id,
		)
		.await?
		.as_bytes()
		.to_vec();

		db::add_organisation_email_for_user(
			connection,
			user_id,
			user_data.org_email_local.as_ref().unwrap(),
			&domain_id,
		)
		.await?;

		welcome_email_to = Some(format!(
			"{}@{}",
			user_data.org_email_local.unwrap(),
			user_data.org_domain_name.unwrap()
		));
		if let Some((email_local, domain_id)) = user_data
			.backup_email_local
			.as_ref()
			.zip(user_data.backup_email_domain_id.as_ref())
		{
			backup_email_to = Some(format!(
				"{}@{}",
				email_local,
				db::get_personal_domain_by_id(connection, &domain_id)
					.await?
					.status(500)?
					.name
			));
		} else {
			backup_email_to = None;
		}

		if let Some((phone_country_code, phone_number)) = user_data
			.backup_phone_country_code
			.as_ref()
			.zip(user_data.backup_phone_number.as_ref())
		{
			let country = db::get_phone_country_by_country_code(
				connection,
				&phone_country_code,
			)
			.await?
			.status(500)?;
			backup_phone_number_to =
				Some(format!("+{}{}", country.phone_code, phone_number));
		} else {
			backup_phone_number_to = None;
		}
	} else {
		if let Some((email_local, domain_id)) = user_data
			.backup_email_local
			.as_ref()
			.zip(user_data.backup_email_domain_id.as_ref())
		{
			welcome_email_to = Some(format!(
				"{}@{}",
				email_local,
				db::get_personal_domain_by_id(connection, &domain_id)
					.await?
					.status(500)?
					.name
			));
		} else {
			welcome_email_to = None;
		}

		backup_email_to = None;

		if let Some((phone_country_code, phone_number)) = user_data
			.backup_phone_country_code
			.as_ref()
			.zip(user_data.backup_phone_number.as_ref())
		{
			let country = db::get_phone_country_by_country_code(
				connection,
				&phone_country_code,
			)
			.await?
			.status(500)?;
			backup_phone_number_to =
				Some(format!("+{}{}", country.phone_code, phone_number));
		} else {
			backup_phone_number_to = None;
		}
	}

	// add personal organisation
	let personal_organisation_name = service::get_personal_org_name(username);
	service::create_organisation(
		connection,
		&personal_organisation_name,
		user_id,
	)
	.await?;

	if let Some((email_local, domain_id)) = user_data
		.backup_email_local
		.as_ref()
		.zip(user_data.backup_email_domain_id.as_ref())
	{
		db::set_user_for_personal_email(
			connection,
			user_id,
			&email_local,
			&domain_id,
		)
		.await?;
	}

	if let Some((phone_country_code, phone_number)) = user_data
		.backup_phone_country_code
		.as_ref()
		.zip(user_data.backup_phone_number.as_ref())
	{
		db::set_user_for_phone_number(
			connection,
			user_id,
			&phone_country_code,
			&phone_number,
		)
		.await?;
	}

<<<<<<< HEAD
	let (jwt, login_id, refresh_token) =
		sign_in_user(connection, user, &config).await?;

	Ok((
		jwt,
		login_id,
		refresh_token,
		welcome_email_to,
		backup_email_to,
=======
	db::delete_user_to_be_signed_up(connection, &user_data.username).await?;

	let (jwt, refresh_token) =
		sign_in_user(connection, user_id, &config).await?;

	Ok((
		jwt,
		refresh_token,
		welcome_email_to,
		backup_email_to,
		backup_phone_number_to,
>>>>>>> c23ad0df
	))
}<|MERGE_RESOLUTION|>--- conflicted
+++ resolved
@@ -3,35 +3,15 @@
 use uuid::Uuid;
 
 use crate::{
-	db,
-	error,
+	db, error,
 	models::{
-<<<<<<< HEAD
-		db_mapping::{
-			User,
-			UserEmailAddress,
-			UserEmailAddressSignUp,
-			UserLogin,
-		},
-=======
 		db_mapping::{User, UserLogin},
->>>>>>> c23ad0df
-		rbac,
-		AccessTokenData,
-		ExposedUserData,
+		rbac, AccessTokenData, ExposedUserData,
 	},
 	service::{self, get_refresh_token_expiry},
 	utils::{
-<<<<<<< HEAD
-		constants::AccountType,
-		get_current_time_millis,
-=======
-		constants::ResourceOwnerType,
-		get_current_time,
->>>>>>> c23ad0df
-		settings::Settings,
-		validator,
-		Error,
+		constants::ResourceOwnerType, get_current_time_millis,
+		settings::Settings, validator, Error,
 	},
 };
 
@@ -191,7 +171,8 @@
 
 	let otp = service::generate_new_otp();
 	let otp = format!("{}-{}", &otp[..3], &otp[3..]);
-	let token_expiry = get_current_time() + service::get_join_token_expiry();
+	let token_expiry =
+		get_current_time_millis() + service::get_join_token_expiry();
 
 	let password = service::hash(password.as_bytes())?;
 	let token_hash = service::hash(otp.as_bytes())?;
@@ -229,16 +210,17 @@
 					.body(error!(ORGANISATION_EXISTS).to_string())?;
 			}
 
-			if db::get_user_to_sign_up_by_organisation_name(
+			let user_sign_up = db::get_user_to_sign_up_by_organisation_name(
 				connection,
 				&organisation_name,
 			)
-			.await?
-			.is_some()
-			{
-				Error::as_result()
-					.status(200)
-					.body(error!(ORGANISATION_EXISTS).to_string())?;
+			.await?;
+			if let Some(user_sign_up) = user_sign_up {
+				if user_sign_up.otp_expiry < get_current_time_millis() {
+					Error::as_result()
+						.status(200)
+						.body(error!(ORGANISATION_EXISTS).to_string())?;
+				}
 			}
 
 			if !validator::is_email_valid(&format!(
@@ -282,30 +264,7 @@
 			)
 			.await?;
 		}
-<<<<<<< HEAD
-	};
-
-	let otp = service::generate_new_otp();
-	let otp = format!("{}-{}", &otp[..3], &otp[3..]);
-	let token_expiry =
-		get_current_time_millis() + service::get_join_token_expiry();
-
-	let password = service::hash(password.as_bytes())?;
-	let token_hash = service::hash(otp.as_bytes())?;
-
-	db::set_user_to_be_signed_up(
-		connection,
-		email,
-		&username,
-		&password,
-		(&first_name, &last_name),
-		&token_hash,
-		token_expiry,
-	)
-	.await?;
-=======
-	}
->>>>>>> c23ad0df
+	}
 
 	Ok(otp)
 }
@@ -504,12 +463,8 @@
 	config: &Settings,
 	otp: &str,
 	username: &str,
-<<<<<<< HEAD
-) -> Result<(String, Uuid, Uuid, String, Option<String>), Error> {
-=======
-) -> Result<(String, Uuid, Option<String>, Option<String>, Option<String>), Error>
+) -> Result<(String, Uuid, Uuid, Option<String>, Option<String>, Option<String>), Error>
 {
->>>>>>> c23ad0df
 	let user_data = db::get_user_to_sign_up_by_username(connection, &username)
 		.await?
 		.status(200)
@@ -777,9 +732,10 @@
 		.await?;
 	}
 
-<<<<<<< HEAD
+	db::delete_user_to_be_signed_up(connection, &user_data.username).await?;
+
 	let (jwt, login_id, refresh_token) =
-		sign_in_user(connection, user, &config).await?;
+		sign_in_user(connection, user_id, &config).await?;
 
 	Ok((
 		jwt,
@@ -787,18 +743,6 @@
 		refresh_token,
 		welcome_email_to,
 		backup_email_to,
-=======
-	db::delete_user_to_be_signed_up(connection, &user_data.username).await?;
-
-	let (jwt, refresh_token) =
-		sign_in_user(connection, user_id, &config).await?;
-
-	Ok((
-		jwt,
-		refresh_token,
-		welcome_email_to,
-		backup_email_to,
 		backup_phone_number_to,
->>>>>>> c23ad0df
 	))
 }