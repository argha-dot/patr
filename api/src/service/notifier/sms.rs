--- conflicted
+++ resolved
@@ -31,22 +31,26 @@
 	.await
 }
 
-<<<<<<< HEAD
+pub async fn send_forgot_password_otp(
+	phone_number: &str,
+	otp: &str,
+) -> Result<(), Error> {
+	send_sms(
+		phone_number,
+		format!(
+			"{}{}{}{}{}",
+			"We received a password reset request from your Deployment Tool ",
+			"account. Your OTP to reset the same is: ",
+			otp,
+			"If this process was not initiated by you, ",
+			"please contact support immediately."
+		),
+	)
+	.await
+}
+
 pub async fn send_user_reset_password_notification(
 	phone_number: &str,
-=======
-pub fn send_forgot_password_otp(
-	_phone_number: &str,
-	_otp: &str,
-) -> Result<(), Error> {
-	log::error!("SENDING OTP FOR FORGOT PASSWORD...");
-	panic!("sending SMS with phone number is not implemented yet.");
-	Ok(())
-}
-
-pub fn send_user_reset_password_notification(
-	_phone_number: &str,
->>>>>>> 16c7263c
 ) -> Result<(), Error> {
 	send_sms(
 		phone_number,
