--- conflicted
+++ resolved
@@ -155,7 +155,6 @@
 	send_email(BackupNotificationEmail {}, email, None, "").await
 }
 
-<<<<<<< HEAD
 /// # Description
 /// This function is used to send the email to a recipient
 ///
@@ -169,9 +168,6 @@
 /// # Returns
 /// This function returns `Result<(), Error>` containing an empty response or an
 /// error
-=======
-#[cfg(not(debug_assertions))]
->>>>>>> 9f37f113
 async fn send_email<TEmail>(
 	body: TEmail,
 	to: Mailbox,
