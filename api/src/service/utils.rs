use argon2::{
	password_hash::{PasswordHasher, PasswordVerifier, SaltString},
	Argon2,
	PasswordHash,
	Version,
};
use eve_rs::AsError;
use hex::ToHex;
use uuid::Uuid;

use crate::{db, error, service, utils::Error, Database};

lazy_static::lazy_static! {
	static ref ARGON: Argon2<'static> = Argon2::new(
		None,
		4,
		8192,
		4,
		Version::V0x13
	).unwrap();
}

pub fn validate_hash(pwd: &str, hashed: &str) -> Result<bool, Error> {
	Ok(ARGON
		.verify_password(
			pwd.as_bytes(),
			&PasswordHash::new(hashed).map_err(|_| Error::empty())?,
		)
		.is_ok())
}

/// function to get token hash
pub fn hash(pwd: &[u8]) -> Result<String, Error> {
	let salt = format!(
		"{}{}",
		service::get_config().password_pepper,
		SaltString::generate(&mut rand::thread_rng()).as_str()
	);
	ARGON
		.hash_password_simple(pwd, &salt)
		.map(|hash| hash.to_string())
		.map_err(|_| Error::empty())
}

// 2 hours
pub fn get_join_token_expiry() -> u64 {
	1000 * 60 * 60 * 2
}

// 3 days
pub fn get_access_token_expiry() -> u64 {
	1000 * 60 * 60 * 24 * 3
}

// 30 days
pub fn get_refresh_token_expiry() -> u64 {
	1000 * 60 * 60 * 24 * 30
}

// check if the hash is not in the database
pub async fn generate_new_refresh_token_for_user(
	connection: &mut <Database as sqlx::Database>::Connection,
	user_id: &[u8],
) -> Result<(String, String), Error> {
	let mut refresh_token = Uuid::new_v4().as_bytes().encode_hex::<String>();
	let mut hashed = hash(refresh_token.as_bytes())?;
	let mut logins = db::get_all_logins_for_user(connection, user_id).await?;
	let mut login = logins.iter().find(|login| login.refresh_token == hashed);

	while login.is_some() {
		refresh_token = Uuid::new_v4().as_bytes().encode_hex();
		hashed = hash(refresh_token.as_bytes())?;
		logins = db::get_all_logins_for_user(connection, user_id).await?;
		login = logins.iter().find(|login| login.refresh_token == hashed);
	}

	Ok((refresh_token, hashed))
}

#[cfg(not(feature = "sample-data"))]
pub fn generate_new_otp() -> String {
	use rand::Rng;

	let otp: u32 = rand::thread_rng().gen_range(0..1_000_000);

	if otp < 10 {
		format!("00000{}", otp)
	} else if otp < 100 {
		format!("0000{}", otp)
	} else if otp < 1000 {
		format!("000{}", otp)
	} else if otp < 10000 {
		format!("00{}", otp)
	} else if otp < 100000 {
		format!("0{}", otp)
	} else {
		format!("{}", otp)
	}
}

#[cfg(feature = "sample-data")]
pub fn generate_new_otp() -> String {
	"000000".to_string()
}

<<<<<<< HEAD
=======
pub async fn split_email_with_domain_id(
	connection: &mut <Database as sqlx::Database>::Connection,
	email_address: &str,
) -> Result<(String, Vec<u8>), Error> {
	let (email_local, domain_name) = email_address
		.split_once('@')
		.status(400)
		.body(error!(INVALID_EMAIL).to_string())?;

	let domain_id =
		service::ensure_personal_domain_exists(connection, domain_name)
			.await?
			.as_bytes()
			.to_vec();

	Ok((email_local.to_string(), domain_id))
}

>>>>>>> 2e6b7ff8
pub fn mask_email_local(local: &str) -> String {
	if local.is_empty() {
		String::from("*")
	} else if local.len() <= 2 {
		local.chars().map(|_| '*').collect()
	} else if local.len() > 2 && local.len() <= 4 {
		if let Some(first) = local.chars().next() {
			format!("{}***", first)
		} else {
			String::from("*")
		}
	} else {
		let mut chars = local.chars();
		let first = if let Some(first) = chars.next() {
			first
		} else {
			return String::from("*");
		};
		let last = if let Some(last) = chars.last() {
			last
		} else {
			return String::from("*");
		};
		format!(
			"{}{}{}",
			first,
			if local.len() < 10 { "****" } else { "********" },
			last
		)
	}
}

pub fn mask_phone_number(phone_number: &str) -> String {
	let mut chars = phone_number.chars();
	let first = if let Some(first) = chars.next() {
		first
	} else {
		return String::from("******");
	};
	let last = if let Some(last) = chars.last() {
		last
	} else {
		return String::from("******");
	};
	format!("{}******{}", first, last)
}<|MERGE_RESOLUTION|>--- conflicted
+++ resolved
@@ -103,8 +103,6 @@
 	"000000".to_string()
 }
 
-<<<<<<< HEAD
-=======
 pub async fn split_email_with_domain_id(
 	connection: &mut <Database as sqlx::Database>::Connection,
 	email_address: &str,
@@ -123,7 +121,6 @@
 	Ok((email_local.to_string(), domain_id))
 }
 
->>>>>>> 2e6b7ff8
 pub fn mask_email_local(local: &str) -> String {
 	if local.is_empty() {
 		String::from("*")
