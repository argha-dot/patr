--- conflicted
+++ resolved
@@ -1,9 +1,9 @@
-<<<<<<< HEAD
 use std::{
 	net::{Ipv4Addr, Ipv6Addr},
 	str::FromStr,
 };
 
+use api_models::utils::Uuid;
 use cloudflare::{
 	endpoints::{
 		dns::{CreateDnsRecord, CreateDnsRecordParams, DnsContent},
@@ -16,9 +16,6 @@
 		HttpApiClientConfig,
 	},
 };
-=======
-use api_models::utils::Uuid;
->>>>>>> 9bb70fa3
 use eve_rs::AsError;
 use tokio::{net::UdpSocket, task};
 use trust_dns_client::{
@@ -118,12 +115,8 @@
 	connection: &mut <Database as sqlx::Database>::Connection,
 	config: &Settings,
 	domain_name: &str,
-<<<<<<< HEAD
-	workspace_id: &[u8],
+	workspace_id: &Uuid,
 	control_status: &DomainControlStatus,
-=======
-	workspace_id: &Uuid,
->>>>>>> 9bb70fa3
 ) -> Result<Uuid, Error> {
 	if !validator::is_domain_name_valid(domain_name).await {
 		Error::as_result()
@@ -169,8 +162,7 @@
 		&ResourceOwnerType::Business,
 	)
 	.await?;
-<<<<<<< HEAD
-	db::add_to_workspace_domain(connection, domain_id, control_status).await?;
+	db::add_to_workspace_domain(connection, &domain_id, control_status).await?;
 	if let DomainControlStatus::Patr = control_status {
 		// create zone
 
@@ -194,13 +186,13 @@
 			.id;
 		log::trace!("Zone created for domain: {}", domain_name);
 		// create a new function to store zone related data
-		// TODO: change zone_id to string
-		db::add_patr_controlled_domain(connection, domain_id, &zone_identifier)
-			.await?;
-	}
-=======
-	db::add_to_workspace_domain(connection, &domain_id).await?;
->>>>>>> 9bb70fa3
+		db::add_patr_controlled_domain(
+			connection,
+			&domain_id,
+			&zone_identifier,
+		)
+		.await?;
+	}
 
 	Ok(domain_id)
 }
@@ -222,19 +214,14 @@
 // NS servers and auto configure accordingly too
 pub async fn is_domain_verified(
 	connection: &mut <Database as sqlx::Database>::Connection,
-<<<<<<< HEAD
-	domain_id: &[u8],
-	config: &Settings,
-=======
 	domain_id: &Uuid,
->>>>>>> 9bb70fa3
+	config: &Settings,
 ) -> Result<bool, Error> {
 	let domain = db::get_workspace_domain_by_id(connection, domain_id)
 		.await?
 		.status(404)
 		.body(error!(RESOURCE_DOES_NOT_EXIST).to_string())?;
 
-<<<<<<< HEAD
 	if let DomainControlStatus::Patr = domain.control_status {
 		let client = get_cloudflare_client(config).await?;
 
@@ -277,30 +264,9 @@
 
 		let response = response.take_answers().into_iter().find(|record| {
 			let expected_txt =
-				RData::TXT(TXT::new(vec![hex::encode(domain.id.clone())]));
+				RData::TXT(TXT::new(vec![domain.id.to_string()]));
 			record.rdata() == &expected_txt
 		});
-=======
-	let (mut client, bg) = AsyncClient::connect(
-		UdpClientStream::<UdpSocket>::new("1.1.1.1:53".parse().unwrap()),
-	)
-	.await?;
-	let handle = task::spawn(bg);
-	let mut response = client
-		.query(
-			Name::from_utf8(format!("patrVerify.{}", domain.name)).unwrap(),
-			DNSClass::IN,
-			RecordType::CNAME,
-		)
-		.await?;
-	let response = response.take_answers().into_iter().find(|record| {
-		let expected_cname = RData::CNAME(
-			Name::from_utf8(format!("{}.patr.cloud", domain_id.as_str()))
-				.unwrap(),
-		);
-		record.rdata() == &expected_cname
-	});
->>>>>>> 9bb70fa3
 
 		handle.abort();
 		drop(handle);
@@ -351,8 +317,8 @@
 
 pub async fn add_patr_dns_a_record(
 	connection: &mut <Database as sqlx::Database>::Connection,
-	workspace_id: &[u8],
-	domain_id: &[u8],
+	workspace_id: &Uuid,
+	domain_id: &Uuid,
 	zone_identifier: &str,
 	name: &str,
 	a_record: &str,
@@ -382,13 +348,12 @@
 		})
 		.await?;
 
-	let dns_uuid = db::generate_new_resource_id(connection).await?;
-	let dns_id = dns_uuid.as_bytes();
+	let dns_id = db::generate_new_resource_id(connection).await?;
 	log::trace!("creating resource");
 
 	db::create_resource(
 		connection,
-		dns_id,
+		&dns_id,
 		&format!("Dns_a_record: {}", name),
 		rbac::RESOURCE_TYPES
 			.get()
@@ -403,7 +368,7 @@
 	// add to db
 	db::add_patr_dns_a_record(
 		connection,
-		dns_id,
+		&dns_id,
 		domain_id,
 		name,
 		&[a_record.to_string()],
@@ -412,13 +377,13 @@
 	)
 	.await?;
 
-	Ok(dns_uuid)
+	Ok(dns_id)
 }
 
 pub async fn add_patr_dns_aaaa_record(
 	connection: &mut <Database as sqlx::Database>::Connection,
-	workspace_id: &[u8],
-	domain_id: &[u8],
+	workspace_id: &Uuid,
+	domain_id: &Uuid,
 	zone_identifier: &str,
 	name: &str,
 	aaaa_record: &str,
@@ -453,13 +418,12 @@
 		})
 		.await?;
 
-	let dns_uuid = db::generate_new_resource_id(connection).await?;
-	let dns_id = dns_uuid.as_bytes();
+	let dns_id = db::generate_new_resource_id(connection).await?;
 	log::trace!("creating resource");
 
 	db::create_resource(
 		connection,
-		dns_id,
+		&dns_id,
 		&format!("Dns_aaaa_record: {}", name),
 		rbac::RESOURCE_TYPES
 			.get()
@@ -474,7 +438,7 @@
 	// add to db
 	db::add_patr_dns_aaaa_record(
 		connection,
-		dns_id,
+		&dns_id,
 		domain_id,
 		name,
 		&[aaaa_record.to_string()],
@@ -483,13 +447,13 @@
 	)
 	.await?;
 
-	Ok(dns_uuid)
+	Ok(dns_id)
 }
 
 pub async fn add_patr_dns_mx_record(
 	connection: &mut <Database as sqlx::Database>::Connection,
-	workspace_id: &[u8],
-	domain_id: &[u8],
+	workspace_id: &Uuid,
+	domain_id: &Uuid,
 	zone_identifier: &str,
 	name: &str,
 	content: &str,
@@ -518,13 +482,12 @@
 		})
 		.await?;
 
-	let dns_uuid = db::generate_new_resource_id(connection).await?;
-	let dns_id = dns_uuid.as_bytes();
+	let dns_id = db::generate_new_resource_id(connection).await?;
 	log::trace!("creating resource");
 
 	db::create_resource(
 		connection,
-		dns_id,
+		&dns_id,
 		&format!("Dns_mx_record: {}", name),
 		rbac::RESOURCE_TYPES
 			.get()
@@ -539,7 +502,7 @@
 	// add to db
 	db::add_patr_dns_mx_record(
 		connection,
-		dns_id,
+		&dns_id,
 		domain_id,
 		name,
 		&[content.to_string()],
@@ -549,13 +512,13 @@
 	)
 	.await?;
 
-	Ok(dns_uuid)
+	Ok(dns_id)
 }
 
 pub async fn add_patr_dns_cname_record(
 	connection: &mut <Database as sqlx::Database>::Connection,
-	workspace_id: &[u8],
-	domain_id: &[u8],
+	workspace_id: &Uuid,
+	domain_id: &Uuid,
 	zone_identifier: &str,
 	name: &str,
 	content: &str,
@@ -582,13 +545,12 @@
 		})
 		.await?;
 
-	let dns_uuid = db::generate_new_resource_id(connection).await?;
-	let dns_id = dns_uuid.as_bytes();
+	let dns_id = db::generate_new_resource_id(connection).await?;
 	log::trace!("creating resource");
 
 	db::create_resource(
 		connection,
-		dns_id,
+		&dns_id,
 		&format!("Dns_cname_record: {}", name),
 		rbac::RESOURCE_TYPES
 			.get()
@@ -602,17 +564,17 @@
 
 	// add to db
 	db::add_patr_dns_cname_record(
-		connection, dns_id, domain_id, name, content, ttl as i32, proxied,
-	)
-	.await?;
-
-	Ok(dns_uuid)
+		connection, &dns_id, domain_id, name, content, ttl as i32, proxied,
+	)
+	.await?;
+
+	Ok(dns_id)
 }
 
 pub async fn add_patr_dns_txt_record(
 	connection: &mut <Database as sqlx::Database>::Connection,
-	workspace_id: &[u8],
-	domain_id: &[u8],
+	workspace_id: &Uuid,
+	domain_id: &Uuid,
 	zone_identifier: &str,
 	name: &str,
 	content: &str,
@@ -639,13 +601,12 @@
 		})
 		.await?;
 
-	let dns_uuid = db::generate_new_resource_id(connection).await?;
-	let dns_id = dns_uuid.as_bytes();
+	let dns_id = db::generate_new_resource_id(connection).await?;
 	log::trace!("creating resource");
 
 	db::create_resource(
 		connection,
-		dns_id,
+		&dns_id,
 		&format!("Dns_txt_record: {}", name),
 		rbac::RESOURCE_TYPES
 			.get()
@@ -660,7 +621,7 @@
 	// add to db
 	db::add_patr_dns_txt_record(
 		connection,
-		dns_id,
+		&dns_id,
 		domain_id,
 		name,
 		&[content.to_string()],
@@ -669,7 +630,7 @@
 	)
 	.await?;
 
-	Ok(dns_uuid)
+	Ok(dns_id)
 }
 
 pub async fn get_cloudflare_client(
