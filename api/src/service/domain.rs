--- conflicted
+++ resolved
@@ -154,11 +154,7 @@
 ///
 /// # Arguments
 /// * `connection` - database save point, more details here: [`Transaction`]
-<<<<<<< HEAD
-/// * `domain_id` - An unsigned 8 bit integer array containing id of 
-=======
 /// * `domain_id` - an unsigned 8 bit integer array containing id of
->>>>>>> 90d3693a
 /// organisation domain
 ///
 /// # Returns
