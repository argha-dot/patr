--- conflicted
+++ resolved
@@ -1088,7 +1088,6 @@
       "nullable": []
     }
   },
-<<<<<<< HEAD
   "2037e6fa3ebd23df050d9c0aa2eae6225099ebc145f14024f2d47cfa2df2c766": {
     "query": "SELECT domain.name, workspace_domain.id as \"id: _\", workspace_domain.domain_type as \"domain_type: _\", workspace_domain.is_verified, workspace_domain.nameserver_type as \"nameserver_type: _\" FROM domain INNER JOIN workspace_domain ON workspace_domain.id = domain.id INNER JOIN resource ON domain.id = resource.id WHERE resource.owner_id = $1;",
     "describe": {
@@ -1153,18 +1152,6 @@
       ]
     }
   },
-  "21fa37911614a4e908cfbb135f6f3fb123e022dee9606bdabafcc3ac7421464e": {
-    "query": "ALTER TABLE deployment_static_sites ADD CONSTRAINT deployment_static_sites_fk_id_workspace_id FOREIGN KEY(id, workspace_id) REFERENCES resource(id, owner_id);",
-    "describe": {
-      "columns": [],
-      "parameters": {
-        "Left": []
-      },
-      "nullable": []
-    }
-  },
-=======
->>>>>>> 6e176bc0
   "228e6bc3a8eb9c3113acda6e4fa32f347b99cf44fb9935e39461eaa8e8cef7e7": {
     "query": "SELECT * FROM meta_data WHERE id = 'version_major' OR id = 'version_minor' OR id = 'version_patch';",
     "describe": {
@@ -1722,56 +1709,6 @@
       "nullable": []
     }
   },
-<<<<<<< HEAD
-=======
-  "3af41736c09ff1d488e2166cf6f8a0c4561fd90b4905700fee5aecf9cdcaed32": {
-    "query": "SELECT domain.name, workspace_domain.id as \"id: _\", workspace_domain.domain_type as \"domain_type: _\", workspace_domain.is_verified FROM domain INNER JOIN workspace_domain ON workspace_domain.id = domain.id INNER JOIN resource ON domain.id = resource.id WHERE resource.owner_id = $1;",
-    "describe": {
-      "columns": [
-        {
-          "ordinal": 0,
-          "name": "name",
-          "type_info": "Varchar"
-        },
-        {
-          "ordinal": 1,
-          "name": "id: _",
-          "type_info": "Uuid"
-        },
-        {
-          "ordinal": 2,
-          "name": "domain_type: _",
-          "type_info": {
-            "Custom": {
-              "name": "resource_owner_type",
-              "kind": {
-                "Enum": [
-                  "personal",
-                  "business"
-                ]
-              }
-            }
-          }
-        },
-        {
-          "ordinal": 3,
-          "name": "is_verified",
-          "type_info": "Bool"
-        }
-      ],
-      "parameters": {
-        "Left": [
-          "Uuid"
-        ]
-      },
-      "nullable": [
-        false,
-        false,
-        false,
-        false
-      ]
-    }
-  },
   "3b8e93c6744a077a2b8dd414c4b35fbf2c5426243187dbde1924d48014f8f30c": {
     "query": "SELECT COUNT(*) \"count!\" FROM deployment_static_site WHERE status = 'deleted';",
     "describe": {
@@ -1790,7 +1727,6 @@
       ]
     }
   },
->>>>>>> 6e176bc0
   "3c9d1ea4466117373233fc7413eb1290e2c1cdfd276781a0ec5995133c34be4a": {
     "query": "SELECT COUNT(*) \"count!\" FROM deployment WHERE status = 'deleted';",
     "describe": {
@@ -2670,7 +2606,16 @@
       "nullable": []
     }
   },
-<<<<<<< HEAD
+  "6505122d8c40c26849eb3a6144e2de08388b087d10d049cdbba7a1742fefc5de": {
+    "query": "CREATE INDEX role_permissions_resource_idx_role_id ON role_permissions_resource (role_id);",
+    "describe": {
+      "columns": [],
+      "parameters": {
+        "Left": []
+      },
+      "nullable": []
+    }
+  },
   "6558b96a4bbc33428ff4bc1d1b879779b3b0e4cc4ca7b800c2ea36d01e5fe253": {
     "query": "CREATE TABLE patr_domain_dns_record( id UUID CONSTRAINT patr_domain_dns_record_pk PRIMARY KEY, domain_id UUID NOT NULL, name TEXT NOT NULL CONSTRAINT patr_domain_dns_record_chk_name_is_lower_case CHECK( name = LOWER(name) ) CONSTRAINT patr_domain_dns_record_chk_name_is_trimmed CHECK( name = TRIM(name) ), type DNS_RECORD_TYPE NOT NULL, value TEXT NOT NULL, priority INTEGER, ttl INTEGER NOT NULL, proxied BOOLEAN NOT NULL, CONSTRAINT patr_domain_dns_record_fk_domain_id FOREIGN KEY(domain_id) REFERENCES patr_controlled_domain(domain_id), CONSTRAINT patr_domain_dns_record_chk_values_valid CHECK( ( type = 'MX' AND priority IS NOT NULL ) OR ( type != 'MX' AND priority IS NULL ) ), CONSTRAINT patr_domain_dns_record_uq_domain_id_name_type_value_priority UNIQUE(domain_id, name, type, value, priority) );",
     "describe": {
@@ -2681,39 +2626,6 @@
       "nullable": []
     }
   },
-  "69511f3caefa1932954750f0e2e3e4ce23462a41d4fd6fa636a3373ca1cde309": {
-    "query": "INSERT INTO docker_registry_repository_tag VALUES ($1, $2, $3, $4) ON CONFLICT (repository_id, tag) DO UPDATE SET manifest_digest = $3, last_updated = $4;",
-    "describe": {
-      "columns": [],
-      "parameters": {
-        "Left": [
-          "Uuid",
-          "Text",
-          "Text",
-          "Int8"
-        ]
-      },
-      "nullable": []
-    }
-  },
-  "6ad2f021500f77e5ac540f128fc071c0aead61d48db51dc32132ccba1a2120ab": {
-    "query": "UPDATE \"user\" SET last_name = $1 WHERE id = $2;",
-=======
-  "6505122d8c40c26849eb3a6144e2de08388b087d10d049cdbba7a1742fefc5de": {
-    "query": "CREATE INDEX role_permissions_resource_idx_role_id ON role_permissions_resource (role_id);",
->>>>>>> 6e176bc0
-    "describe": {
-      "columns": [],
-      "parameters": {
-        "Left": []
-      },
-      "nullable": []
-    }
-  },
-<<<<<<< HEAD
-  "6b5bedfc7f5f6dfc0c257fe02815abf7011c62de1db67ca696a984be4983243d": {
-    "query": "SELECT id as \"id: _\", domain_id as \"domain_id: _\", name, type as \"type: _\", value, priority, ttl, proxied FROM patr_domain_dns_record WHERE domain_id = $1;",
-=======
   "676b0080eff95f4efabe59dcad28c7556b4cdef9d7152e382b2bc02cbef19f82": {
     "query": "SELECT id as \"id: _\", sub_domain, domain_id as \"domain_id: _\", path, url_type as \"url_type: _\", deployment_id as \"deployment_id: _\", port, static_site_id as \"static_site_id: _\", url, workspace_id as \"workspace_id: _\" FROM managed_url WHERE id = $1;",
     "describe": {
@@ -2828,35 +2740,8 @@
       "nullable": []
     }
   },
-  "6b678ec64a61d5c20d7ea207efa6fce83058481b7af34fb81a36022b0a52dbc6": {
-    "query": "DELETE FROM docker_registry_repository_manifest WHERE repository_id = $1;",
-    "describe": {
-      "columns": [],
-      "parameters": {
-        "Left": [
-          "Uuid"
-        ]
-      },
-      "nullable": []
-    }
-  },
-  "6c06e110efb137ecfc7322d47557b6492b827c0f9d5690ada1f826a98865b9c0": {
-    "query": "UPDATE user_to_sign_up SET otp_hash = $1, otp_expiry = $2 WHERE username = $3;",
-    "describe": {
-      "columns": [],
-      "parameters": {
-        "Left": [
-          "Text",
-          "Int8",
-          "Text"
-        ]
-      },
-      "nullable": []
-    }
-  },
-  "72ad16b1f2de6608d8bcef0966a5367374695457d685ab498918d73748175344": {
-    "query": "SELECT domain.name as \"name!\", workspace_domain.id as \"id!: _\", workspace_domain.domain_type as \"domain_type!: _\", workspace_domain.is_verified as \"is_verified!\" FROM workspace_domain INNER JOIN domain ON domain.id = workspace_domain.id WHERE is_verified = FALSE;",
->>>>>>> 6e176bc0
+  "6b5bedfc7f5f6dfc0c257fe02815abf7011c62de1db67ca696a984be4983243d": {
+    "query": "SELECT id as \"id: _\", domain_id as \"domain_id: _\", name, type as \"type: _\", value, priority, ttl, proxied FROM patr_domain_dns_record WHERE domain_id = $1;",
     "describe": {
       "columns": [
         {
@@ -2942,10 +2827,33 @@
       "nullable": []
     }
   },
-<<<<<<< HEAD
   "6c06e110efb137ecfc7322d47557b6492b827c0f9d5690ada1f826a98865b9c0": {
     "query": "UPDATE user_to_sign_up SET otp_hash = $1, otp_expiry = $2 WHERE username = $3;",
-=======
+    "describe": {
+      "columns": [],
+      "parameters": {
+        "Left": [
+          "Text",
+          "Int8",
+          "Text"
+        ]
+      },
+      "nullable": []
+    }
+  },
+  "72c096aa3b93c9ff181107d858a3f414083391d839451f7acf0e5fe828acbdc0": {
+    "query": "INSERT INTO resource_type VALUES ($1, $2, NULL);",
+    "describe": {
+      "columns": [],
+      "parameters": {
+        "Left": [
+          "Uuid",
+          "Varchar"
+        ]
+      },
+      "nullable": []
+    }
+  },
   "737d2bec853fc049071993d090838da713f3f24ca972cba74b45aa0318ccdf7d": {
     "query": "SELECT id as \"id: _\", name::TEXT as \"name!: _\", status as \"status: _\", workspace_id as \"workspace_id: _\" FROM deployment_static_site WHERE workspace_id = $1 AND status != 'deleted';",
     "describe": {
@@ -2997,34 +2905,6 @@
         false,
         false
       ]
-    }
-  },
-  "7401f9df0e6e0b99c923aed5a8e8be4ed52aa49dc8780e4ded18882872b8b95d": {
-    "query": "CREATE TABLE deployment_region( id UUID CONSTRAINT deployment_region_pk PRIMARY KEY, name TEXT NOT NULL, provider DEPLOYMENT_CLOUD_PROVIDER, location GEOMETRY, parent_region_id UUID CONSTRAINT deployment_region_fk_parent_region_id REFERENCES deployment_region(id), CONSTRAINT deployment_region_chk_provider_location_parent_region_is_valid CHECK( ( location IS NULL AND provider IS NULL ) OR ( provider IS NOT NULL AND location IS NOT NULL AND parent_region_id IS NOT NULL ) ) );",
->>>>>>> 6e176bc0
-    "describe": {
-      "columns": [],
-      "parameters": {
-        "Left": [
-          "Text",
-          "Int8",
-          "Text"
-        ]
-      },
-      "nullable": []
-    }
-  },
-  "72c096aa3b93c9ff181107d858a3f414083391d839451f7acf0e5fe828acbdc0": {
-    "query": "INSERT INTO resource_type VALUES ($1, $2, NULL);",
-    "describe": {
-      "columns": [],
-      "parameters": {
-        "Left": [
-          "Uuid",
-          "Varchar"
-        ]
-      },
-      "nullable": []
     }
   },
   "7401f9df0e6e0b99c923aed5a8e8be4ed52aa49dc8780e4ded18882872b8b95d": {
@@ -6216,16 +6096,6 @@
       ]
     }
   },
-<<<<<<< HEAD
-  "e1c56b679ec3b9faa91add689918fe6f289c3740bf97d78454722a0fd70601fc": {
-    "query": "CREATE TABLE entry_point ( domain_id BYTEA NOT NULL REFERENCES domain(id), sub_domain VARCHAR(255) NOT NULL DEFAULT '/', path VARCHAR(255) NOT NULL, deployment_id BYTEA NOT NULL, CONSTRAINT entry_point_pk PRIMARY KEY (domain_id, sub_domain) );",
-    "describe": {
-      "columns": [],
-      "parameters": {
-        "Left": []
-      },
-      "nullable": []
-=======
   "e218446e98d170dd4a2289a29c93ef560509254a2f7294de5c505752f8d4841d": {
     "query": "WITH RECURSIVE managed_url_list AS ( SELECT managed_url.* FROM managed_url INNER JOIN domain ON managed_url.domain_id = domain.id WHERE managed_url.deployment_id = $1 AND managed_url.url_type = 'proxy_to_deployment' UNION ALL SELECT managed_url.* FROM managed_url INNER JOIN domain ON managed_url.domain_id = domain.id JOIN managed_url_list ON managed_url.url LIKE CONCAT( managed_url.sub_domain, '.', domain.name, CASE managed_url.path WHEN '/' THEN '%' ELSE CONCAT(managed_url.path, '%') END ) WHERE managed_url.url_type = 'redirect' OR managed_url.url_type = 'proxy_url' ) SELECT id as \"id!: _\", sub_domain as \"sub_domain!: _\", domain_id as \"domain_id!: _\", path as \"path!: _\", url_type as \"url_type!: _\", deployment_id as \"deployment_id: _\", port, static_site_id as \"static_site_id: _\", url, workspace_id as \"workspace_id!: _\" FROM managed_url_list;",
     "describe": {
@@ -6310,7 +6180,6 @@
         null,
         null
       ]
->>>>>>> 6e176bc0
     }
   },
   "e24dd25632fa82dbe7d5dccef98bf9c137f76f90024dbc03567ca37896d09a49": {
