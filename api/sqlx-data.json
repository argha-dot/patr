--- conflicted
+++ resolved
@@ -10,29 +10,6 @@
       "nullable": []
     }
   },
-<<<<<<< HEAD
-  "02b90d8644ab15c0351c841bce9820ff50cfe54ab9a88a5a58fea91708c13a5f": {
-    "query": "CREATE TABLE user_unverified_phone_number( country_code CHAR(2) NOT NULL CONSTRAINT user_unverified_phone_number_fk_country_code REFERENCES phone_number_country_code(country_code), phone_number VARCHAR(15) NOT NULL, user_id BYTEA NOT NULL CONSTRAINT user_unverified_phone_number_fk_user_id REFERENCES \"user\"(id), verification_token_hash TEXT NOT NULL, verification_token_expiry BIGINT NOT NULL CONSTRAINT user_unverified_phone_number_chk_token_expiry_unsigned CHECK(verification_token_expiry >= 0), CONSTRAINT user_univerified_phone_number_pk PRIMARY KEY(country_code, phone_number), CONSTRAINT user_univerified_phone_number_uq_country_code_phone_number UNIQUE(user_id, country_code, phone_number) );",
-    "describe": {
-      "columns": [],
-      "parameters": {
-        "Left": []
-=======
-  "023ad8d99122a09227a1385cc38e464716b40076d1ec79a2f299a7b7d8e2b88a": {
-    "query": "INSERT INTO deployment_persistent_volume VALUES ($1, $2, $3);",
-    "describe": {
-      "columns": [],
-      "parameters": {
-        "Left": [
-          "Bytea",
-          "Varchar",
-          "Varchar"
-        ]
->>>>>>> 9f37f113
-      },
-      "nullable": []
-    }
-  },
   "04f0db6568374c080244726310f725c954c0c830705cda822efc3a223fa2aaee": {
     "query": "CREATE TYPE RESOURCE_OWNER_TYPE AS ENUM( 'personal', 'organisation' );",
     "describe": {
@@ -299,20 +276,14 @@
           "ordinal": 3,
           "name": "active",
           "type_info": "Bool"
-        },
-        {
-          "ordinal": 4,
-          "name": "created",
-          "type_info": "Int8"
-        }
-      ],
-      "parameters": {
-        "Left": [
-          "Bytea"
-        ]
-      },
-      "nullable": [
-        false,
+        }
+      ],
+      "parameters": {
+        "Left": [
+          "Bytea"
+        ]
+      },
+      "nullable": [
         false,
         false,
         false,
@@ -369,20 +340,14 @@
           "ordinal": 4,
           "name": "name",
           "type_info": "Varchar"
-        },
-        {
-          "ordinal": 5,
-          "name": "created",
-          "type_info": "Int8"
-        }
-      ],
-      "parameters": {
-        "Left": [
-          "Bytea"
-        ]
-      },
-      "nullable": [
-        false,
+        }
+      ],
+      "parameters": {
+        "Left": [
+          "Bytea"
+        ]
+      },
+      "nullable": [
         false,
         false,
         false,
@@ -425,36 +390,6 @@
       "nullable": []
     }
   },
-<<<<<<< HEAD
-  "1c8d4fd66ca5d3500c65672a36b1b6931a2f37ac3bddfb1f75a59c5aa3a8a81d": {
-    "query": "CREATE TABLE user_unverified_personal_email( local VARCHAR(64) NOT NULL, domain_id BYTEA NOT NULL CONSTRAINT user_unverified_personal_email_fk_domain_id REFERENCES personal_domain(id), user_id BYTEA NOT NULL CONSTRAINT user_unverified_personal_email_fk_user_id REFERENCES \"user\"(id), verification_token_hash TEXT NOT NULL, verification_token_expiry BIGINT NOT NULL CONSTRAINT user_unverified_personal_email_chk_token_expiry_unsigned CHECK(verification_token_expiry >= 0), CONSTRAINT user_unverified_personal_email_pk PRIMARY KEY(local, domain_id), CONSTRAINT user_unverified_personal_email_uq_user_id_local_domain_id UNIQUE(user_id, local, domain_id) );",
-=======
-  "1a5c06c8b844624a275de36242dccd10d27827c29ec3fa0711ceb2aa711e7d71": {
-    "query": "CREATE TABLE deployment_upgrade_path_machine_type( upgrade_path_id BYTEA NOT NULL CONSTRAINT deployment_upgrade_path_machine_type_fk_upgrade_path_id REFERENCES deployment_upgrade_path(id), machine_type_id BYTEA NOT NULL CONSTRAINT deployment_upgrade_path_machine_type_fk_machine_type_id REFERENCES deployment_machine_type(id), CONSTRAINT deployment_upgrade_path_machine_type_pk PRIMARY KEY (upgrade_path_id, machine_type_id) );",
->>>>>>> 9f37f113
-    "describe": {
-      "columns": [],
-      "parameters": {
-        "Left": []
-      },
-      "nullable": []
-    }
-  },
-<<<<<<< HEAD
-=======
-  "1c684958ba50d81ed717f450b0c04d59688e2d1d9ec9e1ba7b10e8ab152f1a9e": {
-    "query": "DELETE FROM deployment_upgrade_path WHERE id = $1;",
-    "describe": {
-      "columns": [],
-      "parameters": {
-        "Left": [
-          "Bytea"
-        ]
-      },
-      "nullable": []
-    }
-  },
->>>>>>> 9f37f113
   "1d910355f58fd3f630a39be384b98423a9abfc38721774e0d0d83080581433d4": {
     "query": "SELECT * FROM role_permissions_resource_type WHERE role_id = $1;",
     "describe": {
@@ -770,11 +705,6 @@
           "ordinal": 4,
           "name": "name",
           "type_info": "Varchar"
-        },
-        {
-          "ordinal": 5,
-          "name": "created",
-          "type_info": "Int8"
         }
       ],
       "parameters": {
@@ -783,7 +713,6 @@
         ]
       },
       "nullable": [
-        false,
         false,
         false,
         false,
@@ -1070,7 +999,16 @@
       "nullable": []
     }
   },
-<<<<<<< HEAD
+  "373f49a79215c14fff9b20f486d990ad59e47d670c7c95e11b2a205a3ff891cf": {
+    "query": "CREATE TABLE phone_number_country_code( country_code CHAR(2) CONSTRAINT phone_number_country_code_pk PRIMARY KEY CONSTRAINT phone_number_country_code_chk_country_code_is_upper_case CHECK( country_code = UPPER(country_code) ), phone_code VARCHAR(5) NOT NULL, country_name VARCHAR(80) NOT NULL );",
+    "describe": {
+      "columns": [],
+      "parameters": {
+        "Left": []
+      },
+      "nullable": []
+    }
+  },
   "378a25925a5613badbf9b5406f060d7106f7410a8c45b075c20655cd483e5758": {
     "query": "INSERT INTO deployment VALUES ($1, $2, 'registry.docker.vicara.co', $3, NULL, $4, NULL);",
     "describe": {
@@ -1082,14 +1020,6 @@
           "Bytea",
           "Varchar"
         ]
-=======
-  "373f49a79215c14fff9b20f486d990ad59e47d670c7c95e11b2a205a3ff891cf": {
-    "query": "CREATE TABLE phone_number_country_code( country_code CHAR(2) CONSTRAINT phone_number_country_code_pk PRIMARY KEY CONSTRAINT phone_number_country_code_chk_country_code_is_upper_case CHECK( country_code = UPPER(country_code) ), phone_code VARCHAR(5) NOT NULL, country_name VARCHAR(80) NOT NULL );",
-    "describe": {
-      "columns": [],
-      "parameters": {
-        "Left": []
->>>>>>> 9f37f113
       },
       "nullable": []
     }
@@ -1124,7 +1054,6 @@
       "nullable": []
     }
   },
-<<<<<<< HEAD
   "3be319c2ba802f3b5c8e3f3b262951a61f49aae4599de3f2a86d0ec4b3f86bf6": {
     "query": "CREATE TABLE resource( id BYTEA CONSTRAINT resource_pk PRIMARY KEY, name VARCHAR(100) NOT NULL, resource_type_id BYTEA NOT NULL CONSTRAINT resource_fk_resource_type_id REFERENCES resource_type(id), owner_id BYTEA NOT NULL CONSTRAINT resource_fk_owner_id REFERENCES organisation(id) DEFERRABLE INITIALLY IMMEDIATE, created BIGINT NOT NULL CONSTRAINT organisation_created_chk_unsigned CHECK(created >= 0), CONSTRAINT resource_uq_id_owner_id UNIQUE(id, owner_id) );",
     "describe": {
@@ -1137,42 +1066,28 @@
   },
   "3cb20f213827519db975ea8e9b37a716ddbabeaba861ec1c9f7cb9485dded728": {
     "query": "UPDATE organisation_domain SET is_verified = TRUE WHERE id = $1;",
-=======
-  "3d0c78ef163d5c1a3691b56512d8b2389181475f24461486fe6dd8f49a328658": {
-    "query": "INSERT INTO resource VALUES ($1, $2, $3, $4);",
->>>>>>> 9f37f113
-    "describe": {
-      "columns": [],
-      "parameters": {
-        "Left": [
-          "Bytea"
-        ]
-      },
-      "nullable": []
-    }
-  },
-<<<<<<< HEAD
-  "3cea416ed3eb6ab48c87ef349e166f2adf2abcd2eb5ce955a50ed1caf9e20c35": {
-    "query": "CREATE TABLE organisation_email( user_id BYTEA NOT NULL CONSTRAINT organisation_email_fk_user_id REFERENCES \"user\"(id), local VARCHAR(64) NOT NULL, domain_id BYTEA NOT NULL CONSTRAINT organisation_email_fk_domain_id REFERENCES organisation_domain(id), CONSTRAINT organisation_email_pk PRIMARY KEY(local, domain_id) );",
-=======
+    "describe": {
+      "columns": [],
+      "parameters": {
+        "Left": [
+          "Bytea"
+        ]
+      },
+      "nullable": []
+    }
+  },
   "3d7d9cb7f8508d11c312a20f5368b7c20bbe1cab40e6997c9db6700d408961f2": {
     "query": "CREATE TABLE user_phone_number( user_id BYTEA NOT NULL CONSTRAINT user_phone_number_fk_user_id REFERENCES \"user\"(id) DEFERRABLE INITIALLY IMMEDIATE, country_code CHAR(2) NOT NULL CONSTRAINT user_phone_number_fk_country_code REFERENCES phone_number_country_code(country_code) CONSTRAINT user_phone_number_chk_country_code_is_upper_case CHECK( country_code = UPPER(country_code) ), number VARCHAR(15) NOT NULL CONSTRAINT user_phone_number_chk_number_valid CHECK( LENGTH(number) >= 7 AND LENGTH(number) <= 15 AND CAST(number AS BIGINT) > 0 ), CONSTRAINT user_phone_number_pk PRIMARY KEY(country_code, number), CONSTRAINT user_phone_number_uq_user_id_country_code_number UNIQUE(user_id, country_code, number) );",
->>>>>>> 9f37f113
-    "describe": {
-      "columns": [],
-      "parameters": {
-        "Left": []
-      },
-      "nullable": []
-    }
-  },
-<<<<<<< HEAD
+    "describe": {
+      "columns": [],
+      "parameters": {
+        "Left": []
+      },
+      "nullable": []
+    }
+  },
   "3fbd9b47a0e71cafd415cdedcede741d2f2ad4ef76b7feb8ecf226cf69ec8c05": {
     "query": "SELECT domain.name as \"name!\", organisation_domain.id as \"id!\", organisation_domain.domain_type as \"domain_type!: _\", organisation_domain.is_verified as \"is_verified!\" FROM organisation_domain INNER JOIN domain ON domain.id = organisation_domain.id WHERE is_verified = FALSE;",
-=======
-  "3d8474cb9d64667180ac54f780b8153df48ab64d24c576ed70fd0c7930f376c7": {
-    "query": "SELECT deployment_entry_point.id, deployment_entry_point.sub_domain, deployment_entry_point.domain_id, deployment_entry_point.path, deployment_entry_point.entry_point_type as \"entry_point_type: DeploymentEntryPointType\", deployment_entry_point.deployment_id, deployment_entry_point.deployment_port, deployment_entry_point.url FROM deployment_entry_point WHERE sub_domain = $1 AND domain_id = $2 AND path = $3;",
->>>>>>> 9f37f113
     "describe": {
       "columns": [
         {
@@ -1277,23 +1192,18 @@
       "nullable": []
     }
   },
-<<<<<<< HEAD
   "465499cd312427f9daac7b5b6a05aa0c4e266f2e44e2a880626698aee28a2577": {
     "query": "CREATE TABLE meta_data( id VARCHAR(100) CONSTRAINT meta_data_pk PRIMARY KEY, value TEXT NOT NULL );",
-=======
+    "describe": {
+      "columns": [],
+      "parameters": {
+        "Left": []
+      },
+      "nullable": []
+    }
+  },
   "474246ff3b01e3c3b111c9eeb7430c532a8a65b3810e18c2af910eeae4e7a4a6": {
     "query": "CREATE TABLE user_to_sign_up( username VARCHAR(100) CONSTRAINT user_to_sign_up_pk PRIMARY KEY CONSTRAINT user_to_sign_up_chk_username_is_lower_case CHECK( username = LOWER(username) ), account_type RESOURCE_OWNER_TYPE NOT NULL, password TEXT NOT NULL, first_name VARCHAR(100) NOT NULL, last_name VARCHAR(100) NOT NULL, /* Personal email address OR backup email */ backup_email_local VARCHAR(64) CONSTRAINT user_to_sign_up_chk_backup_email_is_lower_case CHECK( backup_email_local = LOWER(backup_email_local) ), backup_email_domain_id BYTEA CONSTRAINT user_to_sign_up_fk_backup_email_domain_id REFERENCES personal_domain(id), backup_phone_country_code CHAR(2) CONSTRAINT user_to_sign_up_fk_backup_phone_country_code REFERENCES phone_number_country_code(country_code) CONSTRAINT user_to_sign_up_chk_backup_phone_country_code_upper_case CHECK( backup_phone_country_code = UPPER(backup_phone_country_code) ), backup_phone_number VARCHAR(15) CONSTRAINT user_to_sign_up_chk_phone_number_valid CHECK( LENGTH(backup_phone_number) >= 7 AND LENGTH(backup_phone_number) <= 15 AND CAST(backup_phone_number AS BIGINT) > 0 ), /* Organisation email address */ org_email_local VARCHAR(64) CONSTRAINT user_to_sign_up_chk_org_email_is_lower_case CHECK( org_email_local = LOWER(org_email_local) ), org_domain_name VARCHAR(100) CONSTRAINT user_to_sign_up_chk_org_domain_name_is_lower_case CHECK( org_domain_name = LOWER(org_domain_name) ), organisation_name VARCHAR(100) CONSTRAINT user_to_sign_up_chk_org_name_is_lower_case CHECK( organisation_name = LOWER(organisation_name) ), otp_hash TEXT NOT NULL, otp_expiry BIGINT NOT NULL CONSTRAINT user_to_sign_up_chk_expiry_unsigned CHECK(otp_expiry >= 0), CONSTRAINT user_to_sign_up_chk_org_details_valid CHECK( ( account_type = 'personal' AND ( org_email_local IS NULL AND org_domain_name IS NULL AND organisation_name IS NULL ) ) OR ( account_type = 'organisation' AND ( org_email_local IS NOT NULL AND org_domain_name IS NOT NULL AND organisation_name IS NOT NULL ) ) ), CONSTRAINT user_to_sign_up_chk_backup_details CHECK( ( backup_email_local IS NOT NULL AND backup_email_domain_id IS NOT NULL AND backup_phone_country_code IS NULL AND backup_phone_number IS NULL ) OR ( backup_email_local IS NULL AND backup_email_domain_id IS NULL AND backup_phone_country_code IS NOT NULL AND backup_phone_number IS NOT NULL ) ) );",
-    "describe": {
-      "columns": [],
-      "parameters": {
-        "Left": []
-      },
-      "nullable": []
-    }
-  },
-  "4796189178bdf43e69d0adce5c1c81ba54f2420ec9a2e33884a8cb84acabd21d": {
-    "query": "ALTER TABLE deployment_upgrade_path ADD CONSTRAINT deployment_upgrade_path_fk_id FOREIGN KEY(id) REFERENCES resource(id);",
->>>>>>> 9f37f113
     "describe": {
       "columns": [],
       "parameters": {
@@ -1318,47 +1228,17 @@
       "nullable": []
     }
   },
-  "4b540dbce4c784d22133ecc1b800ddf979dcc940fddaee745d374fa35ab824de": {
-    "query": "CREATE TABLE \"user\"( id BYTEA CONSTRAINT user_pk PRIMARY KEY, username VARCHAR(100) NOT NULL CONSTRAINT user_uk_username UNIQUE, password TEXT NOT NULL, first_name VARCHAR(100) NOT NULL, last_name VARCHAR(100) NOT NULL, dob BIGINT DEFAULT NULL CONSTRAINT user_chk_dob_unsigned CHECK(dob >= 0), bio VARCHAR(128) DEFAULT NULL, location VARCHAR(128) DEFAULT NULL, created BIGINT NOT NULL CONSTRAINT user_chk_created_unsigned CHECK(created >= 0), /* Recovery options */ backup_email_local VARCHAR(64), backup_email_domain_id BYTEA, backup_phone_country_code CHAR(2), backup_phone_number VARCHAR(15), CONSTRAINT user_uk_bckp_eml_lcl_bckp_eml_dmn_id UNIQUE(backup_email_local, backup_email_domain_id), CONSTRAINT user_uk_bckp_phn_cntry_cd_bckp_phn_nmbr UNIQUE(backup_phone_country_code, backup_phone_number), CONSTRAINT user_chk_bckp_eml_or_bckp_phn_present CHECK( ( backup_email_local IS NOT NULL AND backup_email_domain_id IS NOT NULL ) OR ( backup_phone_country_code IS NOT NULL AND backup_phone_number IS NOT NULL ) ) );",
-    "describe": {
-      "columns": [],
-      "parameters": {
-        "Left": []
-      },
-      "nullable": []
-    }
-  },
-<<<<<<< HEAD
-  "4c8250d020711eb9e5b8771e8f1b0ea04a251eedc883afa88e0e4c0374bcd20c": {
-    "query": "CREATE TABLE user_phone_number( user_id BYTEA NOT NULL CONSTRAINT user_phone_number_fk_user_id REFERENCES \"user\"(id) DEFERRABLE INITIALLY IMMEDIATE, country_code CHAR(2) NOT NULL CONSTRAINT user_phone_number_fk_country_code REFERENCES phone_number_country_code(country_code), number VARCHAR(15) NOT NULL CONSTRAINT user_phone_number_chk_number_valid CHECK( LENGTH(number) >= 7 AND LENGTH(number) <= 15 AND CAST(number AS BIGINT) > 0 ), CONSTRAINT user_phone_number_pk PRIMARY KEY(country_code, number), CONSTRAINT user_phone_number_uq_user_id_country_code_number UNIQUE(user_id, country_code, number) );",
-    "describe": {
-      "columns": [],
-      "parameters": {
-        "Left": []
-      },
-      "nullable": []
-    }
-  },
   "4cd4bdf1e24a847a7985f01abba0f809e7caa8fefeacf5252fe03111c3e0ad14": {
     "query": "INSERT INTO deployment VALUES ($1, $2, $3, NULL, $4, $5, NULL);",
-=======
-  "4b4487ba8d631faee6e9f6ee42b8b5ff0f560d3b29b5ebfedebf3128feb61f88": {
-    "query": "INSERT INTO deployment_machine_type VALUES ($1, $2, $3);",
->>>>>>> 9f37f113
     "describe": {
       "columns": [],
       "parameters": {
         "Left": [
           "Bytea",
-<<<<<<< HEAD
           "Varchar",
           "Varchar",
           "Varchar",
           "Varchar"
-=======
-          "Int2",
-          "Float4"
->>>>>>> 9f37f113
         ]
       },
       "nullable": []
@@ -1525,8 +1405,6 @@
       ]
     }
   },
-<<<<<<< HEAD
-=======
   "5077384c11f5fe95ca7b87498fdc22cadf66c2462b3bdec3da1b5f60b433e698": {
     "query": "CREATE TABLE user_unverified_personal_email( local VARCHAR(64) NOT NULL CONSTRAINT user_unverified_personal_email_chk_local_is_lower_case CHECK( local = LOWER(local) ), domain_id BYTEA NOT NULL CONSTRAINT user_unverified_personal_email_fk_domain_id REFERENCES personal_domain(id), user_id BYTEA NOT NULL CONSTRAINT user_unverified_personal_email_fk_user_id REFERENCES \"user\"(id), verification_token_hash TEXT NOT NULL, verification_token_expiry BIGINT NOT NULL CONSTRAINT user_unverified_personal_email_chk_token_expiry_unsigned CHECK(verification_token_expiry >= 0), CONSTRAINT user_unverified_personal_email_pk PRIMARY KEY(local, domain_id), CONSTRAINT user_unverified_personal_email_uq_user_id_local_domain_id UNIQUE(user_id, local, domain_id) );",
     "describe": {
@@ -1537,17 +1415,6 @@
       "nullable": []
     }
   },
-  "526d25feb7d1a0da23d3498b6be4c6253314f21b947271e9a6c8dc788a39a0d2": {
-    "query": "ALTER TABLE deployment_entry_point ADD CONSTRAINT deployment_entry_point_fk_id FOREIGN KEY(id) REFERENCES resource(id);",
-    "describe": {
-      "columns": [],
-      "parameters": {
-        "Left": []
-      },
-      "nullable": []
-    }
-  },
->>>>>>> 9f37f113
   "53be1449d4e62132badd4f4a94a28ce4d26861a7e9fb7e82691621679adc186a": {
     "query": "SELECT user_unverified_phone_number.* FROM user_unverified_phone_number INNER JOIN phone_number_country_code ON user_unverified_phone_number.country_code = phone_number_country_code.country_code WHERE user_id = $1 AND user_unverified_phone_number.country_code = $2 AND user_unverified_phone_number.phone_number = $3;",
     "describe": {
@@ -2314,34 +2181,6 @@
       "nullable": []
     }
   },
-<<<<<<< HEAD
-=======
-  "6fded27bef48e5f45a42e64b1e3bd0927f1a4f13e8d823fcc146ade806991c74": {
-    "query": "SELECT * FROM deployment_exposed_port WHERE deployment_id = $1;",
-    "describe": {
-      "columns": [
-        {
-          "ordinal": 0,
-          "name": "deployment_id",
-          "type_info": "Bytea"
-        },
-        {
-          "ordinal": 1,
-          "name": "port",
-          "type_info": "Int4"
-        }
-      ],
-      "parameters": {
-        "Left": [
-          "Bytea"
-        ]
-      },
-      "nullable": [
-        false,
-        false
-      ]
-    }
-  },
   "71ff08322f8de97449cd587405c9ee718a6ecd559e60fa30ec584d455f6bfb05": {
     "query": "CREATE TABLE personal_email( user_id BYTEA NOT NULL CONSTRAINT personal_email_fk_user_id REFERENCES \"user\"(id) DEFERRABLE INITIALLY IMMEDIATE, local VARCHAR(64) NOT NULL CONSTRAINT personal_email_chk_local_is_lower_case CHECK( local = LOWER(local) ), domain_id BYTEA NOT NULL CONSTRAINT personal_email_fk_domain_id REFERENCES personal_domain(id), CONSTRAINT personal_email_pk PRIMARY KEY(local, domain_id), CONSTRAINT personal_email_uq_user_id_local_domain_id UNIQUE(user_id, local, domain_id) );",
     "describe": {
@@ -2352,7 +2191,6 @@
       "nullable": []
     }
   },
->>>>>>> 9f37f113
   "7295608182b46ec27e844f5ea11527047aece89adb58dc9bcdb1a3c4eda3418c": {
     "query": "SELECT * FROM role WHERE owner_id = $1;",
     "describe": {
@@ -2399,6 +2237,21 @@
         "Left": [
           "Bytea",
           "Varchar"
+        ]
+      },
+      "nullable": []
+    }
+  },
+  "7414a406e3775cac0027e82259514f634af2152883e86cb7d1b199e6c6b3c559": {
+    "query": "INSERT INTO organisation VALUES ($1, $2, $3, $4);",
+    "describe": {
+      "columns": [],
+      "parameters": {
+        "Left": [
+          "Bytea",
+          "Varchar",
+          "Bytea",
+          "Bool"
         ]
       },
       "nullable": []
@@ -2456,20 +2309,14 @@
           "ordinal": 4,
           "name": "name",
           "type_info": "Varchar"
-        },
-        {
-          "ordinal": 5,
-          "name": "created",
-          "type_info": "Int8"
-        }
-      ],
-      "parameters": {
-        "Left": [
-          "Bytea"
-        ]
-      },
-      "nullable": [
-        false,
+        }
+      ],
+      "parameters": {
+        "Left": [
+          "Bytea"
+        ]
+      },
+      "nullable": [
         false,
         false,
         false,
@@ -2570,11 +2417,6 @@
           "ordinal": 4,
           "name": "name",
           "type_info": "Varchar"
-        },
-        {
-          "ordinal": 5,
-          "name": "created",
-          "type_info": "Int8"
         }
       ],
       "parameters": {
@@ -2583,7 +2425,6 @@
         ]
       },
       "nullable": [
-        false,
         false,
         false,
         false,
@@ -2673,11 +2514,6 @@
           "ordinal": 3,
           "name": "active",
           "type_info": "Bool"
-        },
-        {
-          "ordinal": 4,
-          "name": "created",
-          "type_info": "Int8"
         }
       ],
       "parameters": {
@@ -2686,7 +2522,6 @@
         ]
       },
       "nullable": [
-        false,
         false,
         false,
         false,
@@ -2878,16 +2713,6 @@
         "Left": [
           "Text"
         ]
-      },
-      "nullable": []
-    }
-  },
-  "8f68d37a4267bbd5a176bc66f268837212b48b9322411f826cb66f0037c414ce": {
-    "query": "CREATE TABLE phone_number_country_code( country_code CHAR(2) CONSTRAINT phone_number_country_code_pk PRIMARY KEY, phone_code VARCHAR(5) NOT NULL, country_name VARCHAR(80) NOT NULL );",
-    "describe": {
-      "columns": [],
-      "parameters": {
-        "Left": []
       },
       "nullable": []
     }
@@ -2956,6 +2781,22 @@
       "nullable": []
     }
   },
+  "927aceafdc77e7658f7637ccbfb5d84ee5f2b63a43816cf69e06bc4e50e72ec4": {
+    "query": "INSERT INTO portus_tunnel VALUES ($1, $2, $3, $4, $5);",
+    "describe": {
+      "columns": [],
+      "parameters": {
+        "Left": [
+          "Bytea",
+          "Varchar",
+          "Int4",
+          "Int4",
+          "Varchar"
+        ]
+      },
+      "nullable": []
+    }
+  },
   "9354bef44024be196abb0a45c596031609b49d3f39ebaba9d2986f0e0763b7c1": {
     "query": "INSERT INTO role_permissions_resource VALUES ($1, $2, $3);",
     "describe": {
@@ -3302,22 +3143,6 @@
       ]
     }
   },
-  "ac590d7384f8f9f8c6bd09f3e56f4f1d386afb9e91b58c8df11ff35347cc1ee8": {
-    "query": "INSERT INTO organisation VALUES ($1, $2, $3, $4, $5);",
-    "describe": {
-      "columns": [],
-      "parameters": {
-        "Left": [
-          "Bytea",
-          "Varchar",
-          "Bytea",
-          "Bool",
-          "Int8"
-        ]
-      },
-      "nullable": []
-    }
-  },
   "ac8c1dfa6c8d2deb23ee9a99dbad97bee322cc5fe2dd1228b28afc4951b4e3dc": {
     "query": "SELECT * FROM deployment WHERE id = $1;",
     "describe": {
@@ -3374,18 +3199,6 @@
       ]
     }
   },
-<<<<<<< HEAD
-=======
-  "ad4b65bae6bf2b64c6ebb550ae6a3e2a37bb06df051b1a38f200577623d8ebd4": {
-    "query": "CREATE TYPE DEPLOYMENT_ENTRY_POINT_TYPE AS ENUM( 'deployment', 'redirect', 'proxy' );",
-    "describe": {
-      "columns": [],
-      "parameters": {
-        "Left": []
-      },
-      "nullable": []
-    }
-  },
   "ad518f514ee3b113ee29f433b52f6acbf2e50a93050913fdc37b7cefd519efcc": {
     "query": "CREATE TABLE organisation_email( user_id BYTEA NOT NULL CONSTRAINT organisation_email_fk_user_id REFERENCES \"user\"(id), local VARCHAR(64) NOT NULL CONSTRAINT organisation_email_chk_local_is_lower_case CHECK( local = LOWER(local) ), domain_id BYTEA NOT NULL CONSTRAINT organisation_email_fk_domain_id REFERENCES organisation_domain(id), CONSTRAINT organisation_email_pk PRIMARY KEY(local, domain_id) );",
     "describe": {
@@ -3396,7 +3209,6 @@
       "nullable": []
     }
   },
->>>>>>> 9f37f113
   "b00c3a7fbe255cf3b72fa3272bcb337bf8e7caf17e64cc884f0e1a39305a26b3": {
     "query": "CREATE TABLE application_version_platform ( application_id BYTEA NOT NULL, version VARCHAR(32) NOT NULL, platform VARCHAR(60) NOT NULL, CONSTRAINT application_version_platform_pk PRIMARY KEY(application_id, version, platform), CONSTRAINT application_version_platform_fk_application_id_version FOREIGN KEY(application_id, version) REFERENCES application_version(application_id, version) );",
     "describe": {
@@ -3616,23 +3428,6 @@
       "nullable": []
     }
   },
-  "bd28547f1202ec73d00ba925abf4f8e3017ec290aada5170532d409f13ef6ad6": {
-    "query": "INSERT INTO portus_tunnel VALUES ($1, $2, $3, $4, $5, $6);",
-    "describe": {
-      "columns": [],
-      "parameters": {
-        "Left": [
-          "Bytea",
-          "Varchar",
-          "Int4",
-          "Int4",
-          "Varchar",
-          "Int8"
-        ]
-      },
-      "nullable": []
-    }
-  },
   "bd4b428ee994d1f154a88d77761c317d8a7714b61f74b401529b2b1c8ed20b85": {
     "query": "SELECT user_to_sign_up.username, user_to_sign_up.account_type as \"account_type: ResourceOwnerType\", user_to_sign_up.password, user_to_sign_up.first_name, user_to_sign_up.last_name, user_to_sign_up.backup_email_local, user_to_sign_up.backup_email_domain_id, user_to_sign_up.backup_phone_country_code, user_to_sign_up.backup_phone_number, user_to_sign_up.org_email_local, user_to_sign_up.org_domain_name, user_to_sign_up.organisation_name, user_to_sign_up.otp_hash, user_to_sign_up.otp_expiry FROM user_to_sign_up INNER JOIN domain ON domain.id = user_to_sign_up.backup_email_domain_id WHERE CONCAT(user_to_sign_up.backup_email_local, '@', domain.name) = $1;",
     "describe": {
@@ -3741,8 +3536,6 @@
       ]
     }
   },
-<<<<<<< HEAD
-=======
   "be45f80365dd7a2afa99973e5c5d058fc4cefd64fa1b8a81c5bf94e5701ca009": {
     "query": "CREATE TABLE domain( id BYTEA CONSTRAINT domain_pk PRIMARY KEY, name VARCHAR(255) NOT NULL CONSTRAINT domain_uq_name UNIQUE CONSTRAINT domain_chk_name_is_lower_case CHECK( name = LOWER(name) ), type RESOURCE_OWNER_TYPE NOT NULL, CONSTRAINT domain_uq_name_type UNIQUE(id, type) );",
     "describe": {
@@ -3753,23 +3546,6 @@
       "nullable": []
     }
   },
-  "c0899a72fa033932f79fa55f6459db87a007a92cc5c8913f25888f8350553aa0": {
-    "query": "INSERT INTO deployment_entry_point VALUES ($1, $2, $3, $4, 'proxy', NULL, NULL, $5);",
-    "describe": {
-      "columns": [],
-      "parameters": {
-        "Left": [
-          "Bytea",
-          "Varchar",
-          "Bytea",
-          "Varchar",
-          "Text"
-        ]
-      },
-      "nullable": []
-    }
-  },
->>>>>>> 9f37f113
   "c15856afd2d20efc5c583ab00efa4bb41de007cffffaf361ee2715a73f5546d1": {
     "query": "SELECT \"user\".* FROM \"user\" INNER JOIN user_phone_number ON \"user\".id = user_phone_number.user_id WHERE user_phone_number.country_code = $1 AND user_phone_number.number = $2;",
     "describe": {
@@ -4550,20 +4326,14 @@
           "ordinal": 3,
           "name": "active",
           "type_info": "Bool"
-        },
-        {
-          "ordinal": 4,
-          "name": "created",
-          "type_info": "Int8"
-        }
-      ],
-      "parameters": {
-        "Left": [
-          "Bytea"
-        ]
-      },
-      "nullable": [
-        false,
+        }
+      ],
+      "parameters": {
+        "Left": [
+          "Bytea"
+        ]
+      },
+      "nullable": [
         false,
         false,
         false,
@@ -4609,20 +4379,14 @@
           "ordinal": 3,
           "name": "active",
           "type_info": "Bool"
-        },
-        {
-          "ordinal": 4,
-          "name": "created",
-          "type_info": "Int8"
-        }
-      ],
-      "parameters": {
-        "Left": [
-          "Bytea"
-        ]
-      },
-      "nullable": [
-        false,
+        }
+      ],
+      "parameters": {
+        "Left": [
+          "Bytea"
+        ]
+      },
+      "nullable": [
         false,
         false,
         false,
