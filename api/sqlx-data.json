{
  "db": "MySQL",
  "02b6cf368a04461c3d286b8c23b4030a9eb2da79e2cb6215ccff3195581109e7": {
    "query": "INSERT INTO deployment VALUES (?, ?, ?, ?, NULL, ?, ?, ?, ?, false, 'india');",
    "describe": {
      "columns": [],
      "parameters": {
        "Right": 8
      },
      "nullable": []
    }
  },
  "0346579f00f2674ce01f47d580460271ff00e265fb686ace54b5dcb496092fb8": {
    "query": "INSERT INTO resource VALUES (?, ?, ?, NULL);",
    "describe": {
      "columns": [],
      "parameters": {
        "Right": 3
      },
      "nullable": []
    }
  },
  "03c361d86a523b9340c0b4516f802b04c3ac59f7f4d183f45d9e6df7ad72cb9d": {
    "query": "ALTER TABLE organisation ADD CONSTRAINT FOREIGN KEY(id) REFERENCES resource(id);",
    "describe": {
      "columns": [],
      "parameters": {
        "Right": 0
      },
      "nullable": []
    }
  },
  "08ca3806e5ab2178c5fc829db0aae32082ae97cc51e7c9024b2791805abdcbb7": {
    "query": "DELETE FROM resource WHERE id = ?;",
    "describe": {
      "columns": [],
      "parameters": {
        "Right": 1
      },
      "nullable": []
    }
  },
  "0c0df41ab2b9588d8284d9768cafebe8a44da7a066431ae30479011ea6c613f8": {
    "query": "CREATE TABLE IF NOT EXISTS deployment_gpu_type ( id BINARY(16) PRIMARY KEY, name VARCHAR(255) NOT NULL UNIQUE );",
    "describe": {
      "columns": [],
      "parameters": {
        "Right": 0
      },
      "nullable": []
    }
  },
  "0cd0154b524b65dee7e5d7f2de9f8e21a2047b94ac9f02a2ecb66b3400c9dcbd": {
    "query": "SELECT * FROM password_reset_request WHERE user_id = ?;",
    "describe": {
      "columns": [
        {
          "ordinal": 0,
          "name": "user_id",
          "type_info": {
            "type": "String",
            "flags": {
              "bits": 4227
            },
            "char_set": 63,
            "max_size": 16
          }
        },
        {
          "ordinal": 1,
          "name": "token",
          "type_info": {
            "type": "Blob",
            "flags": {
              "bits": 4113
            },
            "char_set": 224,
            "max_size": 262140
          }
        },
        {
          "ordinal": 2,
          "name": "token_expiry",
          "type_info": {
            "type": "LongLong",
            "flags": {
              "bits": 4129
            },
            "char_set": 63,
            "max_size": 20
          }
        }
      ],
      "parameters": {
        "Right": 1
      },
      "nullable": [
        false,
        false,
        false
      ]
    }
  },
  "0e75ba0580fb988cf27485a1e0546e038441d30034c8d6990352041dcc86ff67": {
    "query": "INSERT INTO role_permissions_resource_type VALUES (?, ?, ?);",
    "describe": {
      "columns": [],
      "parameters": {
        "Right": 3
      },
      "nullable": []
    }
  },
  "14fdbb15b2dfa4d6db05bab5a04402ddb188d7a89c270dccf98b3f4feb1ab1eb": {
    "query": "SELECT * FROM role WHERE id = ?;",
    "describe": {
      "columns": [
        {
          "ordinal": 0,
          "name": "id",
          "type_info": {
            "type": "String",
            "flags": {
              "bits": 4227
            },
            "char_set": 63,
            "max_size": 16
          }
        },
        {
          "ordinal": 1,
          "name": "name",
          "type_info": {
            "type": "VarString",
            "flags": {
              "bits": 4105
            },
            "char_set": 224,
            "max_size": 400
          }
        },
        {
          "ordinal": 2,
          "name": "description",
          "type_info": {
            "type": "VarString",
            "flags": {
              "bits": 0
            },
            "char_set": 224,
            "max_size": 2000
          }
        },
        {
          "ordinal": 3,
          "name": "owner_id",
          "type_info": {
            "type": "String",
            "flags": {
              "bits": 4233
            },
            "char_set": 63,
            "max_size": 16
          }
        }
      ],
      "parameters": {
        "Right": 1
      },
      "nullable": [
        false,
        false,
        true,
        false
      ]
    }
  },
  "182255c41edae8b0b148bf98e3f3bab99849d85b425960b0afbb08bff9b4a8b2": {
    "query": "SELECT id, name, is_verified as `is_verified: bool` FROM domain WHERE is_verified = TRUE;",
    "describe": {
      "columns": [
        {
          "ordinal": 0,
          "name": "id",
          "type_info": {
            "type": "String",
            "flags": {
              "bits": 4227
            },
            "char_set": 63,
            "max_size": 16
          }
        },
        {
          "ordinal": 1,
          "name": "name",
          "type_info": {
            "type": "VarString",
            "flags": {
              "bits": 4101
            },
            "char_set": 224,
            "max_size": 400
          }
        },
        {
          "ordinal": 2,
          "name": "is_verified: bool",
          "type_info": {
            "type": "Tiny",
            "flags": {
              "bits": 1
            },
            "char_set": 63,
            "max_size": 1
          }
        }
      ],
      "parameters": {
        "Right": 0
      },
      "nullable": [
        false,
        false,
        false
      ]
    }
  },
  "18dab6bbd5dd9236b9cd5ef0c6ebabfb547b5766af96b22ab25b671f8c0a5514": {
    "query": "SELECT id, name, super_admin_id, active as `active: bool`, created FROM organisation WHERE id = ?;",
    "describe": {
      "columns": [
        {
          "ordinal": 0,
          "name": "id",
          "type_info": {
            "type": "String",
            "flags": {
              "bits": 4227
            },
            "char_set": 63,
            "max_size": 16
          }
        },
        {
          "ordinal": 1,
          "name": "name",
          "type_info": {
            "type": "VarString",
            "flags": {
              "bits": 4101
            },
            "char_set": 224,
            "max_size": 400
          }
        },
        {
          "ordinal": 2,
          "name": "super_admin_id",
          "type_info": {
            "type": "String",
            "flags": {
              "bits": 4233
            },
            "char_set": 63,
            "max_size": 16
          }
        },
        {
          "ordinal": 3,
          "name": "active: bool",
          "type_info": {
            "type": "Tiny",
            "flags": {
              "bits": 1
            },
            "char_set": 63,
            "max_size": 1
          }
        },
        {
          "ordinal": 4,
          "name": "created",
          "type_info": {
            "type": "LongLong",
            "flags": {
              "bits": 4129
            },
            "char_set": 63,
            "max_size": 20
          }
        }
      ],
      "parameters": {
        "Right": 1
      },
      "nullable": [
        false,
        false,
        false,
        false,
        false
      ]
    }
  },
  "19985f2d68f445f815d54b09c7ce3137489c6b9bd2e3506bf0616ba9e9775d7e": {
    "query": "CREATE TABLE IF NOT EXISTS organisation_user ( user_id BINARY(16) NOT NULL, organisation_id BINARY(16) NOT NULL, role_id BINARY(16) NOT NULL, PRIMARY KEY(user_id, organisation_id, role_id), FOREIGN KEY(user_id) REFERENCES user(id), FOREIGN KEY(organisation_id) REFERENCES organisation(id), FOREIGN KEY(role_id) REFERENCES role(id) );",
    "describe": {
      "columns": [],
      "parameters": {
        "Right": 0
      },
      "nullable": []
    }
  },
  "19bfabefa6db2a6127ec6aca7dbd01d1bce199b02429294db3f30b34d5f75cf9": {
    "query": "SELECT * FROM volume WHERE deployment_id = ?;",
    "describe": {
      "columns": [
        {
          "ordinal": 0,
          "name": "deployment_id",
          "type_info": {
            "type": "String",
            "flags": {
              "bits": 4235
            },
            "char_set": 63,
            "max_size": 16
          }
        },
        {
          "ordinal": 1,
          "name": "name",
          "type_info": {
            "type": "VarString",
            "flags": {
              "bits": 4099
            },
            "char_set": 224,
            "max_size": 200
          }
        },
        {
          "ordinal": 2,
          "name": "path",
          "type_info": {
            "type": "VarString",
            "flags": {
              "bits": 4097
            },
            "char_set": 224,
            "max_size": 1020
          }
        }
      ],
      "parameters": {
        "Right": 1
      },
      "nullable": [
        false,
        false,
        false
      ]
    }
  },
  "1a896b4c2994e2cf150f5d0cdac886e958d8f12f1b48b876851449783c7ee73a": {
    "query": "SELECT id, name, is_verified as `is_verified: bool` FROM domain WHERE id = ?",
    "describe": {
      "columns": [
        {
          "ordinal": 0,
          "name": "id",
          "type_info": {
            "type": "String",
            "flags": {
              "bits": 4227
            },
            "char_set": 63,
            "max_size": 16
          }
        },
        {
          "ordinal": 1,
          "name": "name",
          "type_info": {
            "type": "VarString",
            "flags": {
              "bits": 4101
            },
            "char_set": 224,
            "max_size": 400
          }
        },
        {
          "ordinal": 2,
          "name": "is_verified: bool",
          "type_info": {
            "type": "Tiny",
            "flags": {
              "bits": 1
            },
            "char_set": 63,
            "max_size": 1
          }
        }
      ],
      "parameters": {
        "Right": 1
      },
      "nullable": [
        false,
        false,
        false
      ]
    }
  },
  "1c2ff6984341d1fa4a1613766133cbef384baedd155561fce616ec9c72339588": {
    "query": "CREATE TABLE IF NOT EXISTS password_reset_request ( user_id BINARY(16) PRIMARY KEY, token TEXT NOT NULL, token_expiry BIGINT UNSIGNED NOT NULL, FOREIGN KEY(user_id) REFERENCES user(id) );",
    "describe": {
      "columns": [],
      "parameters": {
        "Right": 0
      },
      "nullable": []
    }
  },
  "1db8bafdde3f2fa4402ed243659f68717f97843536f9ad0e09ff0ffc3d40c5c1": {
    "query": "ALTER TABLE application ADD CONSTRAINT FOREIGN KEY(id) REFERENCES resource(id);",
    "describe": {
      "columns": [],
      "parameters": {
        "Right": 0
      },
      "nullable": []
    }
  },
  "2170f039ddb46624f010285cbd21fe3a4b8d233da09ef51569b17157657329ac": {
    "query": "INSERT INTO user_email_address VALUES ('organisation', NULL, ?, ?, ?);",
    "describe": {
      "columns": [],
      "parameters": {
        "Right": 3
      },
      "nullable": []
    }
  },
  "219a89b3784f82c89200c08b51bb987cc564f05a174e92e24895a50c7538060b": {
    "query": "SELECT * FROM docker_registry_repository WHERE name = ? AND organisation_id = ?;",
    "describe": {
      "columns": [
        {
          "ordinal": 0,
          "name": "id",
          "type_info": {
            "type": "String",
            "flags": {
              "bits": 4227
            },
            "char_set": 63,
            "max_size": 16
          }
        },
        {
          "ordinal": 1,
          "name": "organisation_id",
          "type_info": {
            "type": "String",
            "flags": {
              "bits": 4233
            },
            "char_set": 63,
            "max_size": 16
          }
        },
        {
          "ordinal": 2,
          "name": "name",
          "type_info": {
            "type": "VarString",
            "flags": {
              "bits": 4097
            },
            "char_set": 224,
            "max_size": 1020
          }
        }
      ],
      "parameters": {
        "Right": 2
      },
      "nullable": [
        false,
        false,
        false
      ]
    }
  },
  "228e6bc3a8eb9c3113acda6e4fa32f347b99cf44fb9935e39461eaa8e8cef7e7": {
    "query": "SELECT * FROM meta_data WHERE id = 'version_major' OR id = 'version_minor' OR id = 'version_patch';",
    "describe": {
      "columns": [
        {
          "ordinal": 0,
          "name": "id",
          "type_info": {
            "type": "VarString",
            "flags": {
              "bits": 4099
            },
            "char_set": 224,
            "max_size": 400
          }
        },
        {
          "ordinal": 1,
          "name": "value",
          "type_info": {
            "type": "Blob",
            "flags": {
              "bits": 4113
            },
            "char_set": 224,
            "max_size": 262140
          }
        }
      ],
      "parameters": {
        "Right": 0
      },
      "nullable": [
        false,
        false
      ]
    }
  },
  "23842286e5e76685178fe086624b3afa5206535e5abded414a4fe27e58decedf": {
    "query": "CREATE TABLE IF NOT EXISTS role ( id BINARY(16) PRIMARY KEY, name VARCHAR(100) NOT NULL, description VARCHAR(500), owner_id BINARY(16) NOT NULL, UNIQUE(name, owner_id), FOREIGN KEY(owner_id) REFERENCES organisation(id) );",
    "describe": {
      "columns": [],
      "parameters": {
        "Right": 0
      },
      "nullable": []
    }
  },
<<<<<<< HEAD
=======
  "270607c5a5464d2dc9a24c4b1fb63dffd37a83d24f80fa5529655e82d48063d2": {
    "query": "SELECT deployment.* FROM deployment, resource WHERE deployment.id = resource.id AND image_name = ? AND image_tag = ? AND resource.owner_id = ?;",
    "describe": {
      "columns": [
        {
          "ordinal": 0,
          "name": "id",
          "type_info": {
            "type": "String",
            "flags": {
              "bits": 4227
            },
            "char_set": 63,
            "max_size": 16
          }
        },
        {
          "ordinal": 1,
          "name": "name",
          "type_info": {
            "type": "VarString",
            "flags": {
              "bits": 4097
            },
            "char_set": 224,
            "max_size": 1020
          }
        },
        {
          "ordinal": 2,
          "name": "registry",
          "type_info": {
            "type": "VarString",
            "flags": {
              "bits": 1
            },
            "char_set": 224,
            "max_size": 1020
          }
        },
        {
          "ordinal": 3,
          "name": "image_name",
          "type_info": {
            "type": "VarString",
            "flags": {
              "bits": 4097
            },
            "char_set": 224,
            "max_size": 2048
          }
        },
        {
          "ordinal": 4,
          "name": "image_tag",
          "type_info": {
            "type": "VarString",
            "flags": {
              "bits": 4097
            },
            "char_set": 224,
            "max_size": 1020
          }
        }
      ],
      "parameters": {
        "Right": 3
      },
      "nullable": [
        false,
        false,
        false,
        false,
        false
      ]
    }
  },
>>>>>>> 31f493e4
  "2800638e0b9b0a15ed2f97715f6b16eee1f5ecd998fbeea9ace67289a8a09643": {
    "query": "DELETE FROM role_permissions_resource WHERE role_id = ?;",
    "describe": {
      "columns": [],
      "parameters": {
        "Right": 1
      },
      "nullable": []
    }
  },
  "29e1aa756d725279bc3f0fa7543ea1e40ab12217d95dbb6676b7582ba0fbf247": {
    "query": "SELECT id, name, is_verified as `is_verified: bool` FROM domain WHERE name = ?;",
    "describe": {
      "columns": [
        {
          "ordinal": 0,
          "name": "id",
          "type_info": {
            "type": "String",
            "flags": {
              "bits": 4227
            },
            "char_set": 63,
            "max_size": 16
          }
        },
        {
          "ordinal": 1,
          "name": "name",
          "type_info": {
            "type": "VarString",
            "flags": {
              "bits": 4101
            },
            "char_set": 224,
            "max_size": 400
          }
        },
        {
          "ordinal": 2,
          "name": "is_verified: bool",
          "type_info": {
            "type": "Tiny",
            "flags": {
              "bits": 1
            },
            "char_set": 63,
            "max_size": 1
          }
        }
      ],
      "parameters": {
        "Right": 1
      },
      "nullable": [
        false,
        false,
        false
      ]
    }
  },
  "2be8c5de464f3454de2f9d7841f4611b2e10717a31054b89b5a9091b6908bb48": {
    "query": "SELECT * FROM role_permissions_resource_type WHERE role_id = ?;",
    "describe": {
      "columns": [
        {
          "ordinal": 0,
          "name": "role_id",
          "type_info": {
            "type": "String",
            "flags": {
              "bits": 4227
            },
            "char_set": 63,
            "max_size": 16
          }
        },
        {
          "ordinal": 1,
          "name": "permission_id",
          "type_info": {
            "type": "String",
            "flags": {
              "bits": 4235
            },
            "char_set": 63,
            "max_size": 16
          }
        },
        {
          "ordinal": 2,
          "name": "resource_type_id",
          "type_info": {
            "type": "String",
            "flags": {
              "bits": 4235
            },
            "char_set": 63,
            "max_size": 16
          }
        }
      ],
      "parameters": {
        "Right": 1
      },
      "nullable": [
        false,
        false,
        false
      ]
    }
  },
  "2e73a0e3ddc5425711ac7d47d4bc4d793a993e3d8031ccb0eac3470af0ed775c": {
    "query": "DELETE FROM portus_tunnel WHERE id = ?;",
    "describe": {
      "columns": [],
      "parameters": {
        "Right": 1
      },
      "nullable": []
    }
  },
  "31b102825bff8e68ccaf75e2c8c629994be2742d428f3669c4d9334b1c968900": {
    "query": "INSERT INTO deployment_machine_type VALUES (?, ?, ?, ?, ?);",
    "describe": {
      "columns": [],
      "parameters": {
        "Right": 5
      },
      "nullable": []
    }
  },
  "32b30194b7c8a2630470eba3330fdcdd184c011ffa2ff0565f73e7ec7420c68e": {
    "query": "CREATE TABLE IF NOT EXISTS application_version ( application_id BINARY(16) NOT NULL, version VARCHAR(32) NOT NULL, PRIMARY KEY(application_id, version), FOREIGN KEY(application_id) REFERENCES application(id) );",
    "describe": {
      "columns": [],
      "parameters": {
        "Right": 0
      },
      "nullable": []
    }
  },
  "32bbca67f63e1e5aa72546ffbf96822796156627286ecd1c1f8a6156407579e3": {
    "query": "SELECT * FROM resource_type;",
    "describe": {
      "columns": [
        {
          "ordinal": 0,
          "name": "id",
          "type_info": {
            "type": "String",
            "flags": {
              "bits": 4227
            },
            "char_set": 63,
            "max_size": 16
          }
        },
        {
          "ordinal": 1,
          "name": "name",
          "type_info": {
            "type": "VarString",
            "flags": {
              "bits": 4101
            },
            "char_set": 224,
            "max_size": 400
          }
        },
        {
          "ordinal": 2,
          "name": "description",
          "type_info": {
            "type": "VarString",
            "flags": {
              "bits": 0
            },
            "char_set": 224,
            "max_size": 2000
          }
        }
      ],
      "parameters": {
        "Right": 0
      },
      "nullable": [
        false,
        false,
        true
      ]
    }
  },
  "33500f785f8034c4388f19fcf8a2289e55bbf772b163b4325acd9a95b3e6ede6": {
    "query": "SELECT DISTINCT organisation.id, organisation.name, organisation.super_admin_id, organisation.active as `active!: bool`, organisation.created FROM organisation LEFT JOIN organisation_user ON organisation.id = organisation_user.organisation_id WHERE organisation.super_admin_id = ? OR organisation_user.user_id = ?;",
    "describe": {
      "columns": [
        {
          "ordinal": 0,
          "name": "id",
          "type_info": {
            "type": "String",
            "flags": {
              "bits": 4227
            },
            "char_set": 63,
            "max_size": 16
          }
        },
        {
          "ordinal": 1,
          "name": "name",
          "type_info": {
            "type": "VarString",
            "flags": {
              "bits": 4101
            },
            "char_set": 224,
            "max_size": 400
          }
        },
        {
          "ordinal": 2,
          "name": "super_admin_id",
          "type_info": {
            "type": "String",
            "flags": {
              "bits": 4233
            },
            "char_set": 63,
            "max_size": 16
          }
        },
        {
          "ordinal": 3,
          "name": "active!: bool",
          "type_info": {
            "type": "Tiny",
            "flags": {
              "bits": 1
            },
            "char_set": 63,
            "max_size": 1
          }
        },
        {
          "ordinal": 4,
          "name": "created",
          "type_info": {
            "type": "LongLong",
            "flags": {
              "bits": 4129
            },
            "char_set": 63,
            "max_size": 20
          }
        }
      ],
      "parameters": {
        "Right": 2
      },
      "nullable": [
        false,
        false,
        false,
        false,
        false
      ]
    }
  },
  "34725b1bba891ee860fbdbc88ff8b85b92a930fb5104cb779fa9dada00ab9366": {
    "query": "SELECT user.* FROM user LEFT JOIN user_email_address_view ON user_email_address_view.user_id = user.id WHERE user.username = ? OR user_email_address_view.email = ?;",
    "describe": {
      "columns": [
        {
          "ordinal": 0,
          "name": "id",
          "type_info": {
            "type": "String",
            "flags": {
              "bits": 4227
            },
            "char_set": 63,
            "max_size": 16
          }
        },
        {
          "ordinal": 1,
          "name": "username",
          "type_info": {
            "type": "VarString",
            "flags": {
              "bits": 4101
            },
            "char_set": 224,
            "max_size": 400
          }
        },
        {
          "ordinal": 2,
          "name": "password",
          "type_info": {
            "type": "Blob",
            "flags": {
              "bits": 4113
            },
            "char_set": 224,
            "max_size": 262140
          }
        },
        {
          "ordinal": 3,
          "name": "backup_email",
          "type_info": {
            "type": "VarString",
            "flags": {
              "bits": 4101
            },
            "char_set": 224,
            "max_size": 1280
          }
        },
        {
          "ordinal": 4,
          "name": "first_name",
          "type_info": {
            "type": "VarString",
            "flags": {
              "bits": 4097
            },
            "char_set": 224,
            "max_size": 400
          }
        },
        {
          "ordinal": 5,
          "name": "last_name",
          "type_info": {
            "type": "VarString",
            "flags": {
              "bits": 4097
            },
            "char_set": 224,
            "max_size": 400
          }
        },
        {
          "ordinal": 6,
          "name": "dob",
          "type_info": {
            "type": "LongLong",
            "flags": {
              "bits": 32
            },
            "char_set": 63,
            "max_size": 20
          }
        },
        {
          "ordinal": 7,
          "name": "bio",
          "type_info": {
            "type": "VarString",
            "flags": {
              "bits": 0
            },
            "char_set": 224,
            "max_size": 512
          }
        },
        {
          "ordinal": 8,
          "name": "location",
          "type_info": {
            "type": "VarString",
            "flags": {
              "bits": 0
            },
            "char_set": 224,
            "max_size": 512
          }
        },
        {
          "ordinal": 9,
          "name": "created",
          "type_info": {
            "type": "LongLong",
            "flags": {
              "bits": 4129
            },
            "char_set": 63,
            "max_size": 20
          }
        }
      ],
      "parameters": {
        "Right": 2
      },
      "nullable": [
        false,
        false,
        false,
        false,
        false,
        false,
        true,
        true,
        true,
        false
      ]
    }
  },
  "36af3782ba352d2f4f126cbeeba0eba53ecb03fbb4eb94dfadb90f333121fac6": {
    "query": "INSERT INTO user_email_address VALUES ('personal', ?, NULL, NULL, ?);",
    "describe": {
      "columns": [],
      "parameters": {
        "Right": 2
      },
      "nullable": []
    }
  },
  "371d5aa97e791ac2ea5007444c5383183135698ed3baca2f010c88499bf9cfb2": {
    "query": "SELECT * FROM role_permissions_resource INNER JOIN permission ON role_permissions_resource.permission_id = permission.id WHERE role_permissions_resource.role_id = ?;",
    "describe": {
      "columns": [
        {
          "ordinal": 0,
          "name": "role_id",
          "type_info": {
            "type": "String",
            "flags": {
              "bits": 4227
            },
            "char_set": 63,
            "max_size": 16
          }
        },
        {
          "ordinal": 1,
          "name": "permission_id",
          "type_info": {
            "type": "String",
            "flags": {
              "bits": 4235
            },
            "char_set": 63,
            "max_size": 16
          }
        },
        {
          "ordinal": 2,
          "name": "resource_id",
          "type_info": {
            "type": "String",
            "flags": {
              "bits": 4235
            },
            "char_set": 63,
            "max_size": 16
          }
        },
        {
          "ordinal": 3,
          "name": "id",
          "type_info": {
            "type": "String",
            "flags": {
              "bits": 4227
            },
            "char_set": 63,
            "max_size": 16
          }
        },
        {
          "ordinal": 4,
          "name": "name",
          "type_info": {
            "type": "VarString",
            "flags": {
              "bits": 4097
            },
            "char_set": 224,
            "max_size": 400
          }
        },
        {
          "ordinal": 5,
          "name": "description",
          "type_info": {
            "type": "VarString",
            "flags": {
              "bits": 0
            },
            "char_set": 224,
            "max_size": 2000
          }
        }
      ],
      "parameters": {
        "Right": 1
      },
      "nullable": [
        false,
        false,
        false,
        false,
        false,
        true
      ]
    }
  },
  "3c0179cb26cda2037511773013fff786e4300dc2d915dfb01e3fdfa84e154486": {
    "query": "SELECT id, name, registry, repository_id, image_name, image_tag, domain_id, sub_domain, path, persistence AS 'persistence: bool', datacenter FROM deployment WHERE id = ?;",
    "describe": {
      "columns": [
        {
          "ordinal": 0,
          "name": "id",
          "type_info": {
            "type": "String",
            "flags": {
              "bits": 4227
            },
            "char_set": 63,
            "max_size": 16
          }
        },
        {
          "ordinal": 1,
          "name": "name",
          "type_info": {
            "type": "VarString",
            "flags": {
              "bits": 4097
            },
            "char_set": 224,
            "max_size": 1020
          }
        },
        {
          "ordinal": 2,
          "name": "registry",
          "type_info": {
            "type": "VarString",
            "flags": {
              "bits": 1
            },
            "char_set": 224,
            "max_size": 1020
          }
        },
        {
          "ordinal": 3,
          "name": "repository_id",
          "type_info": {
            "type": "String",
            "flags": {
              "bits": 136
            },
            "char_set": 63,
            "max_size": 16
          }
        },
        {
          "ordinal": 4,
          "name": "image_name",
          "type_info": {
            "type": "VarString",
            "flags": {
              "bits": 0
            },
            "char_set": 224,
            "max_size": 2048
          }
        },
        {
          "ordinal": 5,
          "name": "image_tag",
          "type_info": {
            "type": "VarString",
            "flags": {
              "bits": 4097
            },
            "char_set": 224,
            "max_size": 1020
          }
        },
        {
          "ordinal": 6,
          "name": "domain_id",
          "type_info": {
            "type": "String",
            "flags": {
              "bits": 4233
            },
            "char_set": 63,
            "max_size": 16
          }
        },
        {
          "ordinal": 7,
          "name": "sub_domain",
          "type_info": {
            "type": "VarString",
            "flags": {
              "bits": 4097
            },
            "char_set": 224,
            "max_size": 1020
          }
        },
        {
          "ordinal": 8,
          "name": "path",
          "type_info": {
            "type": "VarString",
            "flags": {
              "bits": 1
            },
            "char_set": 224,
            "max_size": 1020
          }
        },
        {
          "ordinal": 9,
          "name": "persistence: bool",
          "type_info": {
            "type": "Tiny",
            "flags": {
              "bits": 4097
            },
            "char_set": 63,
            "max_size": 1
          }
        },
        {
          "ordinal": 10,
          "name": "datacenter",
          "type_info": {
            "type": "VarString",
            "flags": {
              "bits": 4097
            },
            "char_set": 224,
            "max_size": 1020
          }
        }
      ],
      "parameters": {
        "Right": 1
      },
      "nullable": [
        false,
        false,
        false,
        true,
        true,
        false,
        false,
        false,
        false,
        false,
        false
      ]
    }
  },
  "3c371e005290ff7e86a0fa7d02589eaa963a6d12ef998638d70ac8a2bbea83c7": {
    "query": "CREATE TABLE IF NOT EXISTS user ( id BINARY(16) PRIMARY KEY, username VARCHAR(100) UNIQUE NOT NULL, password TEXT NOT NULL, backup_email VARCHAR(320) UNIQUE NOT NULL, first_name VARCHAR(100) NOT NULL, last_name VARCHAR(100) NOT NULL, dob BIGINT UNSIGNED DEFAULT NULL, bio VARCHAR(128) DEFAULT NULL, location VARCHAR(128) DEFAULT NULL, created BIGINT UNSIGNED NOT NULL );",
    "describe": {
      "columns": [],
      "parameters": {
        "Right": 0
      },
      "nullable": []
    }
  },
  "3c563cf15443d3f27bff42bf8056a023ae71280cd6038bf84808808c76b5b6f3": {
    "query": "CREATE TABLE IF NOT EXISTS meta_data ( id VARCHAR(100) PRIMARY KEY, value TEXT NOT NULL );",
    "describe": {
      "columns": [],
      "parameters": {
        "Right": 0
      },
      "nullable": []
    }
  },
  "3c777fe63c3c2530602b8fda3e34c8bc62f57ccd0a6c88f13c782e43077d5044": {
    "query": "SELECT * FROM docker_registry_repository WHERE organisation_id = ?;",
    "describe": {
      "columns": [
        {
          "ordinal": 0,
          "name": "id",
          "type_info": {
            "type": "String",
            "flags": {
              "bits": 4227
            },
            "char_set": 63,
            "max_size": 16
          }
        },
        {
          "ordinal": 1,
          "name": "organisation_id",
          "type_info": {
            "type": "String",
            "flags": {
              "bits": 4233
            },
            "char_set": 63,
            "max_size": 16
          }
        },
        {
          "ordinal": 2,
          "name": "name",
          "type_info": {
            "type": "VarString",
            "flags": {
              "bits": 4097
            },
            "char_set": 224,
            "max_size": 1020
          }
        }
      ],
      "parameters": {
        "Right": 1
      },
      "nullable": [
        false,
        false,
        false
      ]
    }
  },
  "3dc7a4e588bdf132ecb612573c215c0f6e970c468e14b09bdaa33bdf39aec7a4": {
    "query": "SELECT * FROM portus_tunnel WHERE name = ?;",
    "describe": {
      "columns": [
        {
          "ordinal": 0,
          "name": "id",
          "type_info": {
            "type": "String",
            "flags": {
              "bits": 4227
            },
            "char_set": 63,
            "max_size": 16
          }
        },
        {
          "ordinal": 1,
          "name": "username",
          "type_info": {
            "type": "VarString",
            "flags": {
              "bits": 4097
            },
            "char_set": 224,
            "max_size": 400
          }
        },
        {
          "ordinal": 2,
          "name": "ssh_port",
          "type_info": {
            "type": "Short",
            "flags": {
              "bits": 4129
            },
            "char_set": 63,
            "max_size": 5
          }
        },
        {
          "ordinal": 3,
          "name": "exposed_port",
          "type_info": {
            "type": "Short",
            "flags": {
              "bits": 4129
            },
            "char_set": 63,
            "max_size": 5
          }
        },
        {
          "ordinal": 4,
          "name": "name",
          "type_info": {
            "type": "VarString",
            "flags": {
              "bits": 4097
            },
            "char_set": 224,
            "max_size": 200
          }
        },
        {
          "ordinal": 5,
          "name": "created",
          "type_info": {
            "type": "LongLong",
            "flags": {
              "bits": 4129
            },
            "char_set": 63,
            "max_size": 20
          }
        }
      ],
      "parameters": {
        "Right": 1
      },
      "nullable": [
        false,
        false,
        false,
        false,
        false,
        false
      ]
    }
  },
  "3e9c3969fef4dbd846ee2e9e5f0c572737f1d8dfbb29e890486fefe09a8bda5f": {
    "query": "SELECT * FROM organisation_user WHERE user_id = ? ORDER BY organisation_id;",
    "describe": {
      "columns": [
        {
          "ordinal": 0,
          "name": "user_id",
          "type_info": {
            "type": "String",
            "flags": {
              "bits": 4227
            },
            "char_set": 63,
            "max_size": 16
          }
        },
        {
          "ordinal": 1,
          "name": "organisation_id",
          "type_info": {
            "type": "String",
            "flags": {
              "bits": 4235
            },
            "char_set": 63,
            "max_size": 16
          }
        },
        {
          "ordinal": 2,
          "name": "role_id",
          "type_info": {
            "type": "String",
            "flags": {
              "bits": 4235
            },
            "char_set": 63,
            "max_size": 16
          }
        }
      ],
      "parameters": {
        "Right": 1
      },
      "nullable": [
        false,
        false,
        false
      ]
    }
  },
  "42a95239376fa672a6955a2893243fadc3e113bf8a84c2b08d671c2d84a228e5": {
    "query": "CREATE TABLE IF NOT EXISTS deployment ( id BINARY(16) PRIMARY KEY, name VARCHAR(255) NOT NULL, registry VARCHAR(255) NOT NULL DEFAULT \"registry.docker.vicara.co\", image_name VARCHAR(512) NOT NULL, image_tag VARCHAR(255) NOT NULL );",
    "describe": {
      "columns": [],
      "parameters": {
        "Right": 0
      },
      "nullable": []
    }
  },
  "4381c233c7c762f95acd31726c1afab88e926b797bc3ab22e22228a3b2ac96e4": {
    "query": "DELETE FROM domain WHERE id = ?;",
    "describe": {
      "columns": [],
      "parameters": {
        "Right": 1
      },
      "nullable": []
    }
  },
  "45597f9b8e3d821096f2e4e26a496155ddb1bb23433465e471eb7f8a100196a3": {
    "query": "UPDATE user SET password = ? WHERE id = ?;",
    "describe": {
      "columns": [],
      "parameters": {
        "Right": 2
      },
      "nullable": []
    }
  },
  "4841c5cb549827b8140b44a2daa88c2a9360b1bb20a6a4042639e857401a5cab": {
    "query": "SELECT * FROM deployment_machine_type WHERE name = ? AND cpu_count = ? AND memory_count = ? AND gpu_type_id = ?;",
    "describe": {
      "columns": [
        {
          "ordinal": 0,
          "name": "id",
          "type_info": {
            "type": "String",
            "flags": {
              "bits": 4227
            },
            "char_set": 63,
            "max_size": 16
          }
        },
        {
          "ordinal": 1,
          "name": "name",
          "type_info": {
            "type": "VarString",
            "flags": {
              "bits": 4101
            },
            "char_set": 224,
            "max_size": 400
          }
        },
        {
          "ordinal": 2,
          "name": "cpu_count",
          "type_info": {
            "type": "Tiny",
            "flags": {
              "bits": 4137
            },
            "char_set": 63,
            "max_size": 3
          }
        },
        {
          "ordinal": 3,
          "name": "memory_count",
          "type_info": {
            "type": "Float",
            "flags": {
              "bits": 4129
            },
            "char_set": 63,
            "max_size": 12
          }
        },
        {
          "ordinal": 4,
          "name": "gpu_type_id",
          "type_info": {
            "type": "String",
            "flags": {
              "bits": 4233
            },
            "char_set": 63,
            "max_size": 16
          }
        }
      ],
      "parameters": {
        "Right": 4
      },
      "nullable": [
        false,
        false,
        false,
        false,
        false
      ]
    }
  },
  "48abb42c3402fb054e4b5afa35f35b891c56ba49b91c0bbdacc4e7e306706efb": {
    "query": "DELETE FROM role WHERE id = ?;",
    "describe": {
      "columns": [],
      "parameters": {
        "Right": 1
      },
      "nullable": []
    }
  },
  "4aaeec7fa2f65e60f34d7f6fa2981e466c3a9cdfeb129462ba506687d76a0f84": {
    "query": "INSERT INTO user VALUES (?, ?, ?, ?, ?, ?, NULL, NULL, NULL, ?);",
    "describe": {
      "columns": [],
      "parameters": {
        "Right": 7
      },
      "nullable": []
    }
  },
  "4b9bd1ed6b95a5793c939f4a655b0217b8cbd1b0541d9e49cac796614f72746d": {
    "query": "SELECT * FROM deployment_entry_point WHERE deployment_id = ?",
    "describe": {
      "columns": [
        {
          "ordinal": 0,
          "name": "deployment_id",
          "type_info": {
            "type": "String",
            "flags": {
              "bits": 4227
            },
            "char_set": 63,
            "max_size": 16
          }
        },
        {
          "ordinal": 1,
          "name": "domain_id",
          "type_info": {
            "type": "String",
            "flags": {
              "bits": 4235
            },
            "char_set": 63,
            "max_size": 16
          }
        },
        {
          "ordinal": 2,
          "name": "sub_domain",
          "type_info": {
            "type": "VarString",
            "flags": {
              "bits": 3
            },
            "char_set": 224,
            "max_size": 1020
          }
        },
        {
          "ordinal": 3,
          "name": "path",
          "type_info": {
            "type": "VarString",
            "flags": {
              "bits": 1
            },
            "char_set": 224,
            "max_size": 1020
          }
        }
      ],
      "parameters": {
        "Right": 1
      },
      "nullable": [
        false,
        false,
        false,
        false
      ]
    }
  },
  "4f6e7535ab071b0910a06269bc765549449729470f299316474f304583736d66": {
    "query": "CREATE TABLE IF NOT EXISTS role_permissions_resource ( role_id BINARY(16), permission_id BINARY(16), resource_id BINARY(16), PRIMARY KEY(role_id, permission_id, resource_id), FOREIGN KEY(role_id) REFERENCES role(id), FOREIGN KEY(permission_id) REFERENCES permission(id), FOREIGN KEY(resource_id) REFERENCES resource(id) );",
    "describe": {
      "columns": [],
      "parameters": {
        "Right": 0
      },
      "nullable": []
    }
  },
  "54388980b43b49a672fe6db6641bf3205e7d2f3e9785ebbd8267fb8034783877": {
    "query": "INSERT INTO docker_registry_repository VALUES (?, ?, ?);",
    "describe": {
      "columns": [],
      "parameters": {
        "Right": 3
      },
      "nullable": []
    }
  },
  "572ee1bc7c428de24baeecc05146b31607bac7390f5d960d8563bd8450c1f7f4": {
    "query": "UPDATE user_login SET token_expiry = ?, last_activity = ? WHERE login_id = ?;",
    "describe": {
      "columns": [],
      "parameters": {
        "Right": 3
      },
      "nullable": []
    }
  },
  "59c99fbb56af5f9cfb624a3d703774b013666e21d2d6b1194649c0dce66152a3": {
    "query": "SELECT deployment.id, deployment.name, deployment.registry, deployment.repository_id, deployment.image_name, deployment.image_tag, deployment.domain_id, deployment.sub_domain, deployment.path, deployment.persistence AS 'persistence:bool', deployment.datacenter FROM deployment, resource WHERE deployment.id = resource.id AND image_name = ? AND image_tag = ? AND resource.owner_id = ?;",
    "describe": {
      "columns": [
        {
          "ordinal": 0,
          "name": "id",
          "type_info": {
            "type": "String",
            "flags": {
              "bits": 4227
            },
            "char_set": 63,
            "max_size": 16
          }
        },
        {
          "ordinal": 1,
          "name": "name",
          "type_info": {
            "type": "VarString",
            "flags": {
              "bits": 4097
            },
            "char_set": 224,
            "max_size": 1020
          }
        },
        {
          "ordinal": 2,
          "name": "registry",
          "type_info": {
            "type": "VarString",
            "flags": {
              "bits": 1
            },
            "char_set": 224,
            "max_size": 1020
          }
        },
        {
          "ordinal": 3,
          "name": "repository_id",
          "type_info": {
            "type": "String",
            "flags": {
              "bits": 136
            },
            "char_set": 63,
            "max_size": 16
          }
        },
        {
          "ordinal": 4,
          "name": "image_name",
          "type_info": {
            "type": "VarString",
            "flags": {
              "bits": 0
            },
            "char_set": 224,
            "max_size": 2048
          }
        },
        {
          "ordinal": 5,
          "name": "image_tag",
          "type_info": {
            "type": "VarString",
            "flags": {
              "bits": 4097
            },
            "char_set": 224,
            "max_size": 1020
          }
        },
        {
          "ordinal": 6,
          "name": "domain_id",
          "type_info": {
            "type": "String",
            "flags": {
              "bits": 4233
            },
            "char_set": 63,
            "max_size": 16
          }
        },
        {
          "ordinal": 7,
          "name": "sub_domain",
          "type_info": {
            "type": "VarString",
            "flags": {
              "bits": 4097
            },
            "char_set": 224,
            "max_size": 1020
          }
        },
        {
          "ordinal": 8,
          "name": "path",
          "type_info": {
            "type": "VarString",
            "flags": {
              "bits": 1
            },
            "char_set": 224,
            "max_size": 1020
          }
        },
        {
          "ordinal": 9,
          "name": "persistence:bool",
          "type_info": {
            "type": "Tiny",
            "flags": {
              "bits": 4097
            },
            "char_set": 63,
            "max_size": 1
          }
        },
        {
          "ordinal": 10,
          "name": "datacenter",
          "type_info": {
            "type": "VarString",
            "flags": {
              "bits": 4097
            },
            "char_set": 224,
            "max_size": 1020
          }
<<<<<<< HEAD
        }
      ],
      "parameters": {
        "Right": 3
      },
      "nullable": [
        false,
        false,
        false,
        true,
        true,
        false,
        false,
        false,
        false,
        false,
        false
      ]
    }
  },
  "5c0221593fa8841dddb354a50559be25e55281ee78e440032c9ed6c2c175c313": {
    "query": "CREATE TABLE IF NOT EXISTS port ( deployment_id BINARY(16), port SMALLINT UNSIGNED NOT NULL, PRIMARY KEY (deployment_id, port), FOREIGN KEY (deployment_id) REFERENCES deployment(id) );",
    "describe": {
      "columns": [],
      "parameters": {
        "Right": 0
      },
      "nullable": []
    }
  },
  "5c9d8c96cd0e5ba43916e348518be8a09788b9864f09ed016f95fb4f75ac109d": {
    "query": "DELETE FROM role_permissions_resource_type WHERE role_id = ?;",
    "describe": {
      "columns": [],
      "parameters": {
        "Right": 1
      },
      "nullable": []
    }
  },
  "5cd0a78fcf69ed853bc49d1efd8afa8cabc699d0ce35fad11b95a256d6571779": {
    "query": "ALTER TABLE domain ADD CONSTRAINT FOREIGN KEY(id) REFERENCES resource(id);",
    "describe": {
      "columns": [],
      "parameters": {
        "Right": 0
      },
      "nullable": []
    }
  },
  "63e41055c49bcc16c270cc4dd906c4a1f2c0176228ad9b6f974d8d426e814a28": {
    "query": "SELECT * FROM role_permissions_resource_type INNER JOIN permission ON role_permissions_resource_type.permission_id = permission.id WHERE role_permissions_resource_type.role_id = ?;",
    "describe": {
      "columns": [
        {
          "ordinal": 0,
          "name": "role_id",
          "type_info": {
            "type": "String",
            "flags": {
              "bits": 4227
            },
            "char_set": 63,
            "max_size": 16
          }
        },
        {
          "ordinal": 1,
          "name": "permission_id",
          "type_info": {
            "type": "String",
            "flags": {
              "bits": 4235
            },
            "char_set": 63,
            "max_size": 16
          }
        },
        {
          "ordinal": 2,
          "name": "resource_type_id",
          "type_info": {
            "type": "String",
            "flags": {
              "bits": 4235
            },
            "char_set": 63,
            "max_size": 16
          }
        },
        {
          "ordinal": 3,
          "name": "id",
          "type_info": {
            "type": "String",
            "flags": {
              "bits": 4227
            },
            "char_set": 63,
            "max_size": 16
          }
        },
        {
          "ordinal": 4,
          "name": "name",
          "type_info": {
            "type": "VarString",
            "flags": {
              "bits": 4097
            },
            "char_set": 224,
            "max_size": 400
          }
        },
        {
          "ordinal": 5,
          "name": "description",
          "type_info": {
            "type": "VarString",
            "flags": {
              "bits": 0
            },
            "char_set": 224,
            "max_size": 2000
          }
=======
>>>>>>> 31f493e4
        }
      ],
      "parameters": {
        "Right": 1
      },
      "nullable": [
        false,
        false,
        false,
        false,
<<<<<<< HEAD
        false,
        true
=======
        false
>>>>>>> 31f493e4
      ]
    }
  },
  "6500a3e644b2015b4c665160304aa020dedd9dab0df9ffaa167c232b584c0c87": {
    "query": "INSERT INTO port VALUES (?, ?);",
    "describe": {
      "columns": [],
      "parameters": {
        "Right": 2
      },
      "nullable": []
    }
  },
  "66180e11918f8284d0b281f883ce06e64af54d2bfb896ca1b81b26a00849b072": {
    "query": "ALTER TABLE deployment ADD CONSTRAINT FOREIGN KEY (repository_id) REFERENCES docker_registry_repository(id);",
    "describe": {
      "columns": [],
      "parameters": {
        "Right": 0
      },
      "nullable": []
    }
  },
  "6c36509fe5189947f266e4bc0258dfe1805f4c49da5fb0b22e0bc00d07eeb08c": {
    "query": "CREATE VIEW user_email_address_view AS SELECT CASE WHEN (user_email_address.type = 'personal') THEN user_email_address.email_address ELSE CONCAT(user_email_address.email_local, '@', domain.name) END AS email, user_email_address.user_id AS user_id, user_email_address.type AS type, domain.id AS domain_id, domain.name AS domain_name FROM user_email_address LEFT JOIN domain ON user_email_address.domain_id = domain.id;",
    "describe": {
      "columns": [],
      "parameters": {
        "Right": 0
      },
      "nullable": []
    }
  },
  "6e632ad702a45d78f36bcdf2a71d4573c1c0d20645526a150ff9cf843b563c4c": {
    "query": "SELECT user.* FROM user LEFT JOIN user_email_address_view ON user_email_address_view.user_id = user.id WHERE user_email_address_view.email = ?",
    "describe": {
      "columns": [
        {
          "ordinal": 0,
          "name": "id",
          "type_info": {
            "type": "String",
            "flags": {
              "bits": 4227
            },
            "char_set": 63,
            "max_size": 16
          }
        },
        {
          "ordinal": 1,
          "name": "username",
          "type_info": {
            "type": "VarString",
            "flags": {
              "bits": 4101
            },
            "char_set": 224,
            "max_size": 400
          }
        },
        {
          "ordinal": 2,
          "name": "password",
          "type_info": {
            "type": "Blob",
            "flags": {
              "bits": 4113
            },
            "char_set": 224,
            "max_size": 262140
          }
        },
        {
          "ordinal": 3,
          "name": "backup_email",
          "type_info": {
            "type": "VarString",
            "flags": {
              "bits": 4101
            },
            "char_set": 224,
            "max_size": 1280
          }
        },
        {
          "ordinal": 4,
          "name": "first_name",
          "type_info": {
            "type": "VarString",
            "flags": {
              "bits": 4097
            },
            "char_set": 224,
            "max_size": 400
          }
        },
        {
          "ordinal": 5,
          "name": "last_name",
          "type_info": {
            "type": "VarString",
            "flags": {
              "bits": 4097
            },
            "char_set": 224,
            "max_size": 400
          }
        },
        {
          "ordinal": 6,
          "name": "dob",
          "type_info": {
            "type": "LongLong",
            "flags": {
              "bits": 32
            },
            "char_set": 63,
            "max_size": 20
          }
        },
        {
          "ordinal": 7,
          "name": "bio",
          "type_info": {
            "type": "VarString",
            "flags": {
              "bits": 0
            },
            "char_set": 224,
            "max_size": 512
          }
        },
        {
          "ordinal": 8,
          "name": "location",
          "type_info": {
            "type": "VarString",
            "flags": {
              "bits": 0
            },
            "char_set": 224,
            "max_size": 512
          }
        },
        {
          "ordinal": 9,
          "name": "created",
          "type_info": {
            "type": "LongLong",
            "flags": {
              "bits": 4129
            },
            "char_set": 63,
            "max_size": 20
          }
        }
      ],
      "parameters": {
        "Right": 1
      },
      "nullable": [
        false,
        false,
        false,
        false,
        false,
        false,
        true,
        true,
        true,
        false
      ]
    }
  },
  "6f333b387555fd76571085d41e95502ec1f2b2c2bf4718d86b88939c81a1faab": {
    "query": "CREATE TABLE IF NOT EXISTS deployment_entry_point( deployment_id BINARY(16) NOT NULL, domain_id BINARY(16) NOT NULL, sub_domain VARCHAR(255) NOT NULL DEFAULT \"@\", path VARCHAR(255) NOT NULL DEFAULT \"/\", PRIMARY KEY (deployment_id, domain_id, sub_domain), UNIQUE (domain_id, sub_domain, path), FOREIGN KEY(domain_id) REFERENCES domain(id), FOREIGN KEY(deployment_id) REFERENCES deployment(id) );",
    "describe": {
      "columns": [],
      "parameters": {
        "Right": 0
      },
      "nullable": []
    }
  },
  "6fa2444bb63e13a9590e092c01ba865ce21d7b2c4a5b434272bda49d9c2ea729": {
    "query": "UPDATE organisation SET name = ? WHERE id = ?;",
    "describe": {
      "columns": [],
      "parameters": {
        "Right": 2
      },
      "nullable": []
    }
  },
  "72d233edd83ef70f809909acafef81bb9b0d22834e6568fa909e852c95d82b6e": {
    "query": "SELECT user.* FROM domain INNER JOIN resource ON domain.id = resource.id INNER JOIN organisation ON resource.owner_id = organisation.id INNER JOIN user ON organisation.super_admin_id = user.id WHERE domain.id = ?;",
    "describe": {
      "columns": [
        {
          "ordinal": 0,
          "name": "id",
          "type_info": {
            "type": "String",
            "flags": {
              "bits": 4227
            },
            "char_set": 63,
            "max_size": 16
          }
        },
        {
          "ordinal": 1,
          "name": "username",
          "type_info": {
            "type": "VarString",
            "flags": {
              "bits": 4101
            },
            "char_set": 224,
            "max_size": 400
          }
        },
        {
          "ordinal": 2,
          "name": "password",
          "type_info": {
            "type": "Blob",
            "flags": {
              "bits": 4113
            },
            "char_set": 224,
            "max_size": 262140
          }
        },
        {
          "ordinal": 3,
          "name": "backup_email",
          "type_info": {
            "type": "VarString",
            "flags": {
              "bits": 4101
            },
            "char_set": 224,
            "max_size": 1280
          }
        },
        {
          "ordinal": 4,
          "name": "first_name",
          "type_info": {
            "type": "VarString",
            "flags": {
              "bits": 4097
            },
            "char_set": 224,
            "max_size": 400
          }
        },
        {
          "ordinal": 5,
          "name": "last_name",
          "type_info": {
            "type": "VarString",
            "flags": {
              "bits": 4097
            },
            "char_set": 224,
            "max_size": 400
          }
        },
        {
          "ordinal": 6,
          "name": "dob",
          "type_info": {
            "type": "LongLong",
            "flags": {
              "bits": 32
            },
            "char_set": 63,
            "max_size": 20
          }
        },
        {
          "ordinal": 7,
          "name": "bio",
          "type_info": {
            "type": "VarString",
            "flags": {
              "bits": 0
            },
            "char_set": 224,
            "max_size": 512
          }
        },
        {
          "ordinal": 8,
          "name": "location",
          "type_info": {
            "type": "VarString",
            "flags": {
              "bits": 0
            },
            "char_set": 224,
            "max_size": 512
          }
        },
        {
          "ordinal": 9,
          "name": "created",
          "type_info": {
            "type": "LongLong",
            "flags": {
              "bits": 4129
            },
            "char_set": 63,
            "max_size": 20
          }
        }
      ],
      "parameters": {
        "Right": 1
      },
      "nullable": [
        false,
        false,
        false,
        false,
        false,
        false,
        true,
        true,
        true,
        false
      ]
    }
  },
  "74552dd3887b7800f00b007dbd6b8362d041a7d0c3157bc1073837435d6098a7": {
    "query": "CREATE TABLE IF NOT EXISTS application_version_platform ( application_id BINARY(16) NOT NULL, version VARCHAR(32) NOT NULL, platform VARCHAR(60) NOT NULL, PRIMARY KEY(application_id, version, platform), FOREIGN KEY(application_id, version) REFERENCES application_version(application_id, version) );",
    "describe": {
      "columns": [],
      "parameters": {
        "Right": 0
      },
      "nullable": []
    }
  },
  "74b03882d0e37e84b4065f131ada2973b678f5efd67e96f1889f5802ee562448": {
    "query": "CREATE TABLE IF NOT EXISTS environment_variable ( deployment_id BINARY(16), name VARCHAR(50) NOT NULL, value VARCHAR(50) NOT NULL, PRIMARY KEY (deployment_id, name), FOREIGN KEY (deployment_id) REFERENCES deployment(id) );",
    "describe": {
      "columns": [],
      "parameters": {
        "Right": 0
      },
      "nullable": []
    }
  },
  "79b16b905cb201a6e81c6190120324df27fc4372ac663acac6909db3e2a329b9": {
    "query": "INSERT INTO resource VALUES (?, ?, ?, ?);",
    "describe": {
      "columns": [],
      "parameters": {
        "Right": 4
      },
      "nullable": []
    }
  },
  "7e9adb0bcdb6a9ca40f2a6ada931e67db2c92ea2010d2743e75764841437137b": {
    "query": "SELECT * FROM user_to_sign_up WHERE username = ?",
    "describe": {
      "columns": [
        {
          "ordinal": 0,
          "name": "username",
          "type_info": {
            "type": "VarString",
            "flags": {
              "bits": 4099
            },
            "char_set": 224,
            "max_size": 400
          }
        },
        {
          "ordinal": 1,
          "name": "account_type",
          "type_info": {
            "type": "String",
            "flags": {
              "bits": 4353
            },
            "char_set": 224,
            "max_size": 48
          }
        },
        {
          "ordinal": 2,
          "name": "email_address",
          "type_info": {
            "type": "VarString",
            "flags": {
              "bits": 4097
            },
            "char_set": 224,
            "max_size": 1280
          }
        },
        {
          "ordinal": 3,
          "name": "email_local",
          "type_info": {
            "type": "VarString",
            "flags": {
              "bits": 0
            },
            "char_set": 224,
            "max_size": 640
          }
        },
        {
          "ordinal": 4,
          "name": "domain_name",
          "type_info": {
            "type": "VarString",
            "flags": {
              "bits": 0
            },
            "char_set": 224,
            "max_size": 400
          }
        },
        {
          "ordinal": 5,
          "name": "password",
          "type_info": {
            "type": "Blob",
            "flags": {
              "bits": 4113
            },
            "char_set": 224,
            "max_size": 262140
          }
        },
        {
          "ordinal": 6,
          "name": "first_name",
          "type_info": {
            "type": "VarString",
            "flags": {
              "bits": 4097
            },
            "char_set": 224,
            "max_size": 400
          }
        },
        {
          "ordinal": 7,
          "name": "last_name",
          "type_info": {
            "type": "VarString",
            "flags": {
              "bits": 4097
            },
            "char_set": 224,
            "max_size": 400
          }
        },
        {
          "ordinal": 8,
          "name": "organisation_name",
          "type_info": {
            "type": "VarString",
            "flags": {
              "bits": 0
            },
            "char_set": 224,
            "max_size": 400
          }
        },
        {
          "ordinal": 9,
          "name": "otp_hash",
          "type_info": {
            "type": "Blob",
            "flags": {
              "bits": 4113
            },
            "char_set": 224,
            "max_size": 262140
          }
        },
        {
          "ordinal": 10,
          "name": "otp_expiry",
          "type_info": {
            "type": "LongLong",
            "flags": {
              "bits": 4129
            },
            "char_set": 63,
            "max_size": 20
          }
        }
      ],
      "parameters": {
        "Right": 1
      },
      "nullable": [
        false,
        false,
        false,
        true,
        true,
        false,
        false,
        false,
        true,
        false,
        false
      ]
    }
  },
  "80d87f55cd48c8ed559d4dd4f4f488109bd7d83c9578f5deb9369818c6f34191": {
    "query": "DELETE FROM organisation_user WHERE role_id = ?;",
    "describe": {
      "columns": [],
      "parameters": {
        "Right": 1
      },
      "nullable": []
    }
  },
  "814ed4048b9b58837112b1ecfab89c0dd8cd3778c27e2d40331b173de407976f": {
    "query": "CREATE TABLE IF NOT EXISTS deployment_machine_type ( id BINARY(16) PRIMARY KEY, name VARCHAR(100) NOT NULL UNIQUE, cpu_count TINYINT UNSIGNED NOT NULL, memory_count FLOAT UNSIGNED NOT NULL, gpu_type_id BINARY(16) NOT NULL, UNIQUE(cpu_count, memory_count, gpu_type_id), FOREIGN KEY(gpu_type_id) REFERENCES deployment_gpu_type(id) );",
    "describe": {
      "columns": [],
      "parameters": {
        "Right": 0
      },
      "nullable": []
    }
  },
  "84071fcc2602af52bf7155e3c4b20c14d3213e1fb5f8aee16f281ac5dfa77e05": {
    "query": "DELETE FROM deployment WHERE id = ?;",
    "describe": {
      "columns": [],
      "parameters": {
        "Right": 1
      },
      "nullable": []
    }
  },
  "84efce0b776831903b820f7eda9ede80ba841d61c56ed514ad4917e6fca7fc69": {
    "query": "INSERT INTO deployment_entry_point VALUES (?, ?, ?, ?);",
    "describe": {
      "columns": [],
      "parameters": {
        "Right": 4
      },
      "nullable": []
    }
  },
  "8659a1c8e68476e1dd39e11fcc5a07c18f488e8f7a0d8cc81c11a5cc8270d006": {
    "query": "SELECT * FROM organisation WHERE super_admin_id = ?;",
    "describe": {
      "columns": [
        {
          "ordinal": 0,
          "name": "id",
          "type_info": {
            "type": "String",
            "flags": {
              "bits": 4227
            },
            "char_set": 63,
            "max_size": 16
          }
        },
        {
          "ordinal": 1,
          "name": "name",
          "type_info": {
            "type": "VarString",
            "flags": {
              "bits": 4101
            },
            "char_set": 224,
            "max_size": 400
          }
        },
        {
          "ordinal": 2,
          "name": "super_admin_id",
          "type_info": {
            "type": "String",
            "flags": {
              "bits": 4233
            },
            "char_set": 63,
            "max_size": 16
          }
        },
        {
          "ordinal": 3,
          "name": "active",
          "type_info": {
            "type": "Tiny",
            "flags": {
              "bits": 1
            },
            "char_set": 63,
            "max_size": 1
          }
        },
        {
          "ordinal": 4,
          "name": "created",
          "type_info": {
            "type": "LongLong",
            "flags": {
              "bits": 4129
            },
            "char_set": 63,
            "max_size": 20
          }
        }
      ],
      "parameters": {
        "Right": 1
      },
      "nullable": [
        false,
        false,
        false,
        false,
        false
      ]
    }
  },
  "8a8bbee60fc109098b0ac29824b8f6b0a91959274cadb0aa982f4c68375c9659": {
    "query": "CREATE TABLE IF NOT EXISTS role_permissions_resource_type ( role_id BINARY(16), permission_id BINARY(16), resource_type_id BINARY(16), PRIMARY KEY(role_id, permission_id, resource_type_id), FOREIGN KEY(role_id) REFERENCES role(id), FOREIGN KEY(permission_id) REFERENCES permission(id), FOREIGN KEY(resource_type_id) REFERENCES resource_type(id) );",
    "describe": {
      "columns": [],
      "parameters": {
        "Right": 0
      },
      "nullable": []
    }
  },
  "8b22e725398b06040883dd3eb702e691de73ec8de97fd72cf687038f70151e11": {
    "query": "SELECT * FROM docker_registry_repository WHERE id = ?;",
    "describe": {
      "columns": [
        {
          "ordinal": 0,
          "name": "id",
          "type_info": {
            "type": "String",
            "flags": {
              "bits": 4227
            },
            "char_set": 63,
            "max_size": 16
          }
        },
        {
          "ordinal": 1,
          "name": "organisation_id",
          "type_info": {
            "type": "String",
            "flags": {
              "bits": 4233
            },
            "char_set": 63,
            "max_size": 16
          }
        },
        {
          "ordinal": 2,
          "name": "name",
          "type_info": {
            "type": "VarString",
            "flags": {
              "bits": 4097
            },
            "char_set": 224,
            "max_size": 1020
          }
        }
      ],
      "parameters": {
        "Right": 1
      },
      "nullable": [
        false,
        false,
        false
      ]
    }
  },
  "8b77e7c7474f0c7583b90ccfcbccc259ac5c4f982f31355a9eea391839f37f7a": {
    "query": "INSERT INTO user_login VALUES (?, ?, ?, ?, ?, ?);",
    "describe": {
      "columns": [],
      "parameters": {
        "Right": 6
      },
      "nullable": []
    }
  },
  "8daf25ec2dd97190522c1a9165cd88b96de1c6b54e82c0ef4ed3a0d43c25f0ee": {
    "query": "CREATE TABLE IF NOT EXISTS default_deployment_machine_type ( id BINARY(16) PRIMARY KEY, name VARCHAR(100) NOT NULL UNIQUE, cpu_count TINYINT UNSIGNED NOT NULL, memory_count FLOAT UNSIGNED NOT NULL, gpu_type_id BINARY(16) NOT NULL, UNIQUE(cpu_count, memory_count, gpu_type_id), FOREIGN KEY(gpu_type_id) REFERENCES deployment_gpu_type(id) );",
    "describe": {
      "columns": [],
      "parameters": {
        "Right": 0
      },
      "nullable": []
    }
  },
  "92b3f791e9aa52a16fdd721291d03093f23c67e7e228b1847512fa78169c835a": {
    "query": "CREATE TABLE IF NOT EXISTS application ( id BINARY(16) PRIMARY KEY, name VARCHAR(100) UNIQUE NOT NULL );",
    "describe": {
      "columns": [],
      "parameters": {
        "Right": 0
      },
      "nullable": []
    }
  },
  "94b589a75b3fb8a01da02a16f38002db53287b5fff53f031b008a96b7167436c": {
    "query": "INSERT INTO user_to_sign_up VALUES (?, 'organisation', ?, ?, ?, ?, ?, ?, ?, ?, ?) ON DUPLICATE KEY UPDATE account_type = 'organisation', email_address = ?, email_local = ?, domain_name = ?, password = ?, first_name = ?, last_name = ?, organisation_name = ?, otp_hash = ?, otp_expiry = ?;",
    "describe": {
      "columns": [],
      "parameters": {
        "Right": 19
      },
      "nullable": []
    }
  },
  "991fa0051805c981ee2e6b6669b4f3f05de0a724cf9edb688db6c726f01bd694": {
    "query": "SELECT * FROM application WHERE id = ?;",
    "describe": {
      "columns": [
        {
          "ordinal": 0,
          "name": "id",
          "type_info": {
            "type": "String",
            "flags": {
              "bits": 4227
            },
            "char_set": 63,
            "max_size": 16
          }
        },
        {
          "ordinal": 1,
          "name": "name",
          "type_info": {
            "type": "VarString",
            "flags": {
              "bits": 4101
            },
            "char_set": 224,
            "max_size": 400
          }
        }
      ],
      "parameters": {
        "Right": 1
      },
      "nullable": [
        false,
        false
      ]
    }
  },
  "9a6d60a224be2211ef20f30a47ea65f729e640b423fc66d6b866e8ff4b22131f": {
    "query": "SELECT id, name, is_verified as `is_verified: bool` FROM domain WHERE is_verified = FALSE;",
    "describe": {
      "columns": [
        {
          "ordinal": 0,
          "name": "id",
          "type_info": {
            "type": "String",
            "flags": {
              "bits": 4227
            },
            "char_set": 63,
            "max_size": 16
          }
        },
        {
          "ordinal": 1,
          "name": "name",
          "type_info": {
            "type": "VarString",
            "flags": {
              "bits": 4101
            },
            "char_set": 224,
            "max_size": 400
          }
        },
        {
          "ordinal": 2,
          "name": "is_verified: bool",
          "type_info": {
            "type": "Tiny",
            "flags": {
              "bits": 1
            },
            "char_set": 63,
            "max_size": 1
          }
        }
      ],
      "parameters": {
        "Right": 0
      },
      "nullable": [
        false,
        false,
        false
      ]
    }
  },
  "9b8133636b27cc7469941860bdc29710364e8b6b1c6462b0343b77aea0b1f740": {
    "query": "INSERT INTO resource_type VALUES (?, ?, NULL);",
    "describe": {
      "columns": [],
      "parameters": {
        "Right": 2
      },
      "nullable": []
    }
  },
  "9b8866cce443c5d16f545cb9180df5ed620726db397321fd6bcca7087bb5e0d3": {
    "query": "SELECT resource_type.* FROM resource_type INNER JOIN resource ON resource.resource_type_id = resource_type.id WHERE resource.id = ?;",
    "describe": {
      "columns": [
        {
          "ordinal": 0,
          "name": "id",
          "type_info": {
            "type": "String",
            "flags": {
              "bits": 4227
            },
            "char_set": 63,
            "max_size": 16
          }
        },
        {
          "ordinal": 1,
          "name": "name",
          "type_info": {
            "type": "VarString",
            "flags": {
              "bits": 4101
            },
            "char_set": 224,
            "max_size": 400
          }
        },
        {
          "ordinal": 2,
          "name": "description",
          "type_info": {
            "type": "VarString",
            "flags": {
              "bits": 0
            },
            "char_set": 224,
            "max_size": 2000
          }
        }
      ],
      "parameters": {
        "Right": 1
      },
      "nullable": [
        false,
        false,
        true
      ]
    }
  },
  "9bb70d8e5768e73db39b40cd55bf5bab4dbbc592c7e2dbb80cb25d42e5d9c845": {
    "query": "DELETE FROM docker_registry_repository WHERE id = ?;",
    "describe": {
      "columns": [],
      "parameters": {
        "Right": 1
      },
      "nullable": []
    }
  },
  "9c2c5a2495a32cede6b380077fb6abdea9677e28ad154d3e262a6606d2f972cc": {
    "query": "SELECT port FROM port WHERE deployment_id = ?;",
    "describe": {
      "columns": [
        {
          "ordinal": 0,
          "name": "port",
          "type_info": {
            "type": "Short",
            "flags": {
              "bits": 4131
            },
            "char_set": 63,
            "max_size": 5
          }
        }
      ],
      "parameters": {
        "Right": 1
      },
      "nullable": [
        false
      ]
    }
  },
<<<<<<< HEAD
  "9ccdc788a8655e2c99c1aca9ba9ef0d1c5ebe7e2a45ff87e63ef633c770836e9": {
    "query": "CREATE TABLE IF NOT EXISTS deployment ( id BINARY(16) PRIMARY KEY, name VARCHAR(255) NOT NULL, registry VARCHAR(255) NOT NULL DEFAULT \"registry.docker.vicara.co\", repository_id BINARY(16) NULL, image_name VARCHAR(512) NULL, image_tag VARCHAR(255) NOT NULL, domain_id BINARY(16) NOT NULL, sub_domain VARCHAR(255) NOT NULL, path VARCHAR(255) NOT NULL DEFAULT \"/\", /* TODO change port to port array, and take image from docker_registry_repository */ persistence BOOL NOT NULL, datacenter VARCHAR(255) NOT NULL, UNIQUE (domain_id, sub_domain, path), CONSTRAINT CHECK ( ( registry = 'registry.docker.vicara.co' AND image_name IS NULL AND repository_id IS NOT NULL ) OR ( registry != 'registry.docker.vicara.co' AND image_name IS NOT NULL AND repository_id IS NULL ) ) );",
    "describe": {
      "columns": [],
      "parameters": {
        "Right": 0
      },
      "nullable": []
    }
  },
  "a1d8ebe89166353d292660ee1aca82cc2883ec9ccb72d84204025ee2c1e73379": {
    "query": "INSERT INTO deployment VALUES (?, ?, ?, NULL, ?, ?, ?, ?, ?, false, 'india');",
    "describe": {
      "columns": [],
      "parameters": {
        "Right": 8
      },
      "nullable": []
    }
  },
=======
>>>>>>> 31f493e4
  "a43f43d015f46a9f162ca5d46e186e220fa84c2d6389705746d77798428f2899": {
    "query": "CREATE TABLE IF NOT EXISTS user_email_address ( type ENUM('personal', 'organisation') NOT NULL, /* Personal email address */ email_address VARCHAR(320), /* Organisation email address */ email_local VARCHAR(160), domain_id BINARY(16), user_id BINARY(16) NOT NULL, UNIQUE(email_address, email_local, domain_id, user_id), FOREIGN KEY(user_id) REFERENCES user(id), FOREIGN KEY(domain_id) REFERENCES domain(id), CONSTRAINT CHECK ( ( type = 'personal' AND ( email_address IS NOT NULL AND email_local IS NULL AND domain_id IS NULL ) ) OR ( type = 'organisation' AND ( email_address IS NULL AND email_local IS NOT NULL AND domain_id IS NOT NULL ) ) ) );",
    "describe": {
      "columns": [],
      "parameters": {
        "Right": 0
      },
      "nullable": []
    }
  },
  "a46071743472b5c1dbd6109805106da70ba30a6e53c1032b66ce983623ffe929": {
    "query": "INSERT INTO environment_variable VALUES (?, ?, ?);",
    "describe": {
      "columns": [],
      "parameters": {
        "Right": 3
      },
      "nullable": []
    }
  },
  "a6045492fd4f4ff914dc8fa67215934b8c6bb644c99a9c887550694109390126": {
    "query": "UPDATE domain SET is_verified = TRUE WHERE id = ?;",
    "describe": {
      "columns": [],
      "parameters": {
        "Right": 1
      },
      "nullable": []
    }
  },
  "aa335830a800722bdf8e3560c2ca7665343401127dc8b7a3c52b349bdf389edb": {
    "query": "SELECT * FROM deployment_entry_point WHERE domain_id = ? AND sub_domain = ? AND path = ?;",
    "describe": {
      "columns": [
        {
          "ordinal": 0,
          "name": "deployment_id",
          "type_info": {
            "type": "String",
            "flags": {
              "bits": 4227
            },
            "char_set": 63,
            "max_size": 16
          }
        },
        {
          "ordinal": 1,
          "name": "domain_id",
          "type_info": {
            "type": "String",
            "flags": {
              "bits": 4235
            },
            "char_set": 63,
            "max_size": 16
          }
        },
        {
          "ordinal": 2,
          "name": "sub_domain",
          "type_info": {
            "type": "VarString",
            "flags": {
              "bits": 3
            },
            "char_set": 224,
            "max_size": 1020
          }
        },
        {
          "ordinal": 3,
          "name": "path",
          "type_info": {
            "type": "VarString",
            "flags": {
              "bits": 1
            },
            "char_set": 224,
            "max_size": 1020
          }
        }
      ],
      "parameters": {
        "Right": 3
      },
      "nullable": [
        false,
        false,
        false,
        false
      ]
    }
  },
  "abc73c01e06ecb0567f992fdf42fd74fcdb9e084178eab52980b95cdc62e7184": {
    "query": "SELECT id, name, resource_type_id, owner_id as `owner_id!` FROM resource WHERE id = ?;",
    "describe": {
      "columns": [
        {
          "ordinal": 0,
          "name": "id",
          "type_info": {
            "type": "String",
            "flags": {
              "bits": 4227
            },
            "char_set": 63,
            "max_size": 16
          }
        },
        {
          "ordinal": 1,
          "name": "name",
          "type_info": {
            "type": "VarString",
            "flags": {
              "bits": 4097
            },
            "char_set": 224,
            "max_size": 400
          }
        },
        {
          "ordinal": 2,
          "name": "resource_type_id",
          "type_info": {
            "type": "String",
            "flags": {
              "bits": 4233
            },
            "char_set": 63,
            "max_size": 16
          }
        },
        {
          "ordinal": 3,
          "name": "owner_id!",
          "type_info": {
            "type": "String",
            "flags": {
              "bits": 136
            },
            "char_set": 63,
            "max_size": 16
          }
        }
      ],
      "parameters": {
        "Right": 1
      },
      "nullable": [
        false,
        false,
        false,
        true
      ]
    }
  },
  "abf07b761467e57f88e1ecb9625e310d61df9d5afc38b973b06996c73111f430": {
    "query": "SELECT * FROM user_unverified_email_address WHERE user_id = ? AND email_address = ?;",
    "describe": {
      "columns": [
        {
          "ordinal": 0,
          "name": "email_address",
          "type_info": {
            "type": "VarString",
            "flags": {
              "bits": 4099
            },
            "char_set": 224,
            "max_size": 1280
          }
        },
        {
          "ordinal": 1,
          "name": "user_id",
          "type_info": {
            "type": "String",
            "flags": {
              "bits": 4235
            },
            "char_set": 63,
            "max_size": 16
          }
        },
        {
          "ordinal": 2,
          "name": "verification_token_hash",
          "type_info": {
            "type": "Blob",
            "flags": {
              "bits": 4113
            },
            "char_set": 224,
            "max_size": 262140
          }
        },
        {
          "ordinal": 3,
          "name": "verification_token_expiry",
          "type_info": {
            "type": "LongLong",
            "flags": {
              "bits": 4129
            },
            "char_set": 63,
            "max_size": 20
          }
        }
      ],
      "parameters": {
        "Right": 2
      },
      "nullable": [
        false,
        false,
        false,
        false
      ]
    }
  },
  "acedba795499e1a2f76bdf1fa5c89e9742f9cf00724c2dfadeb85978dbd07e5a": {
    "query": "DELETE FROM user_login WHERE login_id = ?;",
    "describe": {
      "columns": [],
      "parameters": {
        "Right": 1
      },
      "nullable": []
    }
  },
  "ad6002853dd49f16db9502a04399e53e402302ddd975009c40dd0951ec30f538": {
    "query": "SELECT * FROM portus_tunnel WHERE id = ?;",
    "describe": {
      "columns": [
        {
          "ordinal": 0,
          "name": "id",
          "type_info": {
            "type": "String",
            "flags": {
              "bits": 4227
            },
            "char_set": 63,
            "max_size": 16
          }
        },
        {
          "ordinal": 1,
          "name": "username",
          "type_info": {
            "type": "VarString",
            "flags": {
              "bits": 4097
            },
            "char_set": 224,
            "max_size": 400
          }
        },
        {
          "ordinal": 2,
          "name": "ssh_port",
          "type_info": {
            "type": "Short",
            "flags": {
              "bits": 4129
            },
            "char_set": 63,
            "max_size": 5
          }
        },
        {
          "ordinal": 3,
          "name": "exposed_port",
          "type_info": {
            "type": "Short",
            "flags": {
              "bits": 4129
            },
            "char_set": 63,
            "max_size": 5
          }
        },
        {
          "ordinal": 4,
          "name": "name",
          "type_info": {
            "type": "VarString",
            "flags": {
              "bits": 4097
            },
            "char_set": 224,
            "max_size": 200
          }
        },
        {
          "ordinal": 5,
          "name": "created",
          "type_info": {
            "type": "LongLong",
            "flags": {
              "bits": 4129
            },
            "char_set": 63,
            "max_size": 20
          }
        }
      ],
      "parameters": {
        "Right": 1
      },
      "nullable": [
        false,
        false,
        false,
        false,
        false,
        false
      ]
    }
  },
  "b1d492f3f3b2f64d9d6ddaed49d29fc6aa0245054ed717d462142662596a2d23": {
    "query": "SELECT * FROM user_login WHERE user_id = ?;",
    "describe": {
      "columns": [
        {
          "ordinal": 0,
          "name": "login_id",
          "type_info": {
            "type": "String",
            "flags": {
              "bits": 4227
            },
            "char_set": 63,
            "max_size": 16
          }
        },
        {
          "ordinal": 1,
          "name": "refresh_token",
          "type_info": {
            "type": "Blob",
            "flags": {
              "bits": 4113
            },
            "char_set": 224,
            "max_size": 262140
          }
        },
        {
          "ordinal": 2,
          "name": "token_expiry",
          "type_info": {
            "type": "LongLong",
            "flags": {
              "bits": 4129
            },
            "char_set": 63,
            "max_size": 20
          }
        },
        {
          "ordinal": 3,
          "name": "user_id",
          "type_info": {
            "type": "String",
            "flags": {
              "bits": 4233
            },
            "char_set": 63,
            "max_size": 16
          }
        },
        {
          "ordinal": 4,
          "name": "last_login",
          "type_info": {
            "type": "LongLong",
            "flags": {
              "bits": 4129
            },
            "char_set": 63,
            "max_size": 20
          }
        },
        {
          "ordinal": 5,
          "name": "last_activity",
          "type_info": {
            "type": "LongLong",
            "flags": {
              "bits": 4129
            },
            "char_set": 63,
            "max_size": 20
          }
        }
      ],
      "parameters": {
        "Right": 1
      },
      "nullable": [
        false,
        false,
        false,
        false,
        false,
        false
      ]
    }
  },
  "b37436a94bc6c50a821c0ab0b04266208194734aaab71bee5ef1b552b3bf03e0": {
    "query": "ALTER TABLE portus_tunnel ADD CONSTRAINT FOREIGN KEY(id) REFERENCES resource(id);",
    "describe": {
      "columns": [],
      "parameters": {
        "Right": 0
      },
      "nullable": []
    }
  },
  "b5a46edf59414b8ff2594c37e329621f5578dcdde0cedc389be2122ce179aaf4": {
    "query": "INSERT INTO role_permissions_resource VALUES (?, ?, ?);",
    "describe": {
      "columns": [],
      "parameters": {
        "Right": 3
      },
      "nullable": []
    }
  },
  "b72999b5d95529aa6764e8ab1ef235c16a8f00e0c908ef6b81a030155cc13a5d": {
    "query": "CREATE TABLE IF NOT EXISTS docker_registry_repository ( id BINARY(16) PRIMARY KEY, organisation_id BINARY(16) NOT NULL, name VARCHAR(255) NOT NULL, UNIQUE(organisation_id, name) );",
    "describe": {
      "columns": [],
      "parameters": {
        "Right": 0
      },
      "nullable": []
    }
  },
  "b7b665b9b9844c24322f7a1153d86945a7380c40e2c40f01b018412e4153e8df": {
    "query": "SELECT id, name, super_admin_id, active as `active: bool`, created FROM organisation WHERE name = ?;",
    "describe": {
      "columns": [
        {
          "ordinal": 0,
          "name": "id",
          "type_info": {
            "type": "String",
            "flags": {
              "bits": 4227
            },
            "char_set": 63,
            "max_size": 16
          }
        },
        {
          "ordinal": 1,
          "name": "name",
          "type_info": {
            "type": "VarString",
            "flags": {
              "bits": 4101
            },
            "char_set": 224,
            "max_size": 400
          }
        },
        {
          "ordinal": 2,
          "name": "super_admin_id",
          "type_info": {
            "type": "String",
            "flags": {
              "bits": 4233
            },
            "char_set": 63,
            "max_size": 16
          }
        },
        {
          "ordinal": 3,
          "name": "active: bool",
          "type_info": {
            "type": "Tiny",
            "flags": {
              "bits": 1
            },
            "char_set": 63,
            "max_size": 1
          }
        },
        {
          "ordinal": 4,
          "name": "created",
          "type_info": {
            "type": "LongLong",
            "flags": {
              "bits": 4129
            },
            "char_set": 63,
            "max_size": 20
          }
        }
      ],
      "parameters": {
        "Right": 1
      },
      "nullable": [
        false,
        false,
        false,
        false,
        false
      ]
    }
  },
  "b8db8b23ba2514928e24c5d221a4dcbb5ccc819852a8131fb362e77b615d60ee": {
    "query": "SELECT domain.id, domain.name, is_verified as `is_verified: bool` FROM domain INNER JOIN resource ON domain.id = resource.id WHERE resource.owner_id = ?;",
    "describe": {
      "columns": [
        {
          "ordinal": 0,
          "name": "id",
          "type_info": {
            "type": "String",
            "flags": {
              "bits": 4227
            },
            "char_set": 63,
            "max_size": 16
          }
        },
        {
          "ordinal": 1,
          "name": "name",
          "type_info": {
            "type": "VarString",
            "flags": {
              "bits": 4101
            },
            "char_set": 224,
            "max_size": 400
          }
        },
        {
          "ordinal": 2,
          "name": "is_verified: bool",
          "type_info": {
            "type": "Tiny",
            "flags": {
              "bits": 1
            },
            "char_set": 63,
            "max_size": 1
          }
        }
      ],
      "parameters": {
        "Right": 1
      },
      "nullable": [
        false,
        false,
        false
      ]
    }
  },
  "b98f6ad11050eb79fed881ff45dfabde14271b91f1eab617ba8f055d4a189f5b": {
    "query": "DELETE FROM user_to_sign_up WHERE username = ?;",
    "describe": {
      "columns": [],
      "parameters": {
        "Right": 1
      },
      "nullable": []
    }
  },
  "b9cf30b43dfc8b65bf4d1b1fd14072d0195ba8cf34758875fa9507a09efc3794": {
    "query": "INSERT INTO role VALUES (?, ?, ?, ?);",
    "describe": {
      "columns": [],
      "parameters": {
        "Right": 4
      },
      "nullable": []
    }
  },
  "b9ec2211672bc544b95281318be44056c7e74dc07c5914d9fbbfd46b3e1cffb9": {
    "query": "SELECT * FROM user WHERE id = ?",
    "describe": {
      "columns": [
        {
          "ordinal": 0,
          "name": "id",
          "type_info": {
            "type": "String",
            "flags": {
              "bits": 4227
            },
            "char_set": 63,
            "max_size": 16
          }
        },
        {
          "ordinal": 1,
          "name": "username",
          "type_info": {
            "type": "VarString",
            "flags": {
              "bits": 4101
            },
            "char_set": 224,
            "max_size": 400
          }
        },
        {
          "ordinal": 2,
          "name": "password",
          "type_info": {
            "type": "Blob",
            "flags": {
              "bits": 4113
            },
            "char_set": 224,
            "max_size": 262140
          }
        },
        {
          "ordinal": 3,
          "name": "backup_email",
          "type_info": {
            "type": "VarString",
            "flags": {
              "bits": 4101
            },
            "char_set": 224,
            "max_size": 1280
          }
        },
        {
          "ordinal": 4,
          "name": "first_name",
          "type_info": {
            "type": "VarString",
            "flags": {
              "bits": 4097
            },
            "char_set": 224,
            "max_size": 400
          }
        },
        {
          "ordinal": 5,
          "name": "last_name",
          "type_info": {
            "type": "VarString",
            "flags": {
              "bits": 4097
            },
            "char_set": 224,
            "max_size": 400
          }
        },
        {
          "ordinal": 6,
          "name": "dob",
          "type_info": {
            "type": "LongLong",
            "flags": {
              "bits": 32
            },
            "char_set": 63,
            "max_size": 20
          }
        },
        {
          "ordinal": 7,
          "name": "bio",
          "type_info": {
            "type": "VarString",
            "flags": {
              "bits": 0
            },
            "char_set": 224,
            "max_size": 512
          }
        },
        {
          "ordinal": 8,
          "name": "location",
          "type_info": {
            "type": "VarString",
            "flags": {
              "bits": 0
            },
            "char_set": 224,
            "max_size": 512
          }
        },
        {
          "ordinal": 9,
          "name": "created",
          "type_info": {
            "type": "LongLong",
            "flags": {
              "bits": 4129
            },
            "char_set": 63,
            "max_size": 20
          }
        }
      ],
      "parameters": {
        "Right": 1
      },
      "nullable": [
        false,
        false,
        false,
        false,
        false,
        false,
        true,
        true,
        true,
        false
      ]
    }
  },
  "bac04b47777bccc88ced8cdb296aae251094b36c384bf5e57cfee94df2e5deb6": {
    "query": "CREATE TABLE IF NOT EXISTS user_login ( login_id BINARY(16) PRIMARY KEY, refresh_token TEXT NOT NULL, token_expiry BIGINT UNSIGNED NOT NULL, user_id BINARY(16) NOT NULL, last_login BIGINT UNSIGNED NOT NULL, last_activity BIGINT UNSIGNED NOT NULL, FOREIGN KEY(user_id) REFERENCES user(id) );",
    "describe": {
      "columns": [],
      "parameters": {
        "Right": 0
      },
      "nullable": []
    }
  },
  "c057024a48f7f44b924ee20c14458f43b5798ab122c4f0adf70246a0640200ea": {
    "query": "INSERT INTO password_reset_request VALUES (?, ?, ?) ON DUPLICATE KEY UPDATE token = ?, token_expiry = ?;",
    "describe": {
      "columns": [],
      "parameters": {
        "Right": 5
      },
      "nullable": []
    }
  },
  "c05f2b360a302d1b3fe52bb37e80a8bc57e2618c05a4040d3657ec852fd09cc4": {
    "query": "CREATE TABLE IF NOT EXISTS resource_type ( id BINARY(16) PRIMARY KEY, name VARCHAR(100) UNIQUE NOT NULL, description VARCHAR(500) );",
    "describe": {
      "columns": [],
      "parameters": {
        "Right": 0
      },
      "nullable": []
    }
  },
  "c16ef2a1d5294754262b0c77e596bb523c27ddbed94da43617285203dd95959d": {
    "query": "CREATE TABLE IF NOT EXISTS domain ( id BINARY(16) PRIMARY KEY, name VARCHAR(100) UNIQUE NOT NULL, is_verified BOOL NOT NULL DEFAULT FALSE );",
    "describe": {
      "columns": [],
      "parameters": {
        "Right": 0
      },
      "nullable": []
    }
  },
  "c17460773d9b52491bd2ad7e8f6db5ae04391e7e2fb1f481854760de2a8284aa": {
    "query": "SELECT * FROM permission;",
    "describe": {
      "columns": [
        {
          "ordinal": 0,
          "name": "id",
          "type_info": {
            "type": "String",
            "flags": {
              "bits": 4227
            },
            "char_set": 63,
            "max_size": 16
          }
        },
        {
          "ordinal": 1,
          "name": "name",
          "type_info": {
            "type": "VarString",
            "flags": {
              "bits": 4097
            },
            "char_set": 224,
            "max_size": 400
          }
        },
        {
          "ordinal": 2,
          "name": "description",
          "type_info": {
            "type": "VarString",
            "flags": {
              "bits": 0
            },
            "char_set": 224,
            "max_size": 2000
          }
        }
      ],
      "parameters": {
        "Right": 0
      },
      "nullable": [
        false,
        false,
        true
      ]
    }
  },
  "c6fd001247a7d00ff678efaf200f373293cedc44182733e05af9f7c743b6ab3d": {
    "query": "SELECT * FROM user WHERE username = ?",
    "describe": {
      "columns": [
        {
          "ordinal": 0,
          "name": "id",
          "type_info": {
            "type": "String",
            "flags": {
              "bits": 4227
            },
            "char_set": 63,
            "max_size": 16
          }
        },
        {
          "ordinal": 1,
          "name": "username",
          "type_info": {
            "type": "VarString",
            "flags": {
              "bits": 4101
            },
            "char_set": 224,
            "max_size": 400
          }
        },
        {
          "ordinal": 2,
          "name": "password",
          "type_info": {
            "type": "Blob",
            "flags": {
              "bits": 4113
            },
            "char_set": 224,
            "max_size": 262140
          }
        },
        {
          "ordinal": 3,
          "name": "backup_email",
          "type_info": {
            "type": "VarString",
            "flags": {
              "bits": 4101
            },
            "char_set": 224,
            "max_size": 1280
          }
        },
        {
          "ordinal": 4,
          "name": "first_name",
          "type_info": {
            "type": "VarString",
            "flags": {
              "bits": 4097
            },
            "char_set": 224,
            "max_size": 400
          }
        },
        {
          "ordinal": 5,
          "name": "last_name",
          "type_info": {
            "type": "VarString",
            "flags": {
              "bits": 4097
            },
            "char_set": 224,
            "max_size": 400
          }
        },
        {
          "ordinal": 6,
          "name": "dob",
          "type_info": {
            "type": "LongLong",
            "flags": {
              "bits": 32
            },
            "char_set": 63,
            "max_size": 20
          }
        },
        {
          "ordinal": 7,
          "name": "bio",
          "type_info": {
            "type": "VarString",
            "flags": {
              "bits": 0
            },
            "char_set": 224,
            "max_size": 512
          }
        },
        {
          "ordinal": 8,
          "name": "location",
          "type_info": {
            "type": "VarString",
            "flags": {
              "bits": 0
            },
            "char_set": 224,
            "max_size": 512
          }
        },
        {
          "ordinal": 9,
          "name": "created",
          "type_info": {
            "type": "LongLong",
            "flags": {
              "bits": 4129
            },
            "char_set": 63,
            "max_size": 20
          }
        }
      ],
      "parameters": {
        "Right": 1
      },
      "nullable": [
        false,
        false,
        false,
        false,
        false,
        false,
        true,
        true,
        true,
        false
      ]
    }
  },
  "c72f443e3f15c221a223b0fe388e34e25fb583068b6a0034f68ca0b06cb391d6": {
    "query": "INSERT INTO user_unverified_email_address VALUES (?, ?, ?, ?) ON DUPLICATE KEY UPDATE verification_token_hash = ?, verification_token_expiry = ?;",
    "describe": {
      "columns": [],
      "parameters": {
        "Right": 6
      },
      "nullable": []
    }
  },
  "c89eededfa80cac15f7db7130b072db36bac1d0e4340bb8c8e756ab46c79580d": {
    "query": "SELECT application.* FROM application INNER JOIN resource ON application.id = resource.id WHERE resource.owner_id = ?;",
    "describe": {
      "columns": [
        {
          "ordinal": 0,
          "name": "id",
          "type_info": {
            "type": "String",
            "flags": {
              "bits": 4227
            },
            "char_set": 63,
            "max_size": 16
          }
        },
        {
          "ordinal": 1,
          "name": "name",
          "type_info": {
            "type": "VarString",
            "flags": {
              "bits": 4101
            },
            "char_set": 224,
            "max_size": 400
          }
        }
      ],
      "parameters": {
        "Right": 1
      },
      "nullable": [
        false,
        false
      ]
    }
  },
  "c945d82b570986348540507d4588925089baedd7877a07c2e8d9be3cf258ce6f": {
    "query": "INSERT INTO meta_data VALUES ('version_major', ?), ('version_minor', ?), ('version_patch', ?) ON DUPLICATE KEY UPDATE value = VALUES(value);",
    "describe": {
      "columns": [],
      "parameters": {
        "Right": 3
      },
      "nullable": []
    }
  },
  "ca81844373fa9941691d926a125d282680f84008bc3bb780bea8b05ad595a66f": {
    "query": "UPDATE resource SET owner_id = ? WHERE id = ?;",
    "describe": {
      "columns": [],
      "parameters": {
        "Right": 2
      },
      "nullable": []
    }
  },
  "cbe3a48bc1c8e8fb9f7433cd6685be246f9522412c33947ab0a733389301867a": {
    "query": "CREATE TABLE IF NOT EXISTS deployment_upgrade_path ( deployment_id BINARY(16) UNIQUE NOT NULL, machine_type_id BINARY(16) NOT NULL, PRIMARY KEY (deployment_id, machine_type_id), FOREIGN KEY(deployment_id) REFERENCES deployment(id), FOREIGN KEY(machine_type_id) REFERENCES deployment_machine_type(id) );",
    "describe": {
      "columns": [],
      "parameters": {
        "Right": 0
      },
      "nullable": []
    }
  },
  "cccf27b3d516cf607e9677c7f72732bd0133f35b1e3b967aee0e987f01d5e99f": {
    "query": "SELECT deployment.id, deployment.name, deployment.registry, deployment.repository_id, deployment.image_name, deployment.image_tag, deployment.domain_id, deployment.sub_domain, deployment.path, deployment.persistence AS 'persistence:bool', deployment.datacenter FROM deployment, resource WHERE resource.id = deployment.id AND resource.owner_id = ?;",
    "describe": {
      "columns": [
        {
          "ordinal": 0,
          "name": "id",
          "type_info": {
            "type": "String",
            "flags": {
              "bits": 4227
            },
            "char_set": 63,
            "max_size": 16
          }
        },
        {
          "ordinal": 1,
          "name": "name",
          "type_info": {
            "type": "VarString",
            "flags": {
              "bits": 4097
            },
            "char_set": 224,
            "max_size": 1020
          }
        },
        {
          "ordinal": 2,
          "name": "registry",
          "type_info": {
            "type": "VarString",
            "flags": {
              "bits": 1
            },
            "char_set": 224,
            "max_size": 1020
          }
        },
        {
          "ordinal": 3,
          "name": "repository_id",
          "type_info": {
            "type": "String",
            "flags": {
              "bits": 136
            },
            "char_set": 63,
            "max_size": 16
          }
        },
        {
          "ordinal": 4,
          "name": "image_name",
          "type_info": {
            "type": "VarString",
            "flags": {
              "bits": 0
            },
            "char_set": 224,
            "max_size": 2048
          }
        },
        {
          "ordinal": 5,
          "name": "image_tag",
          "type_info": {
            "type": "VarString",
            "flags": {
              "bits": 4097
            },
            "char_set": 224,
            "max_size": 1020
          }
<<<<<<< HEAD
        },
        {
          "ordinal": 6,
          "name": "domain_id",
          "type_info": {
            "type": "String",
            "flags": {
              "bits": 4233
            },
            "char_set": 63,
            "max_size": 16
          }
        },
        {
          "ordinal": 7,
          "name": "sub_domain",
          "type_info": {
            "type": "VarString",
            "flags": {
              "bits": 4097
            },
            "char_set": 224,
            "max_size": 1020
          }
        },
        {
          "ordinal": 8,
          "name": "path",
          "type_info": {
            "type": "VarString",
            "flags": {
              "bits": 1
            },
            "char_set": 224,
            "max_size": 1020
          }
        },
        {
          "ordinal": 9,
          "name": "persistence:bool",
          "type_info": {
            "type": "Tiny",
            "flags": {
              "bits": 4097
            },
            "char_set": 63,
            "max_size": 1
          }
        },
        {
          "ordinal": 10,
          "name": "datacenter",
          "type_info": {
            "type": "VarString",
            "flags": {
              "bits": 4097
            },
            "char_set": 224,
            "max_size": 1020
          }
=======
>>>>>>> 31f493e4
        }
      ],
      "parameters": {
        "Right": 1
      },
      "nullable": [
        false,
        false,
        false,
        true,
        true,
        false,
        false,
        false
      ]
    }
  },
  "cebce49fbac635b253575a841bae02bca13a53323b655259c2bea4312f9860fc": {
    "query": "UPDATE domain SET is_verified = FALSE WHERE id = ?;",
    "describe": {
      "columns": [],
      "parameters": {
        "Right": 1
      },
      "nullable": []
    }
  },
  "d1a13d223e75fa39e2df585c2949f6c5b1f2325813bcd6c3d9fdbfa53f6f9047": {
    "query": "INSERT INTO user_to_sign_up VALUES (?, 'personal', ?, NULL, NULL, ?, ?, ?, NULL, ?, ?) ON DUPLICATE KEY UPDATE account_type = 'personal', email_address = ?, email_local = NULL, domain_name = NULL, organisation_name = NULL, password = ?, first_name = ?, last_name = ?, otp_hash = ?, otp_expiry = ?;",
    "describe": {
      "columns": [],
      "parameters": {
        "Right": 13
      },
      "nullable": []
    }
  },
  "d334dbe26b7ab3688b0cf565d4a2542516a1d7680731fea0b37d5ddbe869b480": {
    "query": "CREATE TABLE IF NOT EXISTS file ( id BINARY(16) PRIMARY KEY, name VARCHAR(250) NOT NULL );",
    "describe": {
      "columns": [],
      "parameters": {
        "Right": 0
      },
      "nullable": []
    }
  },
  "d4d2ecce5a9761a66d35ad64a28fa27cf0ec6caebfe8ffc21cb88c4139110f56": {
    "query": "SELECT * FROM user WHERE id = ?;",
    "describe": {
      "columns": [
        {
          "ordinal": 0,
          "name": "id",
          "type_info": {
            "type": "String",
            "flags": {
              "bits": 4227
            },
            "char_set": 63,
            "max_size": 16
          }
        },
        {
          "ordinal": 1,
          "name": "username",
          "type_info": {
            "type": "VarString",
            "flags": {
              "bits": 4101
            },
            "char_set": 224,
            "max_size": 400
          }
        },
        {
          "ordinal": 2,
          "name": "password",
          "type_info": {
            "type": "Blob",
            "flags": {
              "bits": 4113
            },
            "char_set": 224,
            "max_size": 262140
          }
        },
        {
          "ordinal": 3,
          "name": "backup_email",
          "type_info": {
            "type": "VarString",
            "flags": {
              "bits": 4101
            },
            "char_set": 224,
            "max_size": 1280
          }
        },
        {
          "ordinal": 4,
          "name": "first_name",
          "type_info": {
            "type": "VarString",
            "flags": {
              "bits": 4097
            },
            "char_set": 224,
            "max_size": 400
          }
        },
        {
          "ordinal": 5,
          "name": "last_name",
          "type_info": {
            "type": "VarString",
            "flags": {
              "bits": 4097
            },
            "char_set": 224,
            "max_size": 400
          }
        },
        {
          "ordinal": 6,
          "name": "dob",
          "type_info": {
            "type": "LongLong",
            "flags": {
              "bits": 32
            },
            "char_set": 63,
            "max_size": 20
          }
        },
        {
          "ordinal": 7,
          "name": "bio",
          "type_info": {
            "type": "VarString",
            "flags": {
              "bits": 0
            },
            "char_set": 224,
            "max_size": 512
          }
        },
        {
          "ordinal": 8,
          "name": "location",
          "type_info": {
            "type": "VarString",
            "flags": {
              "bits": 0
            },
            "char_set": 224,
            "max_size": 512
          }
        },
        {
          "ordinal": 9,
          "name": "created",
          "type_info": {
            "type": "LongLong",
            "flags": {
              "bits": 4129
            },
            "char_set": 63,
            "max_size": 20
          }
        }
      ],
      "parameters": {
        "Right": 1
      },
      "nullable": [
        false,
        false,
        false,
        false,
        false,
        false,
        true,
        true,
        true,
        false
      ]
    }
  },
  "d5afdc451676c5d7982f7c8aca2ec96ffda9238858136bf1b263d6a6ae8aa27b": {
    "query": "CREATE TABLE IF NOT EXISTS organisation ( id BINARY(16) PRIMARY KEY, name VARCHAR(100) UNIQUE NOT NULL, super_admin_id BINARY(16) NOT NULL, active BOOL NOT NULL DEFAULT FALSE, created BIGINT UNSIGNED NOT NULL, FOREIGN KEY(super_admin_id) REFERENCES user(id) );",
    "describe": {
      "columns": [],
      "parameters": {
        "Right": 0
      },
      "nullable": []
    }
  },
  "d5b50b9a3bd127388b6a84343296ae34a5237c3d8dc839cd6fb922a7db470527": {
    "query": "INSERT INTO deployment VALUES (?, ?, ?, ?, ?);",
    "describe": {
      "columns": [],
      "parameters": {
        "Right": 5
      },
      "nullable": []
    }
  },
  "d71480eb28452448e2773a9848c5ed050d3610c505c6731bc60a8f1ba0491358": {
    "query": "SELECT * FROM user_login WHERE login_id = ?;",
    "describe": {
      "columns": [
        {
          "ordinal": 0,
          "name": "login_id",
          "type_info": {
            "type": "String",
            "flags": {
              "bits": 4227
            },
            "char_set": 63,
            "max_size": 16
          }
        },
        {
          "ordinal": 1,
          "name": "refresh_token",
          "type_info": {
            "type": "Blob",
            "flags": {
              "bits": 4113
            },
            "char_set": 224,
            "max_size": 262140
          }
        },
        {
          "ordinal": 2,
          "name": "token_expiry",
          "type_info": {
            "type": "LongLong",
            "flags": {
              "bits": 4129
            },
            "char_set": 63,
            "max_size": 20
          }
        },
        {
          "ordinal": 3,
          "name": "user_id",
          "type_info": {
            "type": "String",
            "flags": {
              "bits": 4233
            },
            "char_set": 63,
            "max_size": 16
          }
        },
        {
          "ordinal": 4,
          "name": "last_login",
          "type_info": {
            "type": "LongLong",
            "flags": {
              "bits": 4129
            },
            "char_set": 63,
            "max_size": 20
          }
        },
        {
          "ordinal": 5,
          "name": "last_activity",
          "type_info": {
            "type": "LongLong",
            "flags": {
              "bits": 4129
            },
            "char_set": 63,
            "max_size": 20
          }
        }
      ],
      "parameters": {
        "Right": 1
      },
      "nullable": [
        false,
        false,
        false,
        false,
        false,
        false
      ]
    }
  },
  "d85b169f94a97d1e8ab470deb5373e31723fa1dd872ecb9edbcb1461243e7be2": {
    "query": "SELECT application_id, version FROM application_version WHERE application_id = ?;",
    "describe": {
      "columns": [
        {
          "ordinal": 0,
          "name": "application_id",
          "type_info": {
            "type": "String",
            "flags": {
              "bits": 4227
            },
            "char_set": 63,
            "max_size": 16
          }
        },
        {
          "ordinal": 1,
          "name": "version",
          "type_info": {
            "type": "VarString",
            "flags": {
              "bits": 4099
            },
            "char_set": 224,
            "max_size": 128
          }
        }
      ],
      "parameters": {
        "Right": 1
      },
      "nullable": [
        false,
        false
      ]
    }
  },
  "d87c8d3cd9fa7c8d0fddc72860f38f372ce116e3a099b6a4143eb37116dc6c6d": {
    "query": "SELECT * FROM role WHERE owner_id = ?;",
    "describe": {
      "columns": [
        {
          "ordinal": 0,
          "name": "id",
          "type_info": {
            "type": "String",
            "flags": {
              "bits": 4227
            },
            "char_set": 63,
            "max_size": 16
          }
        },
        {
          "ordinal": 1,
          "name": "name",
          "type_info": {
            "type": "VarString",
            "flags": {
              "bits": 4105
            },
            "char_set": 224,
            "max_size": 400
          }
        },
        {
          "ordinal": 2,
          "name": "description",
          "type_info": {
            "type": "VarString",
            "flags": {
              "bits": 0
            },
            "char_set": 224,
            "max_size": 2000
          }
        },
        {
          "ordinal": 3,
          "name": "owner_id",
          "type_info": {
            "type": "String",
            "flags": {
              "bits": 4233
            },
            "char_set": 63,
            "max_size": 16
          }
        }
      ],
      "parameters": {
        "Right": 1
      },
      "nullable": [
        false,
        false,
        true,
        false
      ]
    }
  },
  "e11db95f5c17f7aab93d6e1c9a8688c6620478927417860d7df315090e74a6ee": {
    "query": "INSERT INTO domain VALUES (?, ?, FALSE);",
    "describe": {
      "columns": [],
      "parameters": {
        "Right": 2
      },
      "nullable": []
    }
  },
  "e1f1dab1ecf35a9da7398b0d36df0da82c1572e53d94c98b03f1203694e5453c": {
    "query": "ALTER TABLE docker_registry_repository ADD CONSTRAINT FOREIGN KEY (id) REFERENCES resource(id);",
    "describe": {
      "columns": [],
      "parameters": {
        "Right": 0
      },
      "nullable": []
    }
  },
  "e23aa701eee9f9caeebf736e1cdc6cde9ea42a082eb31bd44eac5cedb7f16fd9": {
    "query": "CREATE TABLE IF NOT EXISTS portus_tunnel ( id BINARY(16) PRIMARY KEY, username VARCHAR(100) NOT NULL, ssh_port SMALLINT UNSIGNED NOT NULL, exposed_port SMALLINT UNSIGNED NOT NULL, name VARCHAR(50) NOT NULL, created BIGINT UNSIGNED NOT NULL );",
    "describe": {
      "columns": [],
      "parameters": {
        "Right": 0
      },
      "nullable": []
    }
  },
  "e53bd14d5797f2615c52332c8825324a7f26df4f0321ded65bfbf2a694b73931": {
    "query": "CREATE TABLE IF NOT EXISTS permission ( id BINARY(16) PRIMARY KEY, name VARCHAR(100) NOT NULL, description VARCHAR(500) );",
    "describe": {
      "columns": [],
      "parameters": {
        "Right": 0
      },
      "nullable": []
    }
  },
  "e5f317bd1b3c4fa016d200d43f7c7b000c3a6298b86f266932ca3310691cbe3d": {
    "query": "SELECT * FROM user_to_sign_up WHERE organisation_name = ? AND otp_expiry < ?",
    "describe": {
      "columns": [
        {
          "ordinal": 0,
          "name": "username",
          "type_info": {
            "type": "VarString",
            "flags": {
              "bits": 4099
            },
            "char_set": 224,
            "max_size": 400
          }
        },
        {
          "ordinal": 1,
          "name": "account_type",
          "type_info": {
            "type": "String",
            "flags": {
              "bits": 4353
            },
            "char_set": 224,
            "max_size": 48
          }
        },
        {
          "ordinal": 2,
          "name": "email_address",
          "type_info": {
            "type": "VarString",
            "flags": {
              "bits": 4097
            },
            "char_set": 224,
            "max_size": 1280
          }
        },
        {
          "ordinal": 3,
          "name": "email_local",
          "type_info": {
            "type": "VarString",
            "flags": {
              "bits": 0
            },
            "char_set": 224,
            "max_size": 640
          }
        },
        {
          "ordinal": 4,
          "name": "domain_name",
          "type_info": {
            "type": "VarString",
            "flags": {
              "bits": 0
            },
            "char_set": 224,
            "max_size": 400
          }
        },
        {
          "ordinal": 5,
          "name": "password",
          "type_info": {
            "type": "Blob",
            "flags": {
              "bits": 4113
            },
            "char_set": 224,
            "max_size": 262140
          }
        },
        {
          "ordinal": 6,
          "name": "first_name",
          "type_info": {
            "type": "VarString",
            "flags": {
              "bits": 4097
            },
            "char_set": 224,
            "max_size": 400
          }
        },
        {
          "ordinal": 7,
          "name": "last_name",
          "type_info": {
            "type": "VarString",
            "flags": {
              "bits": 4097
            },
            "char_set": 224,
            "max_size": 400
          }
        },
        {
          "ordinal": 8,
          "name": "organisation_name",
          "type_info": {
            "type": "VarString",
            "flags": {
              "bits": 0
            },
            "char_set": 224,
            "max_size": 400
          }
        },
        {
          "ordinal": 9,
          "name": "otp_hash",
          "type_info": {
            "type": "Blob",
            "flags": {
              "bits": 4113
            },
            "char_set": 224,
            "max_size": 262140
          }
        },
        {
          "ordinal": 10,
          "name": "otp_expiry",
          "type_info": {
            "type": "LongLong",
            "flags": {
              "bits": 4129
            },
            "char_set": 63,
            "max_size": 20
          }
        }
      ],
      "parameters": {
        "Right": 2
      },
      "nullable": [
        false,
        false,
        false,
        true,
        true,
        false,
        false,
        false,
        true,
        false,
        false
      ]
    }
  },
  "e6ca3a70fe08bad0f61d4f84b1f83d651912dd175931a0d2ec2786de87064a76": {
    "query": "CREATE TABLE IF NOT EXISTS resource ( id BINARY(16) PRIMARY KEY, name VARCHAR(100) NOT NULL, resource_type_id BINARY(16) NOT NULL, owner_id BINARY(16), FOREIGN KEY(owner_id) REFERENCES organisation(id), FOREIGN KEY(resource_type_id) REFERENCES resource_type(id) );",
    "describe": {
      "columns": [],
      "parameters": {
        "Right": 0
      },
      "nullable": []
    }
  },
  "ea1ec720f490e3757b7cf4eabda241c9703e336d4f734eecbdfcffa634cdb908": {
    "query": "SELECT id, name, registry, repository_id, image_name, image_tag, domain_id, sub_domain, path, persistence AS 'persistence: bool', datacenter FROM deployment WHERE domain_id = ? AND sub_domain = ? AND path = ?;",
    "describe": {
      "columns": [
        {
          "ordinal": 0,
          "name": "id",
          "type_info": {
            "type": "String",
            "flags": {
              "bits": 4227
            },
            "char_set": 63,
            "max_size": 16
          }
        },
        {
          "ordinal": 1,
          "name": "name",
          "type_info": {
            "type": "VarString",
            "flags": {
              "bits": 4097
            },
            "char_set": 224,
            "max_size": 1020
          }
        },
        {
          "ordinal": 2,
          "name": "registry",
          "type_info": {
            "type": "VarString",
            "flags": {
              "bits": 1
            },
            "char_set": 224,
            "max_size": 1020
          }
        },
        {
          "ordinal": 3,
          "name": "repository_id",
          "type_info": {
            "type": "String",
            "flags": {
              "bits": 136
            },
            "char_set": 63,
            "max_size": 16
          }
        },
        {
          "ordinal": 4,
          "name": "image_name",
          "type_info": {
            "type": "VarString",
            "flags": {
              "bits": 0
            },
            "char_set": 224,
            "max_size": 2048
          }
        },
        {
          "ordinal": 5,
          "name": "image_tag",
          "type_info": {
            "type": "VarString",
            "flags": {
              "bits": 4097
            },
            "char_set": 224,
            "max_size": 1020
          }
        },
        {
          "ordinal": 6,
          "name": "domain_id",
          "type_info": {
            "type": "String",
            "flags": {
              "bits": 4233
            },
            "char_set": 63,
            "max_size": 16
          }
        },
        {
          "ordinal": 7,
          "name": "sub_domain",
          "type_info": {
            "type": "VarString",
            "flags": {
              "bits": 4097
            },
            "char_set": 224,
            "max_size": 1020
          }
        },
        {
          "ordinal": 8,
          "name": "path",
          "type_info": {
            "type": "VarString",
            "flags": {
              "bits": 1
            },
            "char_set": 224,
            "max_size": 1020
          }
        },
        {
          "ordinal": 9,
          "name": "persistence: bool",
          "type_info": {
            "type": "Tiny",
            "flags": {
              "bits": 4097
            },
            "char_set": 63,
            "max_size": 1
          }
        },
        {
          "ordinal": 10,
          "name": "datacenter",
          "type_info": {
            "type": "VarString",
            "flags": {
              "bits": 4097
            },
            "char_set": 224,
            "max_size": 1020
          }
        }
      ],
      "parameters": {
        "Right": 3
      },
      "nullable": [
        false,
        false,
        false,
        true,
        true,
        false,
        false,
        false,
        false,
        false,
        false
      ]
    }
  },
  "eca653429eddbfe6a41f012b9fad4d53554ae7b79cde8d4150b0b84ee9bf9a8b": {
    "query": "SELECT * FROM user ORDER BY created DESC LIMIT 1;",
    "describe": {
      "columns": [
        {
          "ordinal": 0,
          "name": "id",
          "type_info": {
            "type": "String",
            "flags": {
              "bits": 4227
            },
            "char_set": 63,
            "max_size": 16
          }
        },
        {
          "ordinal": 1,
          "name": "username",
          "type_info": {
            "type": "VarString",
            "flags": {
              "bits": 4101
            },
            "char_set": 224,
            "max_size": 400
          }
        },
        {
          "ordinal": 2,
          "name": "password",
          "type_info": {
            "type": "Blob",
            "flags": {
              "bits": 4113
            },
            "char_set": 224,
            "max_size": 262140
          }
        },
        {
          "ordinal": 3,
          "name": "backup_email",
          "type_info": {
            "type": "VarString",
            "flags": {
              "bits": 4101
            },
            "char_set": 224,
            "max_size": 1280
          }
        },
        {
          "ordinal": 4,
          "name": "first_name",
          "type_info": {
            "type": "VarString",
            "flags": {
              "bits": 4097
            },
            "char_set": 224,
            "max_size": 400
          }
        },
        {
          "ordinal": 5,
          "name": "last_name",
          "type_info": {
            "type": "VarString",
            "flags": {
              "bits": 4097
            },
            "char_set": 224,
            "max_size": 400
          }
        },
        {
          "ordinal": 6,
          "name": "dob",
          "type_info": {
            "type": "LongLong",
            "flags": {
              "bits": 32
            },
            "char_set": 63,
            "max_size": 20
          }
        },
        {
          "ordinal": 7,
          "name": "bio",
          "type_info": {
            "type": "VarString",
            "flags": {
              "bits": 0
            },
            "char_set": 224,
            "max_size": 512
          }
        },
        {
          "ordinal": 8,
          "name": "location",
          "type_info": {
            "type": "VarString",
            "flags": {
              "bits": 0
            },
            "char_set": 224,
            "max_size": 512
          }
        },
        {
          "ordinal": 9,
          "name": "created",
          "type_info": {
            "type": "LongLong",
            "flags": {
              "bits": 4129
            },
            "char_set": 63,
            "max_size": 20
          }
        }
      ],
      "parameters": {
        "Right": 0
      },
      "nullable": [
        false,
        false,
        false,
        false,
        false,
        false,
        true,
        true,
        true,
        false
      ]
    }
  },
  "ed4c22beb026fdc992a243bb94c956087c897c4d6a9df4d64bd4f78e9893d53a": {
    "query": "CREATE TABLE IF NOT EXISTS volume( deployment_id BINARY(16), name VARCHAR(50) NOT NULL, path VARCHAR(255) NOT NULL, PRIMARY KEY (deployment_id, name), UNIQUE (deployment_id, path), FOREIGN KEY (deployment_id) REFERENCES deployment(id) );",
    "describe": {
      "columns": [],
      "parameters": {
        "Right": 0
      },
      "nullable": []
    }
  },
  "edddc427c2d59da76499dd64cc93166619332951071305d67df5b2cb056f442d": {
    "query": "ALTER TABLE file ADD CONSTRAINT FOREIGN KEY(id) REFERENCES resource(id);",
    "describe": {
      "columns": [],
      "parameters": {
        "Right": 0
      },
      "nullable": []
    }
  },
  "f10a94d2cb6ef8ede5b0588f0825fca7641597066705d944adf7d1f902f1058a": {
    "query": "INSERT INTO organisation VALUES (?, ?, ?, ?, ?);",
    "describe": {
      "columns": [],
      "parameters": {
        "Right": 5
      },
      "nullable": []
    }
  },
  "f2283cdd93f27a7dcc2f6d7d279b90f1196f4252e4ebce11924872798af6d398": {
    "query": "CREATE TABLE IF NOT EXISTS user_unverified_email_address ( /* Personal email address */ email_address VARCHAR(320), user_id BINARY(16) NOT NULL, verification_token_hash TEXT NOT NULL, verification_token_expiry BIGINT UNSIGNED NOT NULL, PRIMARY KEY(email_address, user_id), FOREIGN KEY(user_id) REFERENCES user(id) );",
    "describe": {
      "columns": [],
      "parameters": {
        "Right": 0
      },
      "nullable": []
    }
  },
  "f22bee21592c46ae6b6f434c48dad7616e68289bc6fd82ccc7613c60a1d2b95f": {
    "query": "SHOW TABLES;",
    "describe": {
      "columns": [
        {
          "ordinal": 0,
          "name": "Tables_in_vicaraDB",
          "type_info": {
            "type": "VarString",
            "flags": {
              "bits": 4225
            },
            "char_set": 224,
            "max_size": 256
          }
        }
      ],
      "parameters": {
        "Right": 0
      },
      "nullable": [
        false
      ]
    }
  },
  "f27ab5bf47553e16a61f8763f0f6a4d884acfe04dd6cbbd305a9524aa079d87e": {
    "query": "DELETE FROM password_reset_request WHERE user_id = ?;",
    "describe": {
      "columns": [],
      "parameters": {
        "Right": 1
      },
      "nullable": []
    }
  },
  "f43ccac0e40f3cafdea46147fcaa2ee74b3f0dc28f9a83b8c7e764133abc949f": {
    "query": "ALTER TABLE deployment ADD CONSTRAINT FOREIGN KEY (id) REFERENCES resource(id);",
    "describe": {
      "columns": [],
      "parameters": {
        "Right": 0
      },
      "nullable": []
    }
  },
  "f57e5719d61530f8066baef69b1170d122e028a85fa4936bf6578bd38ba8c682": {
    "query": "SELECT * FROM portus_tunnel WHERE ssh_port = ? OR exposed_port = ?;",
    "describe": {
      "columns": [
        {
          "ordinal": 0,
          "name": "id",
          "type_info": {
            "type": "String",
            "flags": {
              "bits": 4227
            },
            "char_set": 63,
            "max_size": 16
          }
        },
        {
          "ordinal": 1,
          "name": "username",
          "type_info": {
            "type": "VarString",
            "flags": {
              "bits": 4097
            },
            "char_set": 224,
            "max_size": 400
          }
        },
        {
          "ordinal": 2,
          "name": "ssh_port",
          "type_info": {
            "type": "Short",
            "flags": {
              "bits": 4129
            },
            "char_set": 63,
            "max_size": 5
          }
        },
        {
          "ordinal": 3,
          "name": "exposed_port",
          "type_info": {
            "type": "Short",
            "flags": {
              "bits": 4129
            },
            "char_set": 63,
            "max_size": 5
          }
        },
        {
          "ordinal": 4,
          "name": "name",
          "type_info": {
            "type": "VarString",
            "flags": {
              "bits": 4097
            },
            "char_set": 224,
            "max_size": 200
          }
        },
        {
          "ordinal": 5,
          "name": "created",
          "type_info": {
            "type": "LongLong",
            "flags": {
              "bits": 4129
            },
            "char_set": 63,
            "max_size": 20
          }
        }
      ],
      "parameters": {
        "Right": 2
      },
      "nullable": [
        false,
        false,
        false,
        false,
        false,
        false
      ]
    }
  },
  "f8ef316753f63e41cb293ae11a2a4bf8d5367c2b4fdb790726d5d881afc49395": {
    "query": "INSERT INTO permission VALUES (?, ?, NULL)",
    "describe": {
      "columns": [],
      "parameters": {
        "Right": 2
      },
      "nullable": []
    }
  },
  "fab95daa2642065003a0382839ef86d28dd7d5a7dd22950f62600ef1db445431": {
    "query": "INSERT INTO volume VALUES (?, ?, ?);",
    "describe": {
      "columns": [],
      "parameters": {
        "Right": 3
      },
      "nullable": []
    }
  },
  "fbd5a4972f8c2e85662b22388e880700f353450a6a5399a1752694a5b6aa3a12": {
    "query": "SELECT * FROM role_permissions_resource WHERE role_id = ?",
    "describe": {
      "columns": [
        {
          "ordinal": 0,
          "name": "role_id",
          "type_info": {
            "type": "String",
            "flags": {
              "bits": 4227
            },
            "char_set": 63,
            "max_size": 16
          }
        },
        {
          "ordinal": 1,
          "name": "permission_id",
          "type_info": {
            "type": "String",
            "flags": {
              "bits": 4235
            },
            "char_set": 63,
            "max_size": 16
          }
        },
        {
          "ordinal": 2,
          "name": "resource_id",
          "type_info": {
            "type": "String",
            "flags": {
              "bits": 4235
            },
            "char_set": 63,
            "max_size": 16
          }
        }
      ],
      "parameters": {
        "Right": 1
      },
      "nullable": [
        false,
        false,
        false
      ]
    }
  },
  "fd5013df5bb3d03308f709b021942aeecfe581821ac0911fc05db8d90bb67b2f": {
    "query": "SELECT portus_tunnel.* FROM portus_tunnel INNER JOIN resource ON resource.id = portus_tunnel.id WHERE resource.owner_id = ?;",
    "describe": {
      "columns": [
        {
          "ordinal": 0,
          "name": "id",
          "type_info": {
            "type": "String",
            "flags": {
              "bits": 4227
            },
            "char_set": 63,
            "max_size": 16
          }
        },
        {
          "ordinal": 1,
          "name": "username",
          "type_info": {
            "type": "VarString",
            "flags": {
              "bits": 4097
            },
            "char_set": 224,
            "max_size": 400
          }
        },
        {
          "ordinal": 2,
          "name": "ssh_port",
          "type_info": {
            "type": "Short",
            "flags": {
              "bits": 4129
            },
            "char_set": 63,
            "max_size": 5
          }
        },
        {
          "ordinal": 3,
          "name": "exposed_port",
          "type_info": {
            "type": "Short",
            "flags": {
              "bits": 4129
            },
            "char_set": 63,
            "max_size": 5
          }
        },
        {
          "ordinal": 4,
          "name": "name",
          "type_info": {
            "type": "VarString",
            "flags": {
              "bits": 4097
            },
            "char_set": 224,
            "max_size": 200
          }
        },
        {
          "ordinal": 5,
          "name": "created",
          "type_info": {
            "type": "LongLong",
            "flags": {
              "bits": 4129
            },
            "char_set": 63,
            "max_size": 20
          }
        }
      ],
      "parameters": {
        "Right": 1
      },
      "nullable": [
        false,
        false,
        false,
        false,
        false,
        false
      ]
    }
  },
  "fd6b815f692f7c3e06643971d37f8b130a0a2500885459d31a7ee40bbd1ae6ef": {
    "query": "CREATE TABLE IF NOT EXISTS user_to_sign_up ( username VARCHAR(100) PRIMARY KEY, account_type ENUM('personal', 'organisation') NOT NULL, /* Personal email address OR backup email */ email_address VARCHAR(320) NOT NULL, /* Organisation email address */ email_local VARCHAR(160), domain_name VARCHAR(100), password TEXT NOT NULL, first_name VARCHAR(100) NOT NULL, last_name VARCHAR(100) NOT NULL, organisation_name VARCHAR(100), otp_hash TEXT NOT NULL, otp_expiry BIGINT UNSIGNED NOT NULL, CONSTRAINT CHECK ( ( account_type = 'personal' AND ( email_local IS NULL AND domain_name IS NULL AND organisation_name IS NULL ) ) OR ( account_type = 'organisation' AND ( email_local IS NOT NULL AND domain_name IS NOT NULL AND organisation_name IS NOT NULL ) ) ) );",
    "describe": {
      "columns": [],
      "parameters": {
        "Right": 0
      },
      "nullable": []
    }
  },
  "ff65c21de42357bd3eb28ac6ac44fad8b2dca5862319563433fa092b85dbcc30": {
    "query": "INSERT INTO portus_tunnel VALUES (?, ?, ?, ?, ?, ?);",
    "describe": {
      "columns": [],
      "parameters": {
        "Right": 6
      },
      "nullable": []
    }
  },
  "ff8200dbf35c11fc054a316e39e4ce74398ae128888357a48d3dd2f70092cca6": {
    "query": "SELECT * FROM environment_variable WHERE deployment_id = ?;",
    "describe": {
      "columns": [
        {
          "ordinal": 0,
          "name": "deployment_id",
          "type_info": {
            "type": "String",
            "flags": {
              "bits": 4227
            },
            "char_set": 63,
            "max_size": 16
          }
        },
        {
          "ordinal": 1,
          "name": "name",
          "type_info": {
            "type": "VarString",
            "flags": {
              "bits": 4099
            },
            "char_set": 224,
            "max_size": 200
          }
        },
        {
          "ordinal": 2,
          "name": "value",
          "type_info": {
            "type": "VarString",
            "flags": {
              "bits": 4097
            },
            "char_set": 224,
            "max_size": 200
          }
        }
      ],
      "parameters": {
        "Right": 1
      },
      "nullable": [
        false,
        false,
        false
      ]
    }
  }
}<|MERGE_RESOLUTION|>--- conflicted
+++ resolved
@@ -544,8 +544,6 @@
       "nullable": []
     }
   },
-<<<<<<< HEAD
-=======
   "270607c5a5464d2dc9a24c4b1fb63dffd37a83d24f80fa5529655e82d48063d2": {
     "query": "SELECT deployment.* FROM deployment, resource WHERE deployment.id = resource.id AND image_name = ? AND image_tag = ? AND resource.owner_id = ?;",
     "describe": {
@@ -623,7 +621,6 @@
       ]
     }
   },
->>>>>>> 31f493e4
   "2800638e0b9b0a15ed2f97715f6b16eee1f5ecd998fbeea9ace67289a8a09643": {
     "query": "DELETE FROM role_permissions_resource WHERE role_id = ?;",
     "describe": {
@@ -1859,7 +1856,6 @@
             "char_set": 224,
             "max_size": 1020
           }
-<<<<<<< HEAD
         }
       ],
       "parameters": {
@@ -1985,8 +1981,6 @@
             "char_set": 224,
             "max_size": 2000
           }
-=======
->>>>>>> 31f493e4
         }
       ],
       "parameters": {
@@ -1997,12 +1991,8 @@
         false,
         false,
         false,
-<<<<<<< HEAD
         false,
         true
-=======
-        false
->>>>>>> 31f493e4
       ]
     }
   },
@@ -2928,29 +2918,6 @@
       ]
     }
   },
-<<<<<<< HEAD
-  "9ccdc788a8655e2c99c1aca9ba9ef0d1c5ebe7e2a45ff87e63ef633c770836e9": {
-    "query": "CREATE TABLE IF NOT EXISTS deployment ( id BINARY(16) PRIMARY KEY, name VARCHAR(255) NOT NULL, registry VARCHAR(255) NOT NULL DEFAULT \"registry.docker.vicara.co\", repository_id BINARY(16) NULL, image_name VARCHAR(512) NULL, image_tag VARCHAR(255) NOT NULL, domain_id BINARY(16) NOT NULL, sub_domain VARCHAR(255) NOT NULL, path VARCHAR(255) NOT NULL DEFAULT \"/\", /* TODO change port to port array, and take image from docker_registry_repository */ persistence BOOL NOT NULL, datacenter VARCHAR(255) NOT NULL, UNIQUE (domain_id, sub_domain, path), CONSTRAINT CHECK ( ( registry = 'registry.docker.vicara.co' AND image_name IS NULL AND repository_id IS NOT NULL ) OR ( registry != 'registry.docker.vicara.co' AND image_name IS NOT NULL AND repository_id IS NULL ) ) );",
-    "describe": {
-      "columns": [],
-      "parameters": {
-        "Right": 0
-      },
-      "nullable": []
-    }
-  },
-  "a1d8ebe89166353d292660ee1aca82cc2883ec9ccb72d84204025ee2c1e73379": {
-    "query": "INSERT INTO deployment VALUES (?, ?, ?, NULL, ?, ?, ?, ?, ?, false, 'india');",
-    "describe": {
-      "columns": [],
-      "parameters": {
-        "Right": 8
-      },
-      "nullable": []
-    }
-  },
-=======
->>>>>>> 31f493e4
   "a43f43d015f46a9f162ca5d46e186e220fa84c2d6389705746d77798428f2899": {
     "query": "CREATE TABLE IF NOT EXISTS user_email_address ( type ENUM('personal', 'organisation') NOT NULL, /* Personal email address */ email_address VARCHAR(320), /* Organisation email address */ email_local VARCHAR(160), domain_id BINARY(16), user_id BINARY(16) NOT NULL, UNIQUE(email_address, email_local, domain_id, user_id), FOREIGN KEY(user_id) REFERENCES user(id), FOREIGN KEY(domain_id) REFERENCES domain(id), CONSTRAINT CHECK ( ( type = 'personal' AND ( email_address IS NOT NULL AND email_local IS NULL AND domain_id IS NULL ) ) OR ( type = 'organisation' AND ( email_address IS NULL AND email_local IS NOT NULL AND domain_id IS NOT NULL ) ) ) );",
     "describe": {
@@ -4069,69 +4036,6 @@
             "char_set": 224,
             "max_size": 1020
           }
-<<<<<<< HEAD
-        },
-        {
-          "ordinal": 6,
-          "name": "domain_id",
-          "type_info": {
-            "type": "String",
-            "flags": {
-              "bits": 4233
-            },
-            "char_set": 63,
-            "max_size": 16
-          }
-        },
-        {
-          "ordinal": 7,
-          "name": "sub_domain",
-          "type_info": {
-            "type": "VarString",
-            "flags": {
-              "bits": 4097
-            },
-            "char_set": 224,
-            "max_size": 1020
-          }
-        },
-        {
-          "ordinal": 8,
-          "name": "path",
-          "type_info": {
-            "type": "VarString",
-            "flags": {
-              "bits": 1
-            },
-            "char_set": 224,
-            "max_size": 1020
-          }
-        },
-        {
-          "ordinal": 9,
-          "name": "persistence:bool",
-          "type_info": {
-            "type": "Tiny",
-            "flags": {
-              "bits": 4097
-            },
-            "char_set": 63,
-            "max_size": 1
-          }
-        },
-        {
-          "ordinal": 10,
-          "name": "datacenter",
-          "type_info": {
-            "type": "VarString",
-            "flags": {
-              "bits": 4097
-            },
-            "char_set": 224,
-            "max_size": 1020
-          }
-=======
->>>>>>> 31f493e4
         }
       ],
       "parameters": {
