{
  "db": "PostgreSQL",
  "003572bba6e2c9719d902eb4cefc74a1087b9eeb51e867eec080938d306e3bb4": {
    "query": "CREATE INDEX deployment_idx_registry_image_name_image_tag ON deployment (registry, image_name, image_tag);",
    "describe": {
      "columns": [],
      "parameters": {
        "Left": []
      },
      "nullable": []
    }
  },
  "02b90d8644ab15c0351c841bce9820ff50cfe54ab9a88a5a58fea91708c13a5f": {
    "query": "CREATE TABLE user_unverified_phone_number( country_code CHAR(2) NOT NULL CONSTRAINT user_unverified_phone_number_fk_country_code REFERENCES phone_number_country_code(country_code), phone_number VARCHAR(15) NOT NULL, user_id BYTEA NOT NULL CONSTRAINT user_unverified_phone_number_fk_user_id REFERENCES \"user\"(id), verification_token_hash TEXT NOT NULL, verification_token_expiry BIGINT NOT NULL CONSTRAINT user_unverified_phone_number_chk_token_expiry_unsigned CHECK(verification_token_expiry >= 0), CONSTRAINT user_univerified_phone_number_pk PRIMARY KEY(country_code, phone_number), CONSTRAINT user_univerified_phone_number_uq_country_code_phone_number UNIQUE(user_id, country_code, phone_number) );",
    "describe": {
      "columns": [],
      "parameters": {
        "Left": []
      },
      "nullable": []
    }
  },
  "04f0db6568374c080244726310f725c954c0c830705cda822efc3a223fa2aaee": {
    "query": "CREATE TYPE RESOURCE_OWNER_TYPE AS ENUM( 'personal', 'organisation' );",
    "describe": {
      "columns": [],
      "parameters": {
        "Left": []
      },
      "nullable": []
    }
  },
  "05b6d33feb18545eda08444aaceb0df59d41f3487a9af37b982975ffbc31c637": {
    "query": "UPDATE organisation_domain SET is_verified = FALSE WHERE id = $1;",
    "describe": {
      "columns": [],
      "parameters": {
        "Left": [
          "Bytea"
        ]
      },
      "nullable": []
    }
  },
  "0a2cc71507a5b323a1030851aecd6df7b5de12a1af0dd73016d27e8e83865025": {
    "query": "CREATE TABLE docker_registry_repository( id BYTEA CONSTRAINT docker_registry_repository_pk PRIMARY KEY, organisation_id BYTEA NOT NULL CONSTRAINT docker_registry_repository_fk_id REFERENCES organisation(id), name VARCHAR(255) NOT NULL, CONSTRAINT docker_registry_repository_uq_organisation_id_name UNIQUE(organisation_id, name) );",
    "describe": {
      "columns": [],
      "parameters": {
        "Left": []
      },
      "nullable": []
    }
  },
  "0aeda202c1315facdf01113fe29e35e88eb46dc18e56bfd9a543302b83247776": {
    "query": "CREATE INDEX organisation_idx_super_admin_id ON organisation (super_admin_id);",
    "describe": {
      "columns": [],
      "parameters": {
        "Left": []
      },
      "nullable": []
    }
  },
  "0ba65499ecae8902b5e35d4c272af2c09970683633d0cb1822835ebaade7d41b": {
    "query": "CREATE TABLE role_permissions_resource( role_id BYTEA CONSTRAINT role_permissions_resource_fk_role_id REFERENCES role(id), permission_id BYTEA CONSTRAINT role_permissions_resource_fk_permission_id REFERENCES permission(id), resource_id BYTEA CONSTRAINT role_permissions_resource_fk_resource_id REFERENCES resource(id), CONSTRAINT role_permissions_resource_pk PRIMARY KEY(role_id, permission_id, resource_id) );",
    "describe": {
      "columns": [],
      "parameters": {
        "Left": []
      },
      "nullable": []
    }
  },
  "0cb05860f1a10055ea38b4951347e6860d3d226b43759fd52a31dac18e0cf708": {
    "query": "UPDATE \"user\" SET last_name = $1;",
    "describe": {
      "columns": [],
      "parameters": {
        "Left": [
          "Varchar"
        ]
      },
      "nullable": []
    }
  },
  "0d262a2cdb70f0c2af1b7b788df13c6d6da8ce31fd6172023a0490f6cbda6d94": {
    "query": "CREATE INDEX user_to_sign_up_idx_otp_expiry ON user_to_sign_up (otp_expiry);",
    "describe": {
      "columns": [],
      "parameters": {
        "Left": []
      },
      "nullable": []
    }
  },
  "0da45c1d27fa549646343d6e654b15a75d30a5b545c0d29aa83d53eb2a9f6223": {
    "query": "UPDATE organisation SET name = $1 WHERE id = $2;",
    "describe": {
      "columns": [],
      "parameters": {
        "Left": [
          "Varchar",
          "Bytea"
        ]
      },
      "nullable": []
    }
  },
  "0e697016c2da3ccb203f0ef61068ee1228e25a7fe59a5228385bf194eb8731ac": {
    "query": "SELECT resource_type.* FROM resource_type INNER JOIN resource ON resource.resource_type_id = resource_type.id WHERE resource.id = $1;",
    "describe": {
      "columns": [
        {
          "ordinal": 0,
          "name": "id",
          "type_info": "Bytea"
        },
        {
          "ordinal": 1,
          "name": "name",
          "type_info": "Varchar"
        },
        {
          "ordinal": 2,
          "name": "description",
          "type_info": "Varchar"
        }
      ],
      "parameters": {
        "Left": [
          "Bytea"
        ]
      },
      "nullable": [
        false,
        false,
        true
      ]
    }
  },
  "12ec65904ba0d3fc836a99a97125cc5d43442d0cc6d5c24a2d79a824a0d128fc": {
    "query": "UPDATE \"user\" SET backup_email_local = $1, backup_email_domain_id = $2 WHERE id = $3;",
    "describe": {
      "columns": [],
      "parameters": {
        "Left": [
          "Varchar",
          "Bytea",
          "Bytea"
        ]
      },
      "nullable": []
    }
  },
  "1313e9b7345e378eccff29bad222a6533ccf50a9d69d08e2cd673bd3a8651343": {
    "query": "SELECT * FROM \"user\" ORDER BY created DESC LIMIT 1;",
    "describe": {
      "columns": [
        {
          "ordinal": 0,
          "name": "id",
          "type_info": "Bytea"
        },
        {
          "ordinal": 1,
          "name": "username",
          "type_info": "Varchar"
        },
        {
          "ordinal": 2,
          "name": "password",
          "type_info": "Text"
        },
        {
          "ordinal": 3,
          "name": "first_name",
          "type_info": "Varchar"
        },
        {
          "ordinal": 4,
          "name": "last_name",
          "type_info": "Varchar"
        },
        {
          "ordinal": 5,
          "name": "dob",
          "type_info": "Int8"
        },
        {
          "ordinal": 6,
          "name": "bio",
          "type_info": "Varchar"
        },
        {
          "ordinal": 7,
          "name": "location",
          "type_info": "Varchar"
        },
        {
          "ordinal": 8,
          "name": "created",
          "type_info": "Int8"
        },
        {
          "ordinal": 9,
          "name": "backup_email_local",
          "type_info": "Varchar"
        },
        {
          "ordinal": 10,
          "name": "backup_email_domain_id",
          "type_info": "Bytea"
        },
        {
          "ordinal": 11,
          "name": "backup_phone_country_code",
          "type_info": "Bpchar"
        },
        {
          "ordinal": 12,
          "name": "backup_phone_number",
          "type_info": "Varchar"
        }
      ],
      "parameters": {
        "Left": []
      },
      "nullable": [
        false,
        false,
        false,
        false,
        false,
        true,
        true,
        true,
        false,
        true,
        true,
        true,
        true
      ]
    }
  },
  "15754548332233512bc74364ad9ebb4ee076cfa1c8555b5c4740c12d2c85b4b0": {
    "query": "SELECT DISTINCT organisation.* FROM organisation LEFT JOIN organisation_user ON organisation.id = organisation_user.organisation_id WHERE organisation.super_admin_id = $1 OR organisation_user.user_id = $1;",
    "describe": {
      "columns": [
        {
          "ordinal": 0,
          "name": "id",
          "type_info": "Bytea"
        },
        {
          "ordinal": 1,
          "name": "name",
          "type_info": "Varchar"
        },
        {
          "ordinal": 2,
          "name": "super_admin_id",
          "type_info": "Bytea"
        },
        {
          "ordinal": 3,
          "name": "active",
          "type_info": "Bool"
        },
        {
          "ordinal": 4,
          "name": "created",
          "type_info": "Int8"
        }
      ],
      "parameters": {
        "Left": [
          "Bytea"
        ]
      },
      "nullable": [
        false,
        false,
        false,
        false,
        false
      ]
    }
  },
  "17110d0af21fc886aaa70147d26f326a861ca13713b0c00fb8646642b5fb8f9f": {
    "query": "INSERT INTO \"user\" VALUES ( $1, $2, $3, $4, $5, NULL, NULL, NULL, $6, $7, $8, $9, $10 );",
    "describe": {
      "columns": [],
      "parameters": {
        "Left": [
          "Bytea",
          "Varchar",
          "Text",
          "Varchar",
          "Varchar",
          "Int8",
          "Varchar",
          "Bytea",
          "Bpchar",
          "Varchar"
        ]
      },
      "nullable": []
    }
  },
  "1790ace672f231da055435d16ee2b378379872de2433a2c077220f842c913a24": {
    "query": "SELECT portus_tunnel.* FROM portus_tunnel INNER JOIN resource ON resource.id = portus_tunnel.id WHERE resource.owner_id = $1;",
    "describe": {
      "columns": [
        {
          "ordinal": 0,
          "name": "id",
          "type_info": "Bytea"
        },
        {
          "ordinal": 1,
          "name": "username",
          "type_info": "Varchar"
        },
        {
          "ordinal": 2,
          "name": "ssh_port",
          "type_info": "Int4"
        },
        {
          "ordinal": 3,
          "name": "exposed_port",
          "type_info": "Int4"
        },
        {
          "ordinal": 4,
          "name": "name",
          "type_info": "Varchar"
        },
        {
          "ordinal": 5,
          "name": "created",
          "type_info": "Int8"
        }
      ],
      "parameters": {
        "Left": [
          "Bytea"
        ]
      },
      "nullable": [
        false,
        false,
        false,
        false,
        false,
        false
      ]
    }
  },
  "17a939d999365a1af9058019c73d2750ddd19dbf913eaea09a9d036ecd23cdfa": {
    "query": "CREATE TABLE user_to_sign_up( username VARCHAR(100) CONSTRAINT user_to_sign_up_pk PRIMARY KEY, account_type RESOURCE_OWNER_TYPE NOT NULL, password TEXT NOT NULL, first_name VARCHAR(100) NOT NULL, last_name VARCHAR(100) NOT NULL, /* Personal email address OR backup email */ backup_email_local VARCHAR(64), backup_email_domain_id BYTEA CONSTRAINT user_to_sign_up_fk_backup_email_domain_id REFERENCES personal_domain(id), backup_phone_country_code CHAR(2) CONSTRAINT user_to_sign_up_fk_backup_phone_country_code REFERENCES phone_number_country_code(country_code), backup_phone_number VARCHAR(15) CONSTRAINT user_to_sign_up_chk_phone_number_valid CHECK( LENGTH(backup_phone_number) >= 7 AND LENGTH(backup_phone_number) <= 15 AND CAST(backup_phone_number AS BIGINT) > 0 ), /* Organisation email address */ org_email_local VARCHAR(64), org_domain_name VARCHAR(100), organisation_name VARCHAR(100), otp_hash TEXT NOT NULL, otp_expiry BIGINT NOT NULL CONSTRAINT user_to_sign_up_chk_expiry_unsigned CHECK(otp_expiry >= 0), CONSTRAINT user_to_sign_up_chk_org_details_valid CHECK( ( account_type = 'personal' AND ( org_email_local IS NULL AND org_domain_name IS NULL AND organisation_name IS NULL ) ) OR ( account_type = 'organisation' AND ( org_email_local IS NOT NULL AND org_domain_name IS NOT NULL AND organisation_name IS NOT NULL ) ) ), CONSTRAINT user_to_sign_up_chk_backup_details CHECK( ( backup_email_local IS NOT NULL AND backup_email_domain_id IS NOT NULL AND backup_phone_country_code IS NULL AND backup_phone_number IS NULL ) OR ( backup_email_local IS NULL AND backup_email_domain_id IS NULL AND backup_phone_country_code IS NOT NULL AND backup_phone_number IS NOT NULL ) ) );",
    "describe": {
      "columns": [],
      "parameters": {
        "Left": []
      },
      "nullable": []
    }
  },
  "1815e0c66b5645f7e4994f135c7d0622d3219c98297eab447d4cadf9bed4a1f4": {
    "query": "CREATE INDEX user_phone_number_idx_user_id ON user_phone_number (user_id);",
    "describe": {
      "columns": [],
      "parameters": {
        "Left": []
      },
      "nullable": []
    }
  },
  "1a244236b1a5779b312dea34ac0d15869837af670cc8327868d1d3b1f813a188": {
    "query": "DELETE FROM organisation_domain WHERE id = $1;",
    "describe": {
      "columns": [],
      "parameters": {
        "Left": [
          "Bytea"
        ]
      },
      "nullable": []
    }
  },
  "1a3b8e1bff241f2560652afe203c892e15868c7c48da74963afeccc550d90a9d": {
    "query": "DELETE FROM role_permissions_resource_type WHERE role_id = $1;",
    "describe": {
      "columns": [],
      "parameters": {
        "Left": [
          "Bytea"
        ]
      },
      "nullable": []
    }
  },
  "1c8d4fd66ca5d3500c65672a36b1b6931a2f37ac3bddfb1f75a59c5aa3a8a81d": {
    "query": "CREATE TABLE user_unverified_personal_email( local VARCHAR(64) NOT NULL, domain_id BYTEA NOT NULL CONSTRAINT user_unverified_personal_email_fk_domain_id REFERENCES personal_domain(id), user_id BYTEA NOT NULL CONSTRAINT user_unverified_personal_email_fk_user_id REFERENCES \"user\"(id), verification_token_hash TEXT NOT NULL, verification_token_expiry BIGINT NOT NULL CONSTRAINT user_unverified_personal_email_chk_token_expiry_unsigned CHECK(verification_token_expiry >= 0), CONSTRAINT user_unverified_personal_email_pk PRIMARY KEY(local, domain_id), CONSTRAINT user_unverified_personal_email_uq_user_id_local_domain_id UNIQUE(user_id, local, domain_id) );",
    "describe": {
      "columns": [],
      "parameters": {
        "Left": []
      },
      "nullable": []
    }
  },
  "1d910355f58fd3f630a39be384b98423a9abfc38721774e0d0d83080581433d4": {
    "query": "SELECT * FROM role_permissions_resource_type WHERE role_id = $1;",
    "describe": {
      "columns": [
        {
          "ordinal": 0,
          "name": "role_id",
          "type_info": "Bytea"
        },
        {
          "ordinal": 1,
          "name": "permission_id",
          "type_info": "Bytea"
        },
        {
          "ordinal": 2,
          "name": "resource_type_id",
          "type_info": "Bytea"
        }
      ],
      "parameters": {
        "Left": [
          "Bytea"
        ]
      },
      "nullable": [
        false,
        false,
        false
      ]
    }
  },
  "1de59097b9fe16c191902d40f6e1aa7c48834c86988b7e4510771391cc369afa": {
    "query": "INSERT INTO user_login VALUES ($1, $2, $3, $4, $5, $6);",
    "describe": {
      "columns": [],
      "parameters": {
        "Left": [
          "Bytea",
          "Text",
          "Int8",
          "Bytea",
          "Int8",
          "Int8"
        ]
      },
      "nullable": []
    }
  },
  "1e5535c954669e884b6431f2be4e4ca0bcda5682951aed45f1f01d607a1d4f1c": {
    "query": "INSERT INTO role_permissions_resource_type VALUES ($1, $2, $3);",
    "describe": {
      "columns": [],
      "parameters": {
        "Left": [
          "Bytea",
          "Bytea",
          "Bytea"
        ]
      },
      "nullable": []
    }
  },
<<<<<<< HEAD
=======
  "1efc33c9afc182e9d3763cf29ef31a3c73a6b0c2dff079a8bf543533ba5311a8": {
    "query": "DELETE FROM deployment_entry_point WHERE id = $1;",
    "describe": {
      "columns": [],
      "parameters": {
        "Left": [
          "Bytea"
        ]
      },
      "nullable": []
    }
  },
  "2214ce903c5e1d4011751d4e2cbd8a794377c8817fbd61b49d6de5ed449c07d2": {
    "query": "SELECT username, account_type as \"account_type: ResourceOwnerType\", password, first_name, last_name, backup_email_local, backup_email_domain_id, backup_phone_country_code, backup_phone_number, org_email_local, org_domain_name, organisation_name, otp_hash, otp_expiry FROM user_to_sign_up WHERE organisation_name = $1;",
    "describe": {
      "columns": [
        {
          "ordinal": 0,
          "name": "username",
          "type_info": "Varchar"
        },
        {
          "ordinal": 1,
          "name": "account_type: ResourceOwnerType",
          "type_info": {
            "Custom": {
              "name": "resource_owner_type",
              "kind": {
                "Enum": [
                  "personal",
                  "organisation"
                ]
              }
            }
          }
        },
        {
          "ordinal": 2,
          "name": "password",
          "type_info": "Text"
        },
        {
          "ordinal": 3,
          "name": "first_name",
          "type_info": "Varchar"
        },
        {
          "ordinal": 4,
          "name": "last_name",
          "type_info": "Varchar"
        },
        {
          "ordinal": 5,
          "name": "backup_email_local",
          "type_info": "Varchar"
        },
        {
          "ordinal": 6,
          "name": "backup_email_domain_id",
          "type_info": "Bytea"
        },
        {
          "ordinal": 7,
          "name": "backup_phone_country_code",
          "type_info": "Bpchar"
        },
        {
          "ordinal": 8,
          "name": "backup_phone_number",
          "type_info": "Varchar"
        },
        {
          "ordinal": 9,
          "name": "org_email_local",
          "type_info": "Varchar"
        },
        {
          "ordinal": 10,
          "name": "org_domain_name",
          "type_info": "Varchar"
        },
        {
          "ordinal": 11,
          "name": "organisation_name",
          "type_info": "Varchar"
        },
        {
          "ordinal": 12,
          "name": "otp_hash",
          "type_info": "Text"
        },
        {
          "ordinal": 13,
          "name": "otp_expiry",
          "type_info": "Int8"
        }
      ],
      "parameters": {
        "Left": [
          "Text"
        ]
      },
      "nullable": [
        false,
        false,
        false,
        false,
        false,
        true,
        true,
        true,
        true,
        true,
        true,
        true,
        false,
        false
      ]
    }
  },
>>>>>>> 2e6b7ff8
  "228e6bc3a8eb9c3113acda6e4fa32f347b99cf44fb9935e39461eaa8e8cef7e7": {
    "query": "SELECT * FROM meta_data WHERE id = 'version_major' OR id = 'version_minor' OR id = 'version_patch';",
    "describe": {
      "columns": [
        {
          "ordinal": 0,
          "name": "id",
          "type_info": "Varchar"
        },
        {
          "ordinal": 1,
          "name": "value",
          "type_info": "Text"
        }
      ],
      "parameters": {
        "Left": []
      },
      "nullable": [
        false,
        false
      ]
    }
  },
  "228f448b2b9762ad776a9141f6d887b5b8bc31c914c927619b580ae829b118a8": {
    "query": "DELETE FROM user_phone_number WHERE user_id = $1 AND country_code = $2 AND number = $3;",
    "describe": {
      "columns": [],
      "parameters": {
        "Left": [
          "Bytea",
          "Bpchar",
          "Text"
        ]
      },
      "nullable": []
    }
  },
  "239bbb35218f13adc811f8f262b5e8f75233129cc332d2e53b6568706d8e88f8": {
    "query": "INSERT INTO resource VALUES ($1, $2, $3, $4, $5);",
    "describe": {
      "columns": [],
      "parameters": {
        "Left": [
          "Bytea",
          "Varchar",
          "Bytea",
          "Bytea",
          "Int8"
        ]
      },
      "nullable": []
    }
  },
  "24651378057df5d6b31be9a55d60d02884c8c9d9f7cb441254a408e7dc4f05b9": {
    "query": "SELECT * FROM phone_number_country_code WHERE country_code = $1;",
    "describe": {
      "columns": [
        {
          "ordinal": 0,
          "name": "country_code",
          "type_info": "Bpchar"
        },
        {
          "ordinal": 1,
          "name": "phone_code",
          "type_info": "Varchar"
        },
        {
          "ordinal": 2,
          "name": "country_name",
          "type_info": "Varchar"
        }
      ],
      "parameters": {
        "Left": [
          "Bpchar"
        ]
      },
      "nullable": [
        false,
        false,
        false
      ]
    }
  },
  "267cda1e5050dca6e8a3352b3ba5058efb79ec634733852a559df21880908120": {
    "query": "CREATE TABLE personal_domain ( id BYTEA CONSTRAINT personal_domain_pk PRIMARY KEY, domain_type RESOURCE_OWNER_TYPE NOT NULL CONSTRAINT personal_domain_chk_dmn_typ CHECK(domain_type = 'personal'), CONSTRAINT personal_domain_fk_id_domain_type FOREIGN KEY(id, domain_type) REFERENCES domain(id, type) );",
    "describe": {
      "columns": [],
      "parameters": {
        "Left": []
      },
      "nullable": []
    }
  },
  "26eaf16db7408039c55c007d3a7c1ef25e5372bc09a58b93da3b6b3dcca88535": {
    "query": "ALTER TABLE portus_tunnel ADD CONSTRAINT portus_tunnel_fk_id FOREIGN KEY(id) REFERENCES resource(id);",
    "describe": {
      "columns": [],
      "parameters": {
        "Left": []
      },
      "nullable": []
    }
  },
  "27ac436ae8691f04e9e8a2a2328a754631834ac82fcca7aebb8a04fe71345d1e": {
    "query": "SELECT * FROM portus_tunnel WHERE ssh_port = $1 OR exposed_port = $1;",
    "describe": {
      "columns": [
        {
          "ordinal": 0,
          "name": "id",
          "type_info": "Bytea"
        },
        {
          "ordinal": 1,
          "name": "username",
          "type_info": "Varchar"
        },
        {
          "ordinal": 2,
          "name": "ssh_port",
          "type_info": "Int4"
        },
        {
          "ordinal": 3,
          "name": "exposed_port",
          "type_info": "Int4"
        },
        {
          "ordinal": 4,
          "name": "name",
          "type_info": "Varchar"
        },
        {
          "ordinal": 5,
          "name": "created",
          "type_info": "Int8"
        }
      ],
      "parameters": {
        "Left": [
          "Int4"
        ]
      },
      "nullable": [
        false,
        false,
        false,
        false,
        false,
        false
      ]
    }
  },
  "2812382d5ca4d1161895439f22493c75e9e99c344fbb46ed89d3bb2441543a39": {
    "query": "SELECT * FROM role_permissions_resource WHERE role_id = $1;",
    "describe": {
      "columns": [
        {
          "ordinal": 0,
          "name": "role_id",
          "type_info": "Bytea"
        },
        {
          "ordinal": 1,
          "name": "permission_id",
          "type_info": "Bytea"
        },
        {
          "ordinal": 2,
          "name": "resource_id",
          "type_info": "Bytea"
        }
      ],
      "parameters": {
        "Left": [
          "Bytea"
        ]
      },
      "nullable": [
        false,
        false,
        false
      ]
    }
  },
  "29c6c0c77ee4addddb5f2fe4400fa72bb8b8b8e850d297e12886a94e64f46100": {
    "query": "CREATE TABLE role( id BYTEA CONSTRAINT role_pk PRIMARY KEY, name VARCHAR(100) NOT NULL, description VARCHAR(500), owner_id BYTEA NOT NULL CONSTRAINT role_fk_owner_id REFERENCES organisation(id), CONSTRAINT role_uq_name_owner_id UNIQUE(name, owner_id) );",
    "describe": {
      "columns": [],
      "parameters": {
        "Left": []
      },
      "nullable": []
    }
  },
  "2d8f1c1831c073de654cab1bda49d554b9bcc05196b0161ec692cf35e814f1a8": {
    "query": "SELECT * FROM user_unverified_phone_number WHERE country_code = $1 AND phone_number = $2;",
    "describe": {
      "columns": [
        {
          "ordinal": 0,
          "name": "country_code",
          "type_info": "Bpchar"
        },
        {
          "ordinal": 1,
          "name": "phone_number",
          "type_info": "Varchar"
        },
        {
          "ordinal": 2,
          "name": "user_id",
          "type_info": "Bytea"
        },
        {
          "ordinal": 3,
          "name": "verification_token_hash",
          "type_info": "Text"
        },
        {
          "ordinal": 4,
          "name": "verification_token_expiry",
          "type_info": "Int8"
        }
      ],
      "parameters": {
        "Left": [
          "Bpchar",
          "Text"
        ]
      },
      "nullable": [
        false,
        false,
        false,
        false,
        false
      ]
    }
  },
  "2dfba0dc072e1de9c4fc4976210f8d85d204f97567f6d9d0496398a53f04b4ab": {
    "query": "DELETE FROM portus_tunnel WHERE id = $1;",
    "describe": {
      "columns": [],
      "parameters": {
        "Left": [
          "Bytea"
        ]
      },
      "nullable": []
    }
  },
  "307345f2a5c65e8f92e5e1efff4d6b9975d1405095cb5e31dc91bc4e58b9f783": {
    "query": "DELETE FROM resource WHERE id = $1;",
    "describe": {
      "columns": [],
      "parameters": {
        "Left": [
          "Bytea"
        ]
      },
      "nullable": []
    }
  },
  "32bbca67f63e1e5aa72546ffbf96822796156627286ecd1c1f8a6156407579e3": {
    "query": "SELECT * FROM resource_type;",
    "describe": {
      "columns": [
        {
          "ordinal": 0,
          "name": "id",
          "type_info": "Bytea"
        },
        {
          "ordinal": 1,
          "name": "name",
          "type_info": "Varchar"
        },
        {
          "ordinal": 2,
          "name": "description",
          "type_info": "Varchar"
        }
      ],
      "parameters": {
        "Left": []
      },
      "nullable": [
        false,
        false,
        true
      ]
    }
  },
  "333da8ffd1e90a8f41cb260722d9a20053a709510eb7b022e28ee8a5ecc97c27": {
    "query": "SELECT id, name, type as \"type: ResourceOwnerType\" FROM domain WHERE id = $1;",
    "describe": {
      "columns": [
        {
          "ordinal": 0,
          "name": "id",
          "type_info": "Bytea"
        },
        {
          "ordinal": 1,
          "name": "name",
          "type_info": "Varchar"
        },
        {
          "ordinal": 2,
          "name": "type: ResourceOwnerType",
          "type_info": {
            "Custom": {
              "name": "resource_owner_type",
              "kind": {
                "Enum": [
                  "personal",
                  "organisation"
                ]
              }
            }
          }
        }
      ],
      "parameters": {
        "Left": [
          "Bytea"
        ]
      },
      "nullable": [
        false,
        false,
        false
      ]
    }
  },
  "34a6c091329abb7322f4583844fc2bcd5a5d8a6b610da77113647a6583bff569": {
    "query": "CREATE INDEX resource_idx_owner_id ON resource (owner_id);",
    "describe": {
      "columns": [],
      "parameters": {
        "Left": []
      },
      "nullable": []
    }
  },
  "35725518dbac83499f9bce45b05d2c9840f79915f0f28feb6e8981ccae25ad52": {
    "query": "SELECT * FROM role WHERE id = $1;",
    "describe": {
      "columns": [
        {
          "ordinal": 0,
          "name": "id",
          "type_info": "Bytea"
        },
        {
          "ordinal": 1,
          "name": "name",
          "type_info": "Varchar"
        },
        {
          "ordinal": 2,
          "name": "description",
          "type_info": "Varchar"
        },
        {
          "ordinal": 3,
          "name": "owner_id",
          "type_info": "Bytea"
        }
      ],
      "parameters": {
        "Left": [
          "Bytea"
        ]
      },
      "nullable": [
        false,
        false,
        true,
        false
      ]
    }
  },
  "35b8c34de1dcb2df4b41fa2f5699ad4740e04ee12a82258daf07c8b375ce56ed": {
    "query": "SELECT CONCAT(personal_email.local, '@', domain.name) as \"email!: String\" FROM personal_email INNER JOIN domain ON personal_email.domain_id = domain.id WHERE personal_email.user_id = $1;",
    "describe": {
      "columns": [
        {
          "ordinal": 0,
          "name": "email!: String",
          "type_info": "Text"
        }
      ],
      "parameters": {
        "Left": [
          "Bytea"
        ]
      },
      "nullable": [
        null
      ]
    }
  },
  "3617769bafd7eadca0d9e2f748b3c3a1c25d49edab4425862ed1ef69652b9e6f": {
    "query": "INSERT INTO permission VALUES ($1, $2, NULL);",
    "describe": {
      "columns": [],
      "parameters": {
        "Left": [
          "Bytea",
          "Varchar"
        ]
      },
      "nullable": []
    }
  },
  "378a25925a5613badbf9b5406f060d7106f7410a8c45b075c20655cd483e5758": {
    "query": "INSERT INTO deployment VALUES ($1, $2, 'registry.docker.vicara.co', $3, NULL, $4, NULL);",
    "describe": {
      "columns": [],
      "parameters": {
        "Left": [
          "Bytea",
          "Varchar",
          "Bytea",
          "Varchar"
        ]
      },
      "nullable": []
    }
  },
  "3965581880bfbe752b776a4c3b8cd706b08ab342b24781170ad0025fd8133a5f": {
    "query": "CREATE INDEX phone_number_country_code_idx_phone_code ON phone_number_country_code (phone_code);",
    "describe": {
      "columns": [],
      "parameters": {
        "Left": []
      },
      "nullable": []
    }
  },
  "3a520b119fa3ee7b6704e7daa3e632b5f072223159051c10b2feb14e4af4f6af": {
    "query": "ALTER TABLE docker_registry_repository ADD CONSTRAINT docker_registry_repository_fk_id_organisation_id FOREIGN KEY(id, organisation_id) REFERENCES resource(id, owner_id);",
    "describe": {
      "columns": [],
      "parameters": {
        "Left": []
      },
      "nullable": []
    }
  },
  "3be319c2ba802f3b5c8e3f3b262951a61f49aae4599de3f2a86d0ec4b3f86bf6": {
    "query": "CREATE TABLE resource( id BYTEA CONSTRAINT resource_pk PRIMARY KEY, name VARCHAR(100) NOT NULL, resource_type_id BYTEA NOT NULL CONSTRAINT resource_fk_resource_type_id REFERENCES resource_type(id), owner_id BYTEA NOT NULL CONSTRAINT resource_fk_owner_id REFERENCES organisation(id) DEFERRABLE INITIALLY IMMEDIATE, created BIGINT NOT NULL CONSTRAINT organisation_created_chk_unsigned CHECK(created >= 0), CONSTRAINT resource_uq_id_owner_id UNIQUE(id, owner_id) );",
    "describe": {
      "columns": [],
      "parameters": {
        "Left": []
      },
      "nullable": []
    }
  },
  "3cb20f213827519db975ea8e9b37a716ddbabeaba861ec1c9f7cb9485dded728": {
    "query": "UPDATE organisation_domain SET is_verified = TRUE WHERE id = $1;",
    "describe": {
      "columns": [],
      "parameters": {
        "Left": [
          "Bytea"
        ]
      },
      "nullable": []
    }
  },
  "3cea416ed3eb6ab48c87ef349e166f2adf2abcd2eb5ce955a50ed1caf9e20c35": {
    "query": "CREATE TABLE organisation_email( user_id BYTEA NOT NULL CONSTRAINT organisation_email_fk_user_id REFERENCES \"user\"(id), local VARCHAR(64) NOT NULL, domain_id BYTEA NOT NULL CONSTRAINT organisation_email_fk_domain_id REFERENCES organisation_domain(id), CONSTRAINT organisation_email_pk PRIMARY KEY(local, domain_id) );",
    "describe": {
      "columns": [],
      "parameters": {
        "Left": []
      },
      "nullable": []
    }
  },
  "3fbd9b47a0e71cafd415cdedcede741d2f2ad4ef76b7feb8ecf226cf69ec8c05": {
    "query": "SELECT domain.name as \"name!\", organisation_domain.id as \"id!\", organisation_domain.domain_type as \"domain_type!: _\", organisation_domain.is_verified as \"is_verified!\" FROM organisation_domain INNER JOIN domain ON domain.id = organisation_domain.id WHERE is_verified = FALSE;",
    "describe": {
      "columns": [
        {
          "ordinal": 0,
          "name": "name!",
          "type_info": "Varchar"
        },
        {
          "ordinal": 1,
          "name": "id!",
          "type_info": "Bytea"
        },
        {
          "ordinal": 2,
          "name": "domain_type!: _",
          "type_info": {
            "Custom": {
              "name": "resource_owner_type",
              "kind": {
                "Enum": [
                  "personal",
                  "organisation"
                ]
              }
            }
          }
        },
        {
          "ordinal": 3,
          "name": "is_verified!",
          "type_info": "Bool"
        }
      ],
      "parameters": {
        "Left": []
      },
      "nullable": [
        true,
        true,
        true,
        true
      ]
    }
  },
  "3fd358a1ce65800e2194b888923a2346da3e63ce7ce91b99f8b8830a97e10346": {
    "query": "UPDATE \"user\" SET dob = $1;",
    "describe": {
      "columns": [],
      "parameters": {
        "Left": [
          "Int8"
        ]
      },
      "nullable": []
    }
  },
  "4128fbdbda6f6ae313616236827d29e3c8ee9c64acc78d91047b9bb9831d5d9f": {
    "query": "CREATE TABLE organisation_domain ( id BYTEA CONSTRAINT organisation_domain_pk PRIMARY KEY, domain_type RESOURCE_OWNER_TYPE NOT NULL CONSTRAINT organisation_domain_chk_dmn_typ CHECK(domain_type = 'organisation'), is_verified BOOLEAN NOT NULL DEFAULT FALSE, CONSTRAINT organisation_domain_fk_id_domain_type FOREIGN KEY(id, domain_type) REFERENCES domain(id, type) );",
    "describe": {
      "columns": [],
      "parameters": {
        "Left": []
      },
      "nullable": []
    }
  },
  "4392448087542f024ecd334131b2ac61819bcf022bd3d00987591ee21a26afbb": {
    "query": "SELECT application.* FROM application INNER JOIN resource ON application.id = resource.id WHERE resource.owner_id = $1;",
    "describe": {
      "columns": [
        {
          "ordinal": 0,
          "name": "id",
          "type_info": "Bytea"
        },
        {
          "ordinal": 1,
          "name": "name",
          "type_info": "Varchar"
        }
      ],
      "parameters": {
        "Left": [
          "Bytea"
        ]
      },
      "nullable": [
        false,
        false
      ]
    }
  },
  "465499cd312427f9daac7b5b6a05aa0c4e266f2e44e2a880626698aee28a2577": {
    "query": "CREATE TABLE meta_data( id VARCHAR(100) CONSTRAINT meta_data_pk PRIMARY KEY, value TEXT NOT NULL );",
    "describe": {
      "columns": [],
      "parameters": {
        "Left": []
      },
      "nullable": []
    }
  },
  "4a55c7a7b6725fdea08a4ff86fd2117e83df1e51f604371a22ba046ba2aa66fd": {
    "query": "INSERT INTO user_unverified_personal_email VALUES ($1, $2, $3, $4, $5) ON CONFLICT(local, domain_id) DO UPDATE SET user_id = EXCLUDED.user_id, verification_token_hash = EXCLUDED.verification_token_hash, verification_token_expiry = EXCLUDED.verification_token_expiry;",
    "describe": {
      "columns": [],
      "parameters": {
        "Left": [
          "Varchar",
          "Bytea",
          "Bytea",
          "Text",
          "Int8"
        ]
      },
      "nullable": []
    }
  },
  "4b540dbce4c784d22133ecc1b800ddf979dcc940fddaee745d374fa35ab824de": {
    "query": "CREATE TABLE \"user\"( id BYTEA CONSTRAINT user_pk PRIMARY KEY, username VARCHAR(100) NOT NULL CONSTRAINT user_uk_username UNIQUE, password TEXT NOT NULL, first_name VARCHAR(100) NOT NULL, last_name VARCHAR(100) NOT NULL, dob BIGINT DEFAULT NULL CONSTRAINT user_chk_dob_unsigned CHECK(dob >= 0), bio VARCHAR(128) DEFAULT NULL, location VARCHAR(128) DEFAULT NULL, created BIGINT NOT NULL CONSTRAINT user_chk_created_unsigned CHECK(created >= 0), /* Recovery options */ backup_email_local VARCHAR(64), backup_email_domain_id BYTEA, backup_phone_country_code CHAR(2), backup_phone_number VARCHAR(15), CONSTRAINT user_uk_bckp_eml_lcl_bckp_eml_dmn_id UNIQUE(backup_email_local, backup_email_domain_id), CONSTRAINT user_uk_bckp_phn_cntry_cd_bckp_phn_nmbr UNIQUE(backup_phone_country_code, backup_phone_number), CONSTRAINT user_chk_bckp_eml_or_bckp_phn_present CHECK( ( backup_email_local IS NOT NULL AND backup_email_domain_id IS NOT NULL ) OR ( backup_phone_country_code IS NOT NULL AND backup_phone_number IS NOT NULL ) ) );",
    "describe": {
      "columns": [],
      "parameters": {
        "Left": []
      },
      "nullable": []
    }
  },
  "4c8250d020711eb9e5b8771e8f1b0ea04a251eedc883afa88e0e4c0374bcd20c": {
    "query": "CREATE TABLE user_phone_number( user_id BYTEA NOT NULL CONSTRAINT user_phone_number_fk_user_id REFERENCES \"user\"(id) DEFERRABLE INITIALLY IMMEDIATE, country_code CHAR(2) NOT NULL CONSTRAINT user_phone_number_fk_country_code REFERENCES phone_number_country_code(country_code), number VARCHAR(15) NOT NULL CONSTRAINT user_phone_number_chk_number_valid CHECK( LENGTH(number) >= 7 AND LENGTH(number) <= 15 AND CAST(number AS BIGINT) > 0 ), CONSTRAINT user_phone_number_pk PRIMARY KEY(country_code, number), CONSTRAINT user_phone_number_uq_user_id_country_code_number UNIQUE(user_id, country_code, number) );",
    "describe": {
      "columns": [],
      "parameters": {
        "Left": []
      },
      "nullable": []
    }
  },
  "4cd4bdf1e24a847a7985f01abba0f809e7caa8fefeacf5252fe03111c3e0ad14": {
    "query": "INSERT INTO deployment VALUES ($1, $2, $3, NULL, $4, $5, NULL);",
    "describe": {
      "columns": [],
      "parameters": {
        "Left": [
          "Bytea",
          "Varchar",
          "Varchar",
          "Varchar",
          "Varchar"
        ]
      },
      "nullable": []
    }
  },
  "4e1d0ecf66dd0b48a03cac5a39547ef34705ecbc7b0bc20e9e11fcdad7f7f97b": {
    "query": "DELETE FROM organisation_user WHERE role_id = $1;",
    "describe": {
      "columns": [],
      "parameters": {
        "Left": [
          "Bytea"
        ]
      },
      "nullable": []
    }
  },
  "4e8616d4daa9832e8fac49fad2745fed52cf8b10196cd4e04706b7c45ea0e307": {
    "query": "SELECT \"user\".* FROM \"user\" LEFT JOIN personal_email ON personal_email.user_id = \"user\".id LEFT JOIN organisation_email ON organisation_email.user_id = \"user\".id LEFT JOIN domain ON domain.id = personal_email.domain_id OR domain.id = organisation_email.domain_id LEFT JOIN user_phone_number ON user_phone_number.user_id = \"user\".id LEFT JOIN phone_number_country_code ON phone_number_country_code.country_code = user_phone_number.country_code WHERE \"user\".username = $1 OR CONCAT(personal_email.local, '@', domain.name) = $1 OR CONCAT(organisation_email.local, '@', domain.name) = $1 OR CONCAT('+', phone_number_country_code.phone_code, user_phone_number.number) = $1;",
    "describe": {
      "columns": [
        {
          "ordinal": 0,
          "name": "id",
          "type_info": "Bytea"
        },
        {
          "ordinal": 1,
          "name": "username",
          "type_info": "Varchar"
        },
        {
          "ordinal": 2,
          "name": "password",
          "type_info": "Text"
        },
        {
          "ordinal": 3,
          "name": "first_name",
          "type_info": "Varchar"
        },
        {
          "ordinal": 4,
          "name": "last_name",
          "type_info": "Varchar"
        },
        {
          "ordinal": 5,
          "name": "dob",
          "type_info": "Int8"
        },
        {
          "ordinal": 6,
          "name": "bio",
          "type_info": "Varchar"
        },
        {
          "ordinal": 7,
          "name": "location",
          "type_info": "Varchar"
        },
        {
          "ordinal": 8,
          "name": "created",
          "type_info": "Int8"
        },
        {
          "ordinal": 9,
          "name": "backup_email_local",
          "type_info": "Varchar"
        },
        {
          "ordinal": 10,
          "name": "backup_email_domain_id",
          "type_info": "Bytea"
        },
        {
          "ordinal": 11,
          "name": "backup_phone_country_code",
          "type_info": "Bpchar"
        },
        {
          "ordinal": 12,
          "name": "backup_phone_number",
          "type_info": "Varchar"
        }
      ],
      "parameters": {
        "Left": [
          "Text"
        ]
      },
      "nullable": [
        false,
        false,
        false,
        false,
        false,
        true,
        true,
        true,
        false,
        true,
        true,
        true,
        true
      ]
    }
  },
  "4f1a513b45750aa514a8928122a22edd728e7ae6bb07301dd58885e7ac3da3e4": {
    "query": "DELETE FROM role_permissions_resource WHERE role_id = $1;",
    "describe": {
      "columns": [],
      "parameters": {
        "Left": [
          "Bytea"
        ]
      },
      "nullable": []
    }
  },
  "506fd619b8a6ae7471fc2271a3b044b77e3d82f26f14168ae27e14397af1e052": {
    "query": "SELECT user_unverified_personal_email.* FROM user_unverified_personal_email INNER JOIN domain ON domain.id = user_unverified_personal_email.domain_id WHERE user_id = $1 AND CONCAT(local, '@', domain.name) = $2;",
    "describe": {
      "columns": [
        {
          "ordinal": 0,
          "name": "local",
          "type_info": "Varchar"
        },
        {
          "ordinal": 1,
          "name": "domain_id",
          "type_info": "Bytea"
        },
        {
          "ordinal": 2,
          "name": "user_id",
          "type_info": "Bytea"
        },
        {
          "ordinal": 3,
          "name": "verification_token_hash",
          "type_info": "Text"
        },
        {
          "ordinal": 4,
          "name": "verification_token_expiry",
          "type_info": "Int8"
        }
      ],
      "parameters": {
        "Left": [
          "Bytea",
          "Text"
        ]
      },
      "nullable": [
        false,
        false,
        false,
        false,
        false
      ]
    }
  },
  "53be1449d4e62132badd4f4a94a28ce4d26861a7e9fb7e82691621679adc186a": {
    "query": "SELECT user_unverified_phone_number.* FROM user_unverified_phone_number INNER JOIN phone_number_country_code ON user_unverified_phone_number.country_code = phone_number_country_code.country_code WHERE user_id = $1 AND user_unverified_phone_number.country_code = $2 AND user_unverified_phone_number.phone_number = $3;",
    "describe": {
      "columns": [
        {
          "ordinal": 0,
          "name": "country_code",
          "type_info": "Bpchar"
        },
        {
          "ordinal": 1,
          "name": "phone_number",
          "type_info": "Varchar"
        },
        {
          "ordinal": 2,
          "name": "user_id",
          "type_info": "Bytea"
        },
        {
          "ordinal": 3,
          "name": "verification_token_hash",
          "type_info": "Text"
        },
        {
          "ordinal": 4,
          "name": "verification_token_expiry",
          "type_info": "Int8"
        }
      ],
      "parameters": {
        "Left": [
          "Bytea",
          "Bpchar",
          "Text"
        ]
      },
      "nullable": [
        false,
        false,
        false,
        false,
        false
      ]
    }
  },
<<<<<<< HEAD
=======
  "53f4c8103d51bb31a8b1c54ae329306072fc5d58df800e4c2a09c347021a04f4": {
    "query": "SELECT username, account_type as \"account_type: ResourceOwnerType\", password, first_name, last_name, backup_email_local, backup_email_domain_id, backup_phone_country_code, backup_phone_number, org_email_local, org_domain_name, organisation_name, otp_hash, otp_expiry FROM user_to_sign_up WHERE username = $1;",
    "describe": {
      "columns": [
        {
          "ordinal": 0,
          "name": "username",
          "type_info": "Varchar"
        },
        {
          "ordinal": 1,
          "name": "account_type: ResourceOwnerType",
          "type_info": {
            "Custom": {
              "name": "resource_owner_type",
              "kind": {
                "Enum": [
                  "personal",
                  "organisation"
                ]
              }
            }
          }
        },
        {
          "ordinal": 2,
          "name": "password",
          "type_info": "Text"
        },
        {
          "ordinal": 3,
          "name": "first_name",
          "type_info": "Varchar"
        },
        {
          "ordinal": 4,
          "name": "last_name",
          "type_info": "Varchar"
        },
        {
          "ordinal": 5,
          "name": "backup_email_local",
          "type_info": "Varchar"
        },
        {
          "ordinal": 6,
          "name": "backup_email_domain_id",
          "type_info": "Bytea"
        },
        {
          "ordinal": 7,
          "name": "backup_phone_country_code",
          "type_info": "Bpchar"
        },
        {
          "ordinal": 8,
          "name": "backup_phone_number",
          "type_info": "Varchar"
        },
        {
          "ordinal": 9,
          "name": "org_email_local",
          "type_info": "Varchar"
        },
        {
          "ordinal": 10,
          "name": "org_domain_name",
          "type_info": "Varchar"
        },
        {
          "ordinal": 11,
          "name": "organisation_name",
          "type_info": "Varchar"
        },
        {
          "ordinal": 12,
          "name": "otp_hash",
          "type_info": "Text"
        },
        {
          "ordinal": 13,
          "name": "otp_expiry",
          "type_info": "Int8"
        }
      ],
      "parameters": {
        "Left": [
          "Text"
        ]
      },
      "nullable": [
        false,
        false,
        false,
        false,
        false,
        true,
        true,
        true,
        true,
        true,
        true,
        true,
        false,
        false
      ]
    }
  },
  "540bc5f989f99e6daebd6b79a6192ae6117aee46dc02d00440a9e9c5c6974fcf": {
    "query": "UPDATE deployment_entry_point SET entry_point_type = 'proxy', deployment_id = NULL, deployment_port = NULL, url = $1 WHERE id = $2;",
    "describe": {
      "columns": [],
      "parameters": {
        "Left": [
          "Text",
          "Bytea"
        ]
      },
      "nullable": []
    }
  },
>>>>>>> 2e6b7ff8
  "5803e973fb5aebfccb8ab5bb6815d0e716808a3e76fdc97702662a0f20e8776a": {
    "query": "SELECT application_id, version FROM application_version WHERE application_id = $1;",
    "describe": {
      "columns": [
        {
          "ordinal": 0,
          "name": "application_id",
          "type_info": "Bytea"
        },
        {
          "ordinal": 1,
          "name": "version",
          "type_info": "Varchar"
        }
      ],
      "parameters": {
        "Left": [
          "Bytea"
        ]
      },
      "nullable": [
        false,
        false
      ]
    }
  },
  "58a62ba31db832c8901e6b2eae6676b999ea76084dfcfbb4ce5e57071f03abdf": {
    "query": "CREATE INDEX portus_tunnel_idx_name ON portus_tunnel (name);",
    "describe": {
      "columns": [],
      "parameters": {
        "Left": []
      },
      "nullable": []
    }
  },
  "5b2c77ea3a5cb8b691f7a5ba6f122c2fe324137ef48330812aa7bc5776481e2d": {
    "query": "INSERT INTO meta_data VALUES ('version_major', $1), ('version_minor', $2), ('version_patch', $3) ON CONFLICT(id) DO UPDATE SET value = EXCLUDED.value;",
    "describe": {
      "columns": [],
      "parameters": {
        "Left": [
          "Text",
          "Text",
          "Text"
        ]
      },
      "nullable": []
    }
  },
  "5d39c74aa502ba075ac3532d29826cf1889b77fc4ff4aa587a7e2482f240f6c1": {
    "query": "SELECT * FROM user_login WHERE login_id = $1 AND user_id = $2;",
    "describe": {
      "columns": [
        {
          "ordinal": 0,
          "name": "login_id",
          "type_info": "Bytea"
        },
        {
          "ordinal": 1,
          "name": "refresh_token",
          "type_info": "Text"
        },
        {
          "ordinal": 2,
          "name": "token_expiry",
          "type_info": "Int8"
        },
        {
          "ordinal": 3,
          "name": "user_id",
          "type_info": "Bytea"
        },
        {
          "ordinal": 4,
          "name": "last_login",
          "type_info": "Int8"
        },
        {
          "ordinal": 5,
          "name": "last_activity",
          "type_info": "Int8"
        }
      ],
      "parameters": {
        "Left": [
          "Bytea",
          "Bytea"
        ]
      },
      "nullable": [
        false,
        false,
        false,
        false,
        false,
        false
      ]
    }
  },
  "5da293f9bd84592d9bbf11fd8d5f143e65bb472d94ebf2792b51496c2a686d02": {
    "query": "SELECT username, account_type as \"account_type: ResourceOwnerType\", password, first_name, last_name, backup_email_local, backup_email_domain_id, backup_phone_country_code, backup_phone_number, org_email_local, org_domain_name, organisation_name, otp_hash, otp_expiry FROM user_to_sign_up WHERE backup_phone_country_code = $1 AND backup_phone_number = $2;",
    "describe": {
      "columns": [
        {
          "ordinal": 0,
          "name": "username",
          "type_info": "Varchar"
        },
        {
          "ordinal": 1,
          "name": "account_type: ResourceOwnerType",
          "type_info": {
            "Custom": {
              "name": "resource_owner_type",
              "kind": {
                "Enum": [
                  "personal",
                  "organisation"
                ]
              }
            }
          }
        },
        {
          "ordinal": 2,
          "name": "password",
          "type_info": "Text"
        },
        {
          "ordinal": 3,
          "name": "first_name",
          "type_info": "Varchar"
        },
        {
          "ordinal": 4,
          "name": "last_name",
          "type_info": "Varchar"
        },
        {
          "ordinal": 5,
          "name": "backup_email_local",
          "type_info": "Varchar"
        },
        {
          "ordinal": 6,
          "name": "backup_email_domain_id",
          "type_info": "Bytea"
        },
        {
          "ordinal": 7,
          "name": "backup_phone_country_code",
          "type_info": "Bpchar"
        },
        {
          "ordinal": 8,
          "name": "backup_phone_number",
          "type_info": "Varchar"
        },
        {
          "ordinal": 9,
          "name": "org_email_local",
          "type_info": "Varchar"
        },
        {
          "ordinal": 10,
          "name": "org_domain_name",
          "type_info": "Varchar"
        },
        {
          "ordinal": 11,
          "name": "organisation_name",
          "type_info": "Varchar"
        },
        {
          "ordinal": 12,
          "name": "otp_hash",
          "type_info": "Text"
        },
        {
          "ordinal": 13,
          "name": "otp_expiry",
          "type_info": "Int8"
        }
      ],
      "parameters": {
        "Left": [
          "Bpchar",
          "Text"
        ]
      },
      "nullable": [
        false,
        false,
        false,
        false,
        false,
        true,
        true,
        true,
        true,
        true,
        true,
        true,
        false,
        false
      ]
    }
  },
  "5f148eb2cfd81e700bc78ededf4dfd92702fcf36992957a1ae5ad82aaecb57a1": {
    "query": "INSERT INTO password_reset_request VALUES ($1, $2, $3) ON CONFLICT(user_id) DO UPDATE SET token = EXCLUDED.token, token_expiry = EXCLUDED.token_expiry;",
    "describe": {
      "columns": [],
      "parameters": {
        "Left": [
          "Bytea",
          "Text",
          "Int8"
        ]
      },
      "nullable": []
    }
  },
  "5f4da81e11690f78c860744212e2d92c210d50982c52e97afe27b96c070caa27": {
    "query": "SELECT * FROM resource WHERE id = $1;",
    "describe": {
      "columns": [
        {
          "ordinal": 0,
          "name": "id",
          "type_info": "Bytea"
        },
        {
          "ordinal": 1,
          "name": "name",
          "type_info": "Varchar"
        },
        {
          "ordinal": 2,
          "name": "resource_type_id",
          "type_info": "Bytea"
        },
        {
          "ordinal": 3,
          "name": "owner_id",
          "type_info": "Bytea"
        },
        {
          "ordinal": 4,
          "name": "created",
          "type_info": "Int8"
        }
      ],
      "parameters": {
        "Left": [
          "Bytea"
        ]
      },
      "nullable": [
        false,
        false,
        false,
        false,
        false
      ]
    }
  },
  "5fc2a16315f643c674608b60a4ed62f25ee2dd758d71f7bd865c9ccebe8e1df0": {
    "query": "SELECT id, name, type as \"type: _\" FROM domain WHERE name = $1;",
    "describe": {
      "columns": [
        {
          "ordinal": 0,
          "name": "id",
          "type_info": "Bytea"
        },
        {
          "ordinal": 1,
          "name": "name",
          "type_info": "Varchar"
        },
        {
          "ordinal": 2,
          "name": "type: _",
          "type_info": {
            "Custom": {
              "name": "resource_owner_type",
              "kind": {
                "Enum": [
                  "personal",
                  "organisation"
                ]
              }
            }
          }
        }
      ],
      "parameters": {
        "Left": [
          "Text"
        ]
      },
      "nullable": [
        false,
        false,
        false
      ]
    }
  },
  "60052c09546b142087edbb8c7677a63a9567bbdc0ae3a6cb1626a3fd3b520c67": {
    "query": "SELECT * FROM \"user\" WHERE id = $1;",
    "describe": {
      "columns": [
        {
          "ordinal": 0,
          "name": "id",
          "type_info": "Bytea"
        },
        {
          "ordinal": 1,
          "name": "username",
          "type_info": "Varchar"
        },
        {
          "ordinal": 2,
          "name": "password",
          "type_info": "Text"
        },
        {
          "ordinal": 3,
          "name": "first_name",
          "type_info": "Varchar"
        },
        {
          "ordinal": 4,
          "name": "last_name",
          "type_info": "Varchar"
        },
        {
          "ordinal": 5,
          "name": "dob",
          "type_info": "Int8"
        },
        {
          "ordinal": 6,
          "name": "bio",
          "type_info": "Varchar"
        },
        {
          "ordinal": 7,
          "name": "location",
          "type_info": "Varchar"
        },
        {
          "ordinal": 8,
          "name": "created",
          "type_info": "Int8"
        },
        {
          "ordinal": 9,
          "name": "backup_email_local",
          "type_info": "Varchar"
        },
        {
          "ordinal": 10,
          "name": "backup_email_domain_id",
          "type_info": "Bytea"
        },
        {
          "ordinal": 11,
          "name": "backup_phone_country_code",
          "type_info": "Bpchar"
        },
        {
          "ordinal": 12,
          "name": "backup_phone_number",
          "type_info": "Varchar"
        }
      ],
      "parameters": {
        "Left": [
          "Bytea"
        ]
      },
      "nullable": [
        false,
        false,
        false,
        false,
        false,
        true,
        true,
        true,
        false,
        true,
        true,
        true,
        true
      ]
    }
  },
  "6155ec064d38d7bb9ffb58e400b363cf1092b519f31bb574e1b07b63a6885360": {
    "query": "CREATE TABLE password_reset_request( user_id BYTEA CONSTRAINT password_reset_request_pk PRIMARY KEY CONSTRAINT password_reset_request_fk_user_id REFERENCES \"user\"(id), token TEXT NOT NULL, token_expiry BIGINT NOT NULL CONSTRAINT password_reset_request_token_expiry_ck_unsigned CHECK(token_expiry >= 0) );",
    "describe": {
      "columns": [],
      "parameters": {
        "Left": []
      },
      "nullable": []
    }
  },
  "64ee3e30253dd21f030ad8dd3047dca1ac5dcd8e080942cc25bc21a75bad37ed": {
    "query": "SELECT username, account_type as \"account_type: ResourceOwnerType\", password, first_name, last_name, backup_email_local, backup_email_domain_id, backup_phone_country_code, backup_phone_number, org_email_local, org_domain_name, organisation_name, otp_hash, otp_expiry FROM user_to_sign_up WHERE org_domain_name = $1;",
    "describe": {
      "columns": [
        {
          "ordinal": 0,
          "name": "username",
          "type_info": "Varchar"
        },
        {
          "ordinal": 1,
          "name": "account_type: ResourceOwnerType",
          "type_info": {
            "Custom": {
              "name": "resource_owner_type",
              "kind": {
                "Enum": [
                  "personal",
                  "organisation"
                ]
              }
            }
          }
        },
        {
          "ordinal": 2,
          "name": "password",
          "type_info": "Text"
        },
        {
          "ordinal": 3,
          "name": "first_name",
          "type_info": "Varchar"
        },
        {
          "ordinal": 4,
          "name": "last_name",
          "type_info": "Varchar"
        },
        {
          "ordinal": 5,
          "name": "backup_email_local",
          "type_info": "Varchar"
        },
        {
          "ordinal": 6,
          "name": "backup_email_domain_id",
          "type_info": "Bytea"
        },
        {
          "ordinal": 7,
          "name": "backup_phone_country_code",
          "type_info": "Bpchar"
        },
        {
          "ordinal": 8,
          "name": "backup_phone_number",
          "type_info": "Varchar"
        },
        {
          "ordinal": 9,
          "name": "org_email_local",
          "type_info": "Varchar"
        },
        {
          "ordinal": 10,
          "name": "org_domain_name",
          "type_info": "Varchar"
        },
        {
          "ordinal": 11,
          "name": "organisation_name",
          "type_info": "Varchar"
        },
        {
          "ordinal": 12,
          "name": "otp_hash",
          "type_info": "Text"
        },
        {
          "ordinal": 13,
          "name": "otp_expiry",
          "type_info": "Int8"
        }
      ],
      "parameters": {
        "Left": [
          "Text"
        ]
      },
      "nullable": [
        false,
        false,
        false,
        false,
        false,
        true,
        true,
        true,
        true,
        true,
        true,
        true,
        false,
        false
      ]
    }
  },
  "6505122d8c40c26849eb3a6144e2de08388b087d10d049cdbba7a1742fefc5de": {
    "query": "CREATE INDEX role_permissions_resource_idx_role_id ON role_permissions_resource (role_id);",
    "describe": {
      "columns": [],
      "parameters": {
        "Left": []
      },
      "nullable": []
    }
  },
  "6c358b1315434f217977f83c02a85672f43f7cb251a4594f25cc1616d91cd64b": {
    "query": "CREATE TABLE password_reset_request( user_id BYTEA CONSTRAINT password_reset_request_pk PRIMARY KEY CONSTRAINT password_reset_request_fk_user_id REFERENCES \"user\"(id), token TEXT NOT NULL, token_expiry BIGINT NOT NULL CONSTRAINT password_reset_request_token_expiry_chk_unsigned CHECK(token_expiry >= 0) );",
    "describe": {
      "columns": [],
      "parameters": {
        "Left": []
      },
      "nullable": []
    }
  },
  "6e3a486525330c72b9c3f74b391246cbe883ee761d6b19654a714a2e4fca8302": {
    "query": "SELECT * FROM role_permissions_resource_type INNER JOIN permission ON role_permissions_resource_type.permission_id = permission.id WHERE role_permissions_resource_type.role_id = $1;",
    "describe": {
      "columns": [
        {
          "ordinal": 0,
          "name": "role_id",
          "type_info": "Bytea"
        },
        {
          "ordinal": 1,
          "name": "permission_id",
          "type_info": "Bytea"
        },
        {
          "ordinal": 2,
          "name": "resource_type_id",
          "type_info": "Bytea"
        },
        {
          "ordinal": 3,
          "name": "id",
          "type_info": "Bytea"
        },
        {
          "ordinal": 4,
          "name": "name",
          "type_info": "Varchar"
        },
        {
          "ordinal": 5,
          "name": "description",
          "type_info": "Varchar"
        }
      ],
      "parameters": {
        "Left": [
          "Bytea"
        ]
      },
      "nullable": [
        false,
        false,
        false,
        false,
        false,
        true
      ]
    }
  },
  "6fd4fa1501e306f9affc53e7cd5ac69dd0030d431edb5148d0ba49524d3e57e4": {
    "query": "INSERT INTO organisation_domain VALUES ($1, 'organisation', FALSE);",
    "describe": {
      "columns": [],
      "parameters": {
        "Left": [
          "Bytea"
        ]
      },
      "nullable": []
    }
  },
  "7295608182b46ec27e844f5ea11527047aece89adb58dc9bcdb1a3c4eda3418c": {
    "query": "SELECT * FROM role WHERE owner_id = $1;",
    "describe": {
      "columns": [
        {
          "ordinal": 0,
          "name": "id",
          "type_info": "Bytea"
        },
        {
          "ordinal": 1,
          "name": "name",
          "type_info": "Varchar"
        },
        {
          "ordinal": 2,
          "name": "description",
          "type_info": "Varchar"
        },
        {
          "ordinal": 3,
          "name": "owner_id",
          "type_info": "Bytea"
        }
      ],
      "parameters": {
        "Left": [
          "Bytea"
        ]
      },
      "nullable": [
        false,
        false,
        true,
        false
      ]
    }
  },
  "72c096aa3b93c9ff181107d858a3f414083391d839451f7acf0e5fe828acbdc0": {
    "query": "INSERT INTO resource_type VALUES ($1, $2, NULL);",
    "describe": {
      "columns": [],
      "parameters": {
        "Left": [
          "Bytea",
          "Varchar"
        ]
      },
      "nullable": []
    }
  },
  "75bc2c480c7392db5ed625f6156487964d30fe4abbc7b81e45773a34073271f2": {
    "query": "ALTER TABLE file ADD CONSTRAINT file_fk_id FOREIGN KEY(id) REFERENCES resource(id);",
    "describe": {
      "columns": [],
      "parameters": {
        "Left": []
      },
      "nullable": []
    }
  },
  "799f1b78ac4c1bd45251b83af9dea7179be61357e5241533c66406c1cf0b60de": {
    "query": "DELETE FROM user_unverified_personal_email WHERE user_id = $1 AND local = $2 AND domain_id = $3;",
    "describe": {
      "columns": [],
      "parameters": {
        "Left": [
          "Bytea",
          "Text",
          "Bytea"
        ]
      },
      "nullable": []
    }
  },
  "7b8d453d01b73cb8f7ca2909c91528bb28fca9b17cbb5dcf0ec247563df1dcc7": {
    "query": "SELECT * FROM portus_tunnel WHERE id = $1;",
    "describe": {
      "columns": [
        {
          "ordinal": 0,
          "name": "id",
          "type_info": "Bytea"
        },
        {
          "ordinal": 1,
          "name": "username",
          "type_info": "Varchar"
        },
        {
          "ordinal": 2,
          "name": "ssh_port",
          "type_info": "Int4"
        },
        {
          "ordinal": 3,
          "name": "exposed_port",
          "type_info": "Int4"
        },
        {
          "ordinal": 4,
          "name": "name",
          "type_info": "Varchar"
        },
        {
          "ordinal": 5,
          "name": "created",
          "type_info": "Int8"
        }
      ],
      "parameters": {
        "Left": [
          "Bytea"
        ]
      },
      "nullable": [
        false,
        false,
        false,
        false,
        false,
        false
      ]
    }
  },
  "7c8edaf1d6dde092f19241f722cb1f72239c24af5d801596d06ee9e43b7b8864": {
    "query": "CREATE TABLE domain( id BYTEA CONSTRAINT domain_pk PRIMARY KEY, name VARCHAR(255) NOT NULL CONSTRAINT domain_uq_name UNIQUE, type RESOURCE_OWNER_TYPE NOT NULL, CONSTRAINT domain_uq_name_type UNIQUE(id, type) );",
    "describe": {
      "columns": [],
      "parameters": {
        "Left": []
      },
      "nullable": []
    }
  },
  "7d4f82ad1a647d0bcb90321774d7e4261578091c7822d00cef3ec66a8a4f0174": {
    "query": "CREATE INDEX role_permissions_resource_type_idx_role_id_resource_type_id ON role_permissions_resource_type (role_id, resource_type_id);",
    "describe": {
      "columns": [],
      "parameters": {
        "Left": []
      },
      "nullable": []
    }
  },
  "7d5f9aa70e270166b2b87cc4b473d5fcbfa4e9a57260e09560a63128dcb3a6d5": {
    "query": "UPDATE \"user\" SET location = $1;",
    "describe": {
      "columns": [],
      "parameters": {
        "Left": [
          "Varchar"
        ]
      },
      "nullable": []
    }
  },
  "806d8ffb3f6de78af43ad472fe58308b0f0cb0d822f8dbf40cc9f018bc70f220": {
    "query": "SELECT * FROM password_reset_request WHERE user_id = $1;",
    "describe": {
      "columns": [
        {
          "ordinal": 0,
          "name": "user_id",
          "type_info": "Bytea"
        },
        {
          "ordinal": 1,
          "name": "token",
          "type_info": "Text"
        },
        {
          "ordinal": 2,
          "name": "token_expiry",
          "type_info": "Int8"
        }
      ],
      "parameters": {
        "Left": [
          "Bytea"
        ]
      },
      "nullable": [
        false,
        false,
        false
      ]
    }
  },
  "81176c7e3e4b2d05c35514e25f56b3f3a94ebc3c737323d2359e22d82c0f8fe8": {
    "query": "CREATE TABLE file ( id BYTEA CONSTRAINT file_pk PRIMARY KEY, name VARCHAR(250) NOT NULL );",
    "describe": {
      "columns": [],
      "parameters": {
        "Left": []
      },
      "nullable": []
    }
  },
  "840642ff60df5797a9282585bdf849c8737ae4ab983f6af14d3b189a05cab472": {
    "query": "SELECT * FROM portus_tunnel WHERE name = $1;",
    "describe": {
      "columns": [
        {
          "ordinal": 0,
          "name": "id",
          "type_info": "Bytea"
        },
        {
          "ordinal": 1,
          "name": "username",
          "type_info": "Varchar"
        },
        {
          "ordinal": 2,
          "name": "ssh_port",
          "type_info": "Int4"
        },
        {
          "ordinal": 3,
          "name": "exposed_port",
          "type_info": "Int4"
        },
        {
          "ordinal": 4,
          "name": "name",
          "type_info": "Varchar"
        },
        {
          "ordinal": 5,
          "name": "created",
          "type_info": "Int8"
        }
      ],
      "parameters": {
        "Left": [
          "Text"
        ]
      },
      "nullable": [
        false,
        false,
        false,
        false,
        false,
        false
      ]
    }
  },
  "8431b12442899e35157ab1cae767055bc2ce134e9b6704615114d02bcd0f4fea": {
    "query": "SELECT domain.name, organisation_domain.id, organisation_domain.domain_type as \"domain_type: _\", organisation_domain.is_verified FROM organisation_domain INNER JOIN domain ON domain.id = organisation_domain.id WHERE domain.id = $1;",
    "describe": {
      "columns": [
        {
          "ordinal": 0,
          "name": "name",
          "type_info": "Varchar"
        },
        {
          "ordinal": 1,
          "name": "id",
          "type_info": "Bytea"
        },
        {
          "ordinal": 2,
          "name": "domain_type: _",
          "type_info": {
            "Custom": {
              "name": "resource_owner_type",
              "kind": {
                "Enum": [
                  "personal",
                  "organisation"
                ]
              }
            }
          }
        },
        {
          "ordinal": 3,
          "name": "is_verified",
          "type_info": "Bool"
        }
      ],
      "parameters": {
        "Left": [
          "Bytea"
        ]
      },
      "nullable": [
        false,
        false,
        false,
        false
      ]
    }
  },
  "860c561776aaf1f078eb0392b11b2be437f2cf6847a00b4d7214a158514664c4": {
    "query": "CREATE INDEX role_permissions_resource_idx_role_id_resource_id ON role_permissions_resource (role_id, resource_id);",
    "describe": {
      "columns": [],
      "parameters": {
        "Left": []
      },
      "nullable": []
    }
  },
  "86de4c8193df4ddaa97ee03f5b58d3cfa0f548c5ed7541b3c6d2b583859f9818": {
    "query": "SELECT * FROM organisation WHERE name = $1;",
    "describe": {
      "columns": [
        {
          "ordinal": 0,
          "name": "id",
          "type_info": "Bytea"
        },
        {
          "ordinal": 1,
          "name": "name",
          "type_info": "Varchar"
        },
        {
          "ordinal": 2,
          "name": "super_admin_id",
          "type_info": "Bytea"
        },
        {
          "ordinal": 3,
          "name": "active",
          "type_info": "Bool"
        },
        {
          "ordinal": 4,
          "name": "created",
          "type_info": "Int8"
        }
      ],
      "parameters": {
        "Left": [
          "Text"
        ]
      },
      "nullable": [
        false,
        false,
        false,
        false,
        false
      ]
    }
  },
  "873d6d3789fe5ca0d11c2b14280e2e6e7dad6162dd2c74c5108e77916face3ad": {
    "query": "INSERT INTO phone_number_country_code VALUES ($$AF$$, $$93$$, $$Afghanistan$$), ($$AX$$, $$358$$, $$Aland Islands$$), ($$AL$$, $$355$$, $$Albania$$), ($$DZ$$, $$213$$, $$Algeria$$), ($$AS$$, $$1684$$, $$American Samoa$$), ($$AD$$, $$376$$, $$Andorra$$), ($$AO$$, $$244$$, $$Angola$$), ($$AI$$, $$1264$$, $$Anguilla$$), ($$AQ$$, $$672$$, $$Antarctica$$), ($$AG$$, $$1268$$, $$Antigua and Barbuda$$), ($$AR$$, $$54$$, $$Argentina$$), ($$AM$$, $$374$$, $$Armenia$$), ($$AW$$, $$297$$, $$Aruba$$), ($$AU$$, $$61$$, $$Australia$$), ($$AT$$, $$43$$, $$Austria$$), ($$AZ$$, $$994$$, $$Azerbaijan$$), ($$BS$$, $$1242$$, $$Bahamas$$), ($$BH$$, $$973$$, $$Bahrain$$), ($$BD$$, $$880$$, $$Bangladesh$$), ($$BB$$, $$1246$$, $$Barbados$$), ($$BY$$, $$375$$, $$Belarus$$), ($$BE$$, $$32$$, $$Belgium$$), ($$BZ$$, $$501$$, $$Belize$$), ($$BJ$$, $$229$$, $$Benin$$), ($$BM$$, $$1441$$, $$Bermuda$$), ($$BT$$, $$975$$, $$Bhutan$$), ($$BO$$, $$591$$, $$Bolivia$$), ($$BQ$$, $$599$$, $$Bonaire, Sint Eustatius and Saba$$), ($$BA$$, $$387$$, $$Bosnia and Herzegovina$$), ($$BW$$, $$267$$, $$Botswana$$), ($$BV$$, $$55$$, $$Bouvet Island$$), ($$BR$$, $$55$$, $$Brazil$$), ($$IO$$, $$246$$, $$British Indian Ocean Territory$$), ($$BN$$, $$673$$, $$Brunei Darussalam$$), ($$BG$$, $$359$$, $$Bulgaria$$), ($$BF$$, $$226$$, $$Burkina Faso$$), ($$BI$$, $$257$$, $$Burundi$$), ($$KH$$, $$855$$, $$Cambodia$$), ($$CM$$, $$237$$, $$Cameroon$$), ($$CA$$, $$1$$, $$Canada$$), ($$CV$$, $$238$$, $$Cape Verde$$), ($$KY$$, $$1345$$, $$Cayman Islands$$), ($$CF$$, $$236$$, $$Central African Republic$$), ($$TD$$, $$235$$, $$Chad$$), ($$CL$$, $$56$$, $$Chile$$), ($$CN$$, $$86$$, $$China$$), ($$CX$$, $$61$$, $$Christmas Island$$), ($$CC$$, $$672$$, $$Cocos (Keeling) Islands$$), ($$CO$$, $$57$$, $$Colombia$$), ($$KM$$, $$269$$, $$Comoros$$), ($$CG$$, $$242$$, $$Congo$$), ($$CD$$, $$242$$, $$Congo, Democratic Republic of the Congo$$), ($$CK$$, $$682$$, $$Cook Islands$$), ($$CR$$, $$506$$, $$Costa Rica$$), ($$CI$$, $$225$$, $$Cote D'Ivoire$$), ($$HR$$, $$385$$, $$Croatia$$), ($$CU$$, $$53$$, $$Cuba$$), ($$CW$$, $$599$$, $$Curacao$$), ($$CY$$, $$357$$, $$Cyprus$$), ($$CZ$$, $$420$$, $$Czech Republic$$), ($$DK$$, $$45$$, $$Denmark$$), ($$DJ$$, $$253$$, $$Djibouti$$), ($$DM$$, $$1767$$, $$Dominica$$), ($$DO$$, $$1809$$, $$Dominican Republic$$), ($$EC$$, $$593$$, $$Ecuador$$), ($$EG$$, $$20$$, $$Egypt$$), ($$SV$$, $$503$$, $$El Salvador$$), ($$GQ$$, $$240$$, $$Equatorial Guinea$$), ($$ER$$, $$291$$, $$Eritrea$$), ($$EE$$, $$372$$, $$Estonia$$), ($$ET$$, $$251$$, $$Ethiopia$$), ($$FK$$, $$500$$, $$Falkland Islands (Malvinas)$$), ($$FO$$, $$298$$, $$Faroe Islands$$), ($$FJ$$, $$679$$, $$Fiji$$), ($$FI$$, $$358$$, $$Finland$$), ($$FR$$, $$33$$, $$France$$), ($$GF$$, $$594$$, $$French Guiana$$), ($$PF$$, $$689$$, $$French Polynesia$$), ($$TF$$, $$262$$, $$French Southern Territories$$), ($$GA$$, $$241$$, $$Gabon$$), ($$GM$$, $$220$$, $$Gambia$$), ($$GE$$, $$995$$, $$Georgia$$), ($$DE$$, $$49$$, $$Germany$$), ($$GH$$, $$233$$, $$Ghana$$), ($$GI$$, $$350$$, $$Gibraltar$$), ($$GR$$, $$30$$, $$Greece$$), ($$GL$$, $$299$$, $$Greenland$$), ($$GD$$, $$1473$$, $$Grenada$$), ($$GP$$, $$590$$, $$Guadeloupe$$), ($$GU$$, $$1671$$, $$Guam$$), ($$GT$$, $$502$$, $$Guatemala$$), ($$GG$$, $$44$$, $$Guernsey$$), ($$GN$$, $$224$$, $$Guinea$$), ($$GW$$, $$245$$, $$Guinea-Bissau$$), ($$GY$$, $$592$$, $$Guyana$$), ($$HT$$, $$509$$, $$Haiti$$), ($$HM$$, $$0$$, $$Heard Island and Mcdonald Islands$$), ($$VA$$, $$39$$, $$Holy See (Vatican City State)$$), ($$HN$$, $$504$$, $$Honduras$$), ($$HK$$, $$852$$, $$Hong Kong$$), ($$HU$$, $$36$$, $$Hungary$$), ($$IS$$, $$354$$, $$Iceland$$), ($$IN$$, $$91$$, $$India$$), ($$ID$$, $$62$$, $$Indonesia$$), ($$IR$$, $$98$$, $$Iran, Islamic Republic of$$), ($$IQ$$, $$964$$, $$Iraq$$), ($$IE$$, $$353$$, $$Ireland$$), ($$IM$$, $$44$$, $$Isle of Man$$), ($$IL$$, $$972$$, $$Israel$$), ($$IT$$, $$39$$, $$Italy$$), ($$JM$$, $$1876$$, $$Jamaica$$), ($$JP$$, $$81$$, $$Japan$$), ($$JE$$, $$44$$, $$Jersey$$), ($$JO$$, $$962$$, $$Jordan$$), ($$KZ$$, $$7$$, $$Kazakhstan$$), ($$KE$$, $$254$$, $$Kenya$$), ($$KI$$, $$686$$, $$Kiribati$$), ($$KP$$, $$850$$, $$Korea, Democratic People's Republic of$$), ($$KR$$, $$82$$, $$Korea, Republic of$$), ($$XK$$, $$381$$, $$Kosovo$$), ($$KW$$, $$965$$, $$Kuwait$$), ($$KG$$, $$996$$, $$Kyrgyzstan$$), ($$LA$$, $$856$$, $$Lao People's Democratic Republic$$), ($$LV$$, $$371$$, $$Latvia$$), ($$LB$$, $$961$$, $$Lebanon$$), ($$LS$$, $$266$$, $$Lesotho$$), ($$LR$$, $$231$$, $$Liberia$$), ($$LY$$, $$218$$, $$Libyan Arab Jamahiriya$$), ($$LI$$, $$423$$, $$Liechtenstein$$), ($$LT$$, $$370$$, $$Lithuania$$), ($$LU$$, $$352$$, $$Luxembourg$$), ($$MO$$, $$853$$, $$Macao$$), ($$MK$$, $$389$$, $$Macedonia, the Former Yugoslav Republic of$$), ($$MG$$, $$261$$, $$Madagascar$$), ($$MW$$, $$265$$, $$Malawi$$), ($$MY$$, $$60$$, $$Malaysia$$), ($$MV$$, $$960$$, $$Maldives$$), ($$ML$$, $$223$$, $$Mali$$), ($$MT$$, $$356$$, $$Malta$$), ($$MH$$, $$692$$, $$Marshall Islands$$), ($$MQ$$, $$596$$, $$Martinique$$), ($$MR$$, $$222$$, $$Mauritania$$), ($$MU$$, $$230$$, $$Mauritius$$), ($$YT$$, $$269$$, $$Mayotte$$), ($$MX$$, $$52$$, $$Mexico$$), ($$FM$$, $$691$$, $$Micronesia, Federated States of$$), ($$MD$$, $$373$$, $$Moldova, Republic of$$), ($$MC$$, $$377$$, $$Monaco$$), ($$MN$$, $$976$$, $$Mongolia$$), ($$ME$$, $$382$$, $$Montenegro$$), ($$MS$$, $$1664$$, $$Montserrat$$), ($$MA$$, $$212$$, $$Morocco$$), ($$MZ$$, $$258$$, $$Mozambique$$), ($$MM$$, $$95$$, $$Myanmar$$), ($$NA$$, $$264$$, $$Namibia$$), ($$NR$$, $$674$$, $$Nauru$$), ($$NP$$, $$977$$, $$Nepal$$), ($$NL$$, $$31$$, $$Netherlands$$), ($$AN$$, $$599$$, $$Netherlands Antilles$$), ($$NC$$, $$687$$, $$New Caledonia$$), ($$NZ$$, $$64$$, $$New Zealand$$), ($$NI$$, $$505$$, $$Nicaragua$$), ($$NE$$, $$227$$, $$Niger$$), ($$NG$$, $$234$$, $$Nigeria$$), ($$NU$$, $$683$$, $$Niue$$), ($$NF$$, $$672$$, $$Norfolk Island$$), ($$MP$$, $$1670$$, $$Northern Mariana Islands$$), ($$NO$$, $$47$$, $$Norway$$), ($$OM$$, $$968$$, $$Oman$$), ($$PK$$, $$92$$, $$Pakistan$$), ($$PW$$, $$680$$, $$Palau$$), ($$PS$$, $$970$$, $$Palestinian Territory, Occupied$$), ($$PA$$, $$507$$, $$Panama$$), ($$PG$$, $$675$$, $$Papua New Guinea$$), ($$PY$$, $$595$$, $$Paraguay$$), ($$PE$$, $$51$$, $$Peru$$), ($$PH$$, $$63$$, $$Philippines$$), ($$PN$$, $$64$$, $$Pitcairn$$), ($$PL$$, $$48$$, $$Poland$$), ($$PT$$, $$351$$, $$Portugal$$), ($$PR$$, $$1787$$, $$Puerto Rico$$), ($$QA$$, $$974$$, $$Qatar$$), ($$RE$$, $$262$$, $$Reunion$$), ($$RO$$, $$40$$, $$Romania$$), ($$RU$$, $$70$$, $$Russian Federation$$), ($$RW$$, $$250$$, $$Rwanda$$), ($$BL$$, $$590$$, $$Saint Barthelemy$$), ($$SH$$, $$290$$, $$Saint Helena$$), ($$KN$$, $$1869$$, $$Saint Kitts and Nevis$$), ($$LC$$, $$1758$$, $$Saint Lucia$$), ($$MF$$, $$590$$, $$Saint Martin$$), ($$PM$$, $$508$$, $$Saint Pierre and Miquelon$$), ($$VC$$, $$1784$$, $$Saint Vincent and the Grenadines$$), ($$WS$$, $$684$$, $$Samoa$$), ($$SM$$, $$378$$, $$San Marino$$), ($$ST$$, $$239$$, $$Sao Tome and Principe$$), ($$SA$$, $$966$$, $$Saudi Arabia$$), ($$SN$$, $$221$$, $$Senegal$$), ($$RS$$, $$381$$, $$Serbia$$), ($$CS$$, $$381$$, $$Serbia and Montenegro$$), ($$SC$$, $$248$$, $$Seychelles$$), ($$SL$$, $$232$$, $$Sierra Leone$$), ($$SG$$, $$65$$, $$Singapore$$), ($$SX$$, $$1$$, $$Sint Maarten$$), ($$SK$$, $$421$$, $$Slovakia$$), ($$SI$$, $$386$$, $$Slovenia$$), ($$SB$$, $$677$$, $$Solomon Islands$$), ($$SO$$, $$252$$, $$Somalia$$), ($$ZA$$, $$27$$, $$South Africa$$), ($$GS$$, $$500$$, $$South Georgia and the South Sandwich Islands$$), ($$SS$$, $$211$$, $$South Sudan$$), ($$ES$$, $$34$$, $$Spain$$), ($$LK$$, $$94$$, $$Sri Lanka$$), ($$SD$$, $$249$$, $$Sudan$$), ($$SR$$, $$597$$, $$Suriname$$), ($$SJ$$, $$47$$, $$Svalbard and Jan Mayen$$), ($$SZ$$, $$268$$, $$Swaziland$$), ($$SE$$, $$46$$, $$Sweden$$), ($$CH$$, $$41$$, $$Switzerland$$), ($$SY$$, $$963$$, $$Syrian Arab Republic$$), ($$TW$$, $$886$$, $$Taiwan, Province of China$$), ($$TJ$$, $$992$$, $$Tajikistan$$), ($$TZ$$, $$255$$, $$Tanzania, United Republic of$$), ($$TH$$, $$66$$, $$Thailand$$), ($$TL$$, $$670$$, $$Timor-Leste$$), ($$TG$$, $$228$$, $$Togo$$), ($$TK$$, $$690$$, $$Tokelau$$), ($$TO$$, $$676$$, $$Tonga$$), ($$TT$$, $$1868$$, $$Trinidad and Tobago$$), ($$TN$$, $$216$$, $$Tunisia$$), ($$TR$$, $$90$$, $$Turkey$$), ($$TM$$, $$7370$$, $$Turkmenistan$$), ($$TC$$, $$1649$$, $$Turks and Caicos Islands$$), ($$TV$$, $$688$$, $$Tuvalu$$), ($$UG$$, $$256$$, $$Uganda$$), ($$UA$$, $$380$$, $$Ukraine$$), ($$AE$$, $$971$$, $$United Arab Emirates$$), ($$GB$$, $$44$$, $$United Kingdom$$), ($$US$$, $$1$$, $$United States$$), ($$UM$$, $$1$$, $$United States Minor Outlying Islands$$), ($$UY$$, $$598$$, $$Uruguay$$), ($$UZ$$, $$998$$, $$Uzbekistan$$), ($$VU$$, $$678$$, $$Vanuatu$$), ($$VE$$, $$58$$, $$Venezuela$$), ($$VN$$, $$84$$, $$Viet Nam$$), ($$VG$$, $$1284$$, $$Virgin Islands, British$$), ($$VI$$, $$1340$$, $$Virgin Islands, U.s.$$), ($$WF$$, $$681$$, $$Wallis and Futuna$$), ($$EH$$, $$212$$, $$Western Sahara$$), ($$YE$$, $$967$$, $$Yemen$$), ($$ZM$$, $$260$$, $$Zambia$$), ($$ZW$$, $$263$$, $$Zimbabwe$$);",
    "describe": {
      "columns": [],
      "parameters": {
        "Left": []
      },
      "nullable": []
    }
  },
  "87bca736fca728f58dad62df4bc2c4973eaad8c008f9b456c629907210a26ce3": {
    "query": "DELETE FROM personal_email WHERE user_id = $1 AND local = $2 AND domain_id = $3;",
    "describe": {
      "columns": [],
      "parameters": {
        "Left": [
          "Bytea",
          "Text",
          "Bytea"
        ]
      },
      "nullable": []
    }
  },
  "8900ed9f8b98bca306f1abb236ad79db5f8adc6c8178e9749ca03a0da091e0b0": {
    "query": "SELECT * FROM user_login WHERE user_id = $1;",
    "describe": {
      "columns": [
        {
          "ordinal": 0,
          "name": "login_id",
          "type_info": "Bytea"
        },
        {
          "ordinal": 1,
          "name": "refresh_token",
          "type_info": "Text"
        },
        {
          "ordinal": 2,
          "name": "token_expiry",
          "type_info": "Int8"
        },
        {
          "ordinal": 3,
          "name": "user_id",
          "type_info": "Bytea"
        },
        {
          "ordinal": 4,
          "name": "last_login",
          "type_info": "Int8"
        },
        {
          "ordinal": 5,
          "name": "last_activity",
          "type_info": "Int8"
        }
      ],
      "parameters": {
        "Left": [
          "Bytea"
        ]
      },
      "nullable": [
        false,
        false,
        false,
        false,
        false,
        false
      ]
    }
  },
  "8bd7a7d2e3ce79c168936248e93fdc28f92810a4435eac91b59c2fe1d83b765c": {
    "query": "ALTER TABLE organisation_domain ADD CONSTRAINT organisation_domain_fk_id FOREIGN KEY(id) REFERENCES resource(id);",
    "describe": {
      "columns": [],
      "parameters": {
        "Left": []
      },
      "nullable": []
    }
  },
  "8cb6670b215102202242b6d68955a7bc913f3995df415bf4f8796eb8732e3c08": {
    "query": "SELECT * FROM \"user\" WHERE username = $1;",
    "describe": {
      "columns": [
        {
          "ordinal": 0,
          "name": "id",
          "type_info": "Bytea"
        },
        {
          "ordinal": 1,
          "name": "username",
          "type_info": "Varchar"
        },
        {
          "ordinal": 2,
          "name": "password",
          "type_info": "Text"
        },
        {
          "ordinal": 3,
          "name": "first_name",
          "type_info": "Varchar"
        },
        {
          "ordinal": 4,
          "name": "last_name",
          "type_info": "Varchar"
        },
        {
          "ordinal": 5,
          "name": "dob",
          "type_info": "Int8"
        },
        {
          "ordinal": 6,
          "name": "bio",
          "type_info": "Varchar"
        },
        {
          "ordinal": 7,
          "name": "location",
          "type_info": "Varchar"
        },
        {
          "ordinal": 8,
          "name": "created",
          "type_info": "Int8"
        },
        {
          "ordinal": 9,
          "name": "backup_email_local",
          "type_info": "Varchar"
        },
        {
          "ordinal": 10,
          "name": "backup_email_domain_id",
          "type_info": "Bytea"
        },
        {
          "ordinal": 11,
          "name": "backup_phone_country_code",
          "type_info": "Bpchar"
        },
        {
          "ordinal": 12,
          "name": "backup_phone_number",
          "type_info": "Varchar"
        }
      ],
      "parameters": {
        "Left": [
          "Text"
        ]
      },
      "nullable": [
        false,
        false,
        false,
        false,
        false,
        true,
        true,
        true,
        false,
        true,
        true,
        true,
        true
      ]
    }
  },
  "8e8442a69038da41e5966a479775fb1d9dbe1408096ccc93695d0c4713eb59b1": {
    "query": "DELETE FROM user_to_sign_up WHERE username = $1;",
    "describe": {
      "columns": [],
      "parameters": {
        "Left": [
          "Text"
        ]
      },
      "nullable": []
    }
  },
  "8f68d37a4267bbd5a176bc66f268837212b48b9322411f826cb66f0037c414ce": {
    "query": "CREATE TABLE phone_number_country_code( country_code CHAR(2) CONSTRAINT phone_number_country_code_pk PRIMARY KEY, phone_code VARCHAR(5) NOT NULL, country_name VARCHAR(80) NOT NULL );",
    "describe": {
      "columns": [],
      "parameters": {
        "Left": []
      },
      "nullable": []
    }
  },
  "9074e096dfede5cb33579024b8259a835b5f641b60eca882b4dde3ac93bbd0dd": {
    "query": "INSERT INTO user_to_sign_up VALUES ( $1, 'organisation', $2, $3, $4, $5, $6, $7, $8, $9, $10, $11, $12, $13 ) ON CONFLICT(username) DO UPDATE SET account_type = 'organisation', password = EXCLUDED.password, first_name = EXCLUDED.first_name, last_name = EXCLUDED.last_name, backup_email_local = EXCLUDED.backup_email_local, backup_email_domain_id = EXCLUDED.backup_email_domain_id, backup_phone_country_code = EXCLUDED.backup_phone_country_code, backup_phone_number = EXCLUDED.backup_phone_number, org_email_local = EXCLUDED.org_email_local, org_domain_name = EXCLUDED.org_domain_name, organisation_name = EXCLUDED.organisation_name, otp_hash = EXCLUDED.otp_hash, otp_expiry = EXCLUDED.otp_expiry;",
    "describe": {
      "columns": [],
      "parameters": {
        "Left": [
          "Varchar",
          "Text",
          "Varchar",
          "Varchar",
          "Varchar",
          "Bytea",
          "Bpchar",
          "Varchar",
          "Varchar",
          "Varchar",
          "Varchar",
          "Text",
          "Int8"
        ]
      },
      "nullable": []
    }
  },
  "9186f2b1c4478b0bd198eca9e513bfb69799d4ce6a12371c3334bc33e8c71f60": {
    "query": "INSERT INTO personal_email VALUES ($1, $2, $3);",
    "describe": {
      "columns": [],
      "parameters": {
        "Left": [
          "Bytea",
          "Varchar",
          "Bytea"
        ]
      },
      "nullable": []
    }
  },
  "9354bef44024be196abb0a45c596031609b49d3f39ebaba9d2986f0e0763b7c1": {
    "query": "INSERT INTO role_permissions_resource VALUES ($1, $2, $3);",
    "describe": {
      "columns": [],
      "parameters": {
        "Left": [
          "Bytea",
          "Bytea",
          "Bytea"
        ]
      },
      "nullable": []
    }
  },
  "9581388fb7bb98001ffa0a401a9b5e263bea871ef4cb5f1305b65af163ed3205": {
    "query": "CREATE INDEX deployment_idx_image_name_image_tag ON deployment (image_name, image_tag);",
    "describe": {
      "columns": [],
      "parameters": {
        "Left": []
      },
      "nullable": []
    }
  },
  "9619d6b989536b51299ed94b0c88316ac91290cd6bfcee615f9f252699f77add": {
    "query": "DELETE FROM user_unverified_phone_number WHERE user_id = $1 AND country_code = $2 AND phone_number = $3;",
    "describe": {
      "columns": [],
      "parameters": {
        "Left": [
          "Bytea",
          "Bpchar",
          "Text"
        ]
      },
      "nullable": []
    }
  },
  "9a3de7f88487616a70b025316dfa10b5ec412d40d7c15567e0dd9d19c369a3c1": {
    "query": "SELECT * FROM user_login WHERE login_id = $1;",
    "describe": {
      "columns": [
        {
          "ordinal": 0,
          "name": "login_id",
          "type_info": "Bytea"
        },
        {
          "ordinal": 1,
          "name": "refresh_token",
          "type_info": "Text"
        },
        {
          "ordinal": 2,
          "name": "token_expiry",
          "type_info": "Int8"
        },
        {
          "ordinal": 3,
          "name": "user_id",
          "type_info": "Bytea"
        },
        {
          "ordinal": 4,
          "name": "last_login",
          "type_info": "Int8"
        },
        {
          "ordinal": 5,
          "name": "last_activity",
          "type_info": "Int8"
        }
      ],
      "parameters": {
        "Left": [
          "Bytea"
        ]
      },
      "nullable": [
        false,
        false,
        false,
        false,
        false,
        false
      ]
    }
  },
  "9a7541654f9aea4a24830f06ff49a9a5e1126d4241b91470436470b47d3f2798": {
    "query": "SELECT * FROM role_permissions_resource INNER JOIN permission ON role_permissions_resource.permission_id = permission.id WHERE role_permissions_resource.role_id = $1;",
    "describe": {
      "columns": [
        {
          "ordinal": 0,
          "name": "role_id",
          "type_info": "Bytea"
        },
        {
          "ordinal": 1,
          "name": "permission_id",
          "type_info": "Bytea"
        },
        {
          "ordinal": 2,
          "name": "resource_id",
          "type_info": "Bytea"
        },
        {
          "ordinal": 3,
          "name": "id",
          "type_info": "Bytea"
        },
        {
          "ordinal": 4,
          "name": "name",
          "type_info": "Varchar"
        },
        {
          "ordinal": 5,
          "name": "description",
          "type_info": "Varchar"
        }
      ],
      "parameters": {
        "Left": [
          "Bytea"
        ]
      },
      "nullable": [
        false,
        false,
        false,
        false,
        false,
        true
      ]
    }
  },
  "9be2a69720307f37f933698ee344364f79a4c4ccf00c36bbac4ebd28232853ff": {
    "query": "CREATE TABLE organisation( id BYTEA CONSTRAINT organisation_pk PRIMARY KEY, name VARCHAR(100) NOT NULL CONSTRAINT organisation_uq_name UNIQUE, super_admin_id BYTEA NOT NULL CONSTRAINT organisation_super_admin_id_fk_user_id REFERENCES \"user\"(id), active BOOLEAN NOT NULL DEFAULT FALSE );",
    "describe": {
      "columns": [],
      "parameters": {
        "Left": []
      },
      "nullable": []
    }
  },
  "9c3a8439eb72bacedd686bc01944398392c09f761ddc8fc7fac2fa3e97f74f3b": {
    "query": "CREATE INDEX role_permissions_resource_type_idx_role_id ON role_permissions_resource_type (role_id);",
    "describe": {
      "columns": [],
      "parameters": {
        "Left": []
      },
      "nullable": []
    }
  },
  "9c84ef771789c50d93bc91888a8bcf1ef45e2323a552757ae1e8587b7d5c06f2": {
    "query": "CREATE TABLE permission( id BYTEA CONSTRAINT permission_pk PRIMARY KEY, name VARCHAR(100) NOT NULL, description VARCHAR(500) );",
    "describe": {
      "columns": [],
      "parameters": {
        "Left": []
      },
      "nullable": []
    }
  },
  "9d566dc2f404887f143fbd18aca765672fed95b3f46f11f72c60bb42cfda1f2a": {
    "query": "CREATE INDEX organisation_user_idx_user_id ON organisation_user (user_id);",
    "describe": {
      "columns": [],
      "parameters": {
        "Left": []
      },
      "nullable": []
    }
  },
  "9e8e2ff3a720e95dfb284e5fe053621df3a009d454eb5c571d73782e59507efb": {
    "query": "DELETE FROM docker_registry_repository WHERE id = $1;",
    "describe": {
      "columns": [],
      "parameters": {
        "Left": [
          "Bytea"
        ]
      },
      "nullable": []
    }
  },
  "9eb0993ca671ecb32e1ed2303b5bd741a025fb8b0c7ce6a1600cc64f57eb8002": {
    "query": "DELETE FROM personal_domain WHERE id = $1;",
    "describe": {
      "columns": [],
      "parameters": {
        "Left": [
          "Bytea"
        ]
      },
      "nullable": []
    }
  },
  "a3abf15ceb610eac63cbccf25ff04116545f97f57c3c36a7fe9e75a139e74bd8": {
    "query": "ALTER TABLE \"user\" ADD CONSTRAINT user_fk_id_backup_phone_country_code_backup_phone_number FOREIGN KEY ( id, backup_phone_country_code, backup_phone_number ) REFERENCES user_phone_number ( user_id, country_code, number ) DEFERRABLE INITIALLY IMMEDIATE;",
    "describe": {
      "columns": [],
      "parameters": {
        "Left": []
      },
      "nullable": []
    }
  },
  "a75826977d9c2e910a6d6e5639dab576257381dd1aa718aa67e9bd7b8dd69fe4": {
    "query": "ALTER TABLE application ADD CONSTRAINT application_fk_id FOREIGN KEY(id) REFERENCES resource(id);",
    "describe": {
      "columns": [],
      "parameters": {
        "Left": []
      },
      "nullable": []
    }
  },
  "a780a4512b2ca58787f293e3033771d289cd7b0308573b4271865e3d63121215": {
    "query": "DELETE FROM password_reset_request WHERE user_id = $1;",
    "describe": {
      "columns": [],
      "parameters": {
        "Left": [
          "Bytea"
        ]
      },
      "nullable": []
    }
  },
  "a794dcad3259ed1b706fcf59441297d3e6a03628a9b965b64c2684032d50d364": {
    "query": "ALTER TABLE organisation ADD CONSTRAINT organisation_fk_id FOREIGN KEY(id) REFERENCES resource(id) DEFERRABLE INITIALLY IMMEDIATE;",
    "describe": {
      "columns": [],
      "parameters": {
        "Left": []
      },
      "nullable": []
    }
  },
  "ab946fe7f8938408e571a2117c1542bfa8898dc0e5dccef8d39d26a3a94b8225": {
    "query": "CREATE INDEX organisation_email_idx_user_id ON organisation_email (user_id);",
    "describe": {
      "columns": [],
      "parameters": {
        "Left": []
      },
      "nullable": []
    }
  },
  "ab9818828949b1fe311d15f45c8993bbad228c6a88accf65f19acb8263223808": {
    "query": "SELECT \"user\".* FROM \"user\" LEFT JOIN personal_email ON personal_email.user_id = \"user\".id LEFT JOIN organisation_email ON organisation_email.user_id = \"user\".id LEFT JOIN domain ON domain.id = personal_email.domain_id OR domain.id = organisation_email.domain_id WHERE CONCAT(personal_email.local, '@', domain.name) = $1 OR CONCAT(organisation_email.local, '@', domain.name) = $1;",
    "describe": {
      "columns": [
        {
          "ordinal": 0,
          "name": "id",
          "type_info": "Bytea"
        },
        {
          "ordinal": 1,
          "name": "username",
          "type_info": "Varchar"
        },
        {
          "ordinal": 2,
          "name": "password",
          "type_info": "Text"
        },
        {
          "ordinal": 3,
          "name": "first_name",
          "type_info": "Varchar"
        },
        {
          "ordinal": 4,
          "name": "last_name",
          "type_info": "Varchar"
        },
        {
          "ordinal": 5,
          "name": "dob",
          "type_info": "Int8"
        },
        {
          "ordinal": 6,
          "name": "bio",
          "type_info": "Varchar"
        },
        {
          "ordinal": 7,
          "name": "location",
          "type_info": "Varchar"
        },
        {
          "ordinal": 8,
          "name": "created",
          "type_info": "Int8"
        },
        {
          "ordinal": 9,
          "name": "backup_email_local",
          "type_info": "Varchar"
        },
        {
          "ordinal": 10,
          "name": "backup_email_domain_id",
          "type_info": "Bytea"
        },
        {
          "ordinal": 11,
          "name": "backup_phone_country_code",
          "type_info": "Bpchar"
        },
        {
          "ordinal": 12,
          "name": "backup_phone_number",
          "type_info": "Varchar"
        }
      ],
      "parameters": {
        "Left": [
          "Text"
        ]
      },
      "nullable": [
        false,
        false,
        false,
        false,
        false,
        true,
        true,
        true,
        false,
        true,
        true,
        true,
        true
      ]
    }
  },
  "ac590d7384f8f9f8c6bd09f3e56f4f1d386afb9e91b58c8df11ff35347cc1ee8": {
    "query": "INSERT INTO organisation VALUES ($1, $2, $3, $4, $5);",
    "describe": {
      "columns": [],
      "parameters": {
        "Left": [
          "Bytea",
          "Varchar",
          "Bytea",
          "Bool",
          "Int8"
        ]
      },
      "nullable": []
    }
  },
  "ac8c1dfa6c8d2deb23ee9a99dbad97bee322cc5fe2dd1228b28afc4951b4e3dc": {
    "query": "SELECT * FROM deployment WHERE id = $1;",
    "describe": {
      "columns": [
        {
          "ordinal": 0,
          "name": "id",
          "type_info": "Bytea"
        },
        {
          "ordinal": 1,
          "name": "name",
          "type_info": "Varchar"
        },
        {
          "ordinal": 2,
          "name": "registry",
          "type_info": "Varchar"
        },
        {
          "ordinal": 3,
          "name": "repository_id",
          "type_info": "Bytea"
        },
        {
          "ordinal": 4,
          "name": "image_name",
          "type_info": "Varchar"
        },
        {
          "ordinal": 5,
          "name": "image_tag",
          "type_info": "Varchar"
        },
        {
          "ordinal": 6,
          "name": "deployed_image",
          "type_info": "Text"
        }
      ],
      "parameters": {
        "Left": [
          "Bytea"
        ]
      },
      "nullable": [
        false,
        false,
        false,
        true,
        true,
        false,
        true
      ]
    }
  },
  "ad07ec2137aaa42c3cd628bfda29b0c5a05d4b31c82bf40d789a5c886666fed7": {
    "query": "SELECT * FROM deployment;",
    "describe": {
      "columns": [
        {
          "ordinal": 0,
          "name": "id",
          "type_info": "Bytea"
        },
        {
          "ordinal": 1,
          "name": "name",
          "type_info": "Varchar"
        },
        {
          "ordinal": 2,
          "name": "registry",
          "type_info": "Varchar"
        },
        {
          "ordinal": 3,
          "name": "repository_id",
          "type_info": "Bytea"
        },
        {
          "ordinal": 4,
          "name": "image_name",
          "type_info": "Varchar"
        },
        {
          "ordinal": 5,
          "name": "image_tag",
          "type_info": "Varchar"
        },
        {
          "ordinal": 6,
          "name": "deployed_image",
          "type_info": "Text"
        }
      ],
      "parameters": {
        "Left": []
      },
      "nullable": [
        false,
        false,
        false,
        true,
        true,
        false,
        true
      ]
    }
  },
  "b00c3a7fbe255cf3b72fa3272bcb337bf8e7caf17e64cc884f0e1a39305a26b3": {
    "query": "CREATE TABLE application_version_platform ( application_id BYTEA NOT NULL, version VARCHAR(32) NOT NULL, platform VARCHAR(60) NOT NULL, CONSTRAINT application_version_platform_pk PRIMARY KEY(application_id, version, platform), CONSTRAINT application_version_platform_fk_application_id_version FOREIGN KEY(application_id, version) REFERENCES application_version(application_id, version) );",
    "describe": {
      "columns": [],
      "parameters": {
        "Left": []
      },
      "nullable": []
    }
  },
  "b0f9ddd3982bfc24fbe6d8f7a06617d038818c52ed9e462b7404f324fd0a804f": {
    "query": "CREATE TABLE user_login( login_id BYTEA CONSTRAINT user_login_uq_login_id UNIQUE, refresh_token TEXT NOT NULL, token_expiry BIGINT NOT NULL CONSTRAINT user_login_chk_token_expiry_unsigned CHECK(token_expiry >= 0), user_id BYTEA NOT NULL CONSTRAINT user_login_fk_user_id REFERENCES \"user\"(id), last_login BIGINT NOT NULL CONSTRAINT user_login_chk_last_login_unsigned CHECK(last_login >= 0), last_activity BIGINT NOT NULL CONSTRAINT user_login_chk_last_activity_unsigned CHECK(last_activity >= 0), CONSTRAINT user_login_pk PRIMARY KEY(login_id, user_id) );",
    "describe": {
      "columns": [],
      "parameters": {
        "Left": []
      },
      "nullable": []
    }
  },
  "b27e78f8804b797ac37d45e828f0070405b23e9018b59ad40534b6fe8b853527": {
    "query": "UPDATE \"user\" SET password = $1 WHERE id = $2;",
    "describe": {
      "columns": [],
      "parameters": {
        "Left": [
          "Text",
          "Bytea"
        ]
      },
      "nullable": []
    }
  },
  "b2fdf60a7346c285cacdc083afb3a525d7de1d09a3835bcb046d1eb32e5700e0": {
    "query": "UPDATE user_login SET token_expiry = $1, last_activity = $2 WHERE login_id = $3;",
    "describe": {
      "columns": [],
      "parameters": {
        "Left": [
          "Int8",
          "Int8",
          "Bytea"
        ]
      },
      "nullable": []
    }
  },
  "b3ff3cce11d6b122157d91051f361b29ebe5b7c66547235081607dcaf93bc6cf": {
    "query": "SELECT domain.name, organisation_domain.id, organisation_domain.domain_type as \"domain_type: _\", organisation_domain.is_verified FROM domain INNER JOIN organisation_domain ON organisation_domain.id = domain.id INNER JOIN resource ON domain.id = resource.id WHERE resource.owner_id = $1;",
    "describe": {
      "columns": [
        {
          "ordinal": 0,
          "name": "name",
          "type_info": "Varchar"
        },
        {
          "ordinal": 1,
          "name": "id",
          "type_info": "Bytea"
        },
        {
          "ordinal": 2,
          "name": "domain_type: _",
          "type_info": {
            "Custom": {
              "name": "resource_owner_type",
              "kind": {
                "Enum": [
                  "personal",
                  "organisation"
                ]
              }
            }
          }
        },
        {
          "ordinal": 3,
          "name": "is_verified",
          "type_info": "Bool"
        }
      ],
      "parameters": {
        "Left": [
          "Bytea"
        ]
      },
      "nullable": [
        false,
        false,
        false,
        false
      ]
    }
  },
  "b4d622915f6f0f0d5765d48e13394a021569866553db2c1935025cd26c4d268a": {
    "query": "SELECT * FROM docker_registry_repository WHERE organisation_id = $1;",
    "describe": {
      "columns": [
        {
          "ordinal": 0,
          "name": "id",
          "type_info": "Bytea"
        },
        {
          "ordinal": 1,
          "name": "organisation_id",
          "type_info": "Bytea"
        },
        {
          "ordinal": 2,
          "name": "name",
          "type_info": "Varchar"
        }
      ],
      "parameters": {
        "Left": [
          "Bytea"
        ]
      },
      "nullable": [
        false,
        false,
        false
      ]
    }
  },
  "b80c3e5c6e1620ccee068d08214bc0c787967400a6a10f45c6065ba22bea4369": {
    "query": "SET CONSTRAINTS ALL DEFERRED;",
    "describe": {
      "columns": [],
      "parameters": {
        "Left": []
      },
      "nullable": []
    }
  },
  "b9d97701e22c7948c38793c3124de8a5e0224d85d918ea202ecc90bb1236a829": {
    "query": "CREATE INDEX deployment_idx_name ON deployment (name);",
    "describe": {
      "columns": [],
      "parameters": {
        "Left": []
      },
      "nullable": []
    }
  },
  "ba880271509f42c4b057a3aff90364ecb175af96fbd909885726821bb2c22a4c": {
    "query": "CREATE INDEX organisation_idx_active ON organisation (active);",
    "describe": {
      "columns": [],
      "parameters": {
        "Left": []
      },
      "nullable": []
    }
  },
  "ba9bd7a1dc576127a8132d0fbada1e9242c2b2b8441f29a131eed0537bbbdfc8": {
    "query": "SET CONSTRAINTS ALL IMMEDIATE;",
    "describe": {
      "columns": [],
      "parameters": {
        "Left": []
      },
      "nullable": []
    }
  },
  "baf8c3ed596de5ee5a358bd0e1d98f2f92a6e83cf9b53d2f246e89447f30846f": {
    "query": "CREATE TABLE application_version ( application_id BYTEA NOT NULL CONSTRAINT application_version_fk_application_id REFERENCES application(id), version VARCHAR(32) NOT NULL, CONSTRAINT application_version_pk PRIMARY KEY(application_id, version) );",
    "describe": {
      "columns": [],
      "parameters": {
        "Left": []
      },
      "nullable": []
    }
  },
  "bc99fb8fb755978abf04e2db1da08b6236b07afd722505bd031cbc1e6a1f281e": {
    "query": "CREATE INDEX user_to_sign_up_idx_username_otp_expiry ON user_to_sign_up (username, otp_expiry);",
    "describe": {
      "columns": [],
      "parameters": {
        "Left": []
      },
      "nullable": []
    }
  },
  "bd28547f1202ec73d00ba925abf4f8e3017ec290aada5170532d409f13ef6ad6": {
    "query": "INSERT INTO portus_tunnel VALUES ($1, $2, $3, $4, $5, $6);",
    "describe": {
      "columns": [],
      "parameters": {
        "Left": [
          "Bytea",
          "Varchar",
          "Int4",
          "Int4",
          "Varchar",
          "Int8"
        ]
      },
      "nullable": []
    }
  },
  "bd4b428ee994d1f154a88d77761c317d8a7714b61f74b401529b2b1c8ed20b85": {
    "query": "SELECT user_to_sign_up.username, user_to_sign_up.account_type as \"account_type: ResourceOwnerType\", user_to_sign_up.password, user_to_sign_up.first_name, user_to_sign_up.last_name, user_to_sign_up.backup_email_local, user_to_sign_up.backup_email_domain_id, user_to_sign_up.backup_phone_country_code, user_to_sign_up.backup_phone_number, user_to_sign_up.org_email_local, user_to_sign_up.org_domain_name, user_to_sign_up.organisation_name, user_to_sign_up.otp_hash, user_to_sign_up.otp_expiry FROM user_to_sign_up INNER JOIN domain ON domain.id = user_to_sign_up.backup_email_domain_id WHERE CONCAT(user_to_sign_up.backup_email_local, '@', domain.name) = $1;",
    "describe": {
      "columns": [
        {
          "ordinal": 0,
          "name": "username",
          "type_info": "Varchar"
        },
        {
          "ordinal": 1,
          "name": "account_type: ResourceOwnerType",
          "type_info": {
            "Custom": {
              "name": "resource_owner_type",
              "kind": {
                "Enum": [
                  "personal",
                  "organisation"
                ]
              }
            }
          }
        },
        {
          "ordinal": 2,
          "name": "password",
          "type_info": "Text"
        },
        {
          "ordinal": 3,
          "name": "first_name",
          "type_info": "Varchar"
        },
        {
          "ordinal": 4,
          "name": "last_name",
          "type_info": "Varchar"
        },
        {
          "ordinal": 5,
          "name": "backup_email_local",
          "type_info": "Varchar"
        },
        {
          "ordinal": 6,
          "name": "backup_email_domain_id",
          "type_info": "Bytea"
        },
        {
          "ordinal": 7,
          "name": "backup_phone_country_code",
          "type_info": "Bpchar"
        },
        {
          "ordinal": 8,
          "name": "backup_phone_number",
          "type_info": "Varchar"
        },
        {
          "ordinal": 9,
          "name": "org_email_local",
          "type_info": "Varchar"
        },
        {
          "ordinal": 10,
          "name": "org_domain_name",
          "type_info": "Varchar"
        },
        {
          "ordinal": 11,
          "name": "organisation_name",
          "type_info": "Varchar"
        },
        {
          "ordinal": 12,
          "name": "otp_hash",
          "type_info": "Text"
        },
        {
          "ordinal": 13,
          "name": "otp_expiry",
          "type_info": "Int8"
        }
      ],
      "parameters": {
        "Left": [
          "Text"
        ]
      },
      "nullable": [
        false,
        false,
        false,
        false,
        false,
        true,
        true,
        true,
        true,
        true,
        true,
        true,
        false,
        false
      ]
    }
  },
  "c0899a72fa033932f79fa55f6459db87a007a92cc5c8913f25888f8350553aa0": {
    "query": "INSERT INTO deployment_entry_point VALUES ($1, $2, $3, $4, 'proxy', NULL, NULL, $5);",
    "describe": {
      "columns": [],
      "parameters": {
        "Left": [
          "Bytea",
          "Varchar",
          "Bytea",
          "Varchar",
          "Text"
        ]
      },
      "nullable": []
    }
  },
<<<<<<< HEAD
=======
  "c15856afd2d20efc5c583ab00efa4bb41de007cffffaf361ee2715a73f5546d1": {
    "query": "SELECT \"user\".* FROM \"user\" INNER JOIN user_phone_number ON \"user\".id = user_phone_number.user_id WHERE user_phone_number.country_code = $1 AND user_phone_number.number = $2;",
    "describe": {
      "columns": [
        {
          "ordinal": 0,
          "name": "id",
          "type_info": "Bytea"
        },
        {
          "ordinal": 1,
          "name": "username",
          "type_info": "Varchar"
        },
        {
          "ordinal": 2,
          "name": "password",
          "type_info": "Text"
        },
        {
          "ordinal": 3,
          "name": "first_name",
          "type_info": "Varchar"
        },
        {
          "ordinal": 4,
          "name": "last_name",
          "type_info": "Varchar"
        },
        {
          "ordinal": 5,
          "name": "dob",
          "type_info": "Int8"
        },
        {
          "ordinal": 6,
          "name": "bio",
          "type_info": "Varchar"
        },
        {
          "ordinal": 7,
          "name": "location",
          "type_info": "Varchar"
        },
        {
          "ordinal": 8,
          "name": "created",
          "type_info": "Int8"
        },
        {
          "ordinal": 9,
          "name": "backup_email_local",
          "type_info": "Varchar"
        },
        {
          "ordinal": 10,
          "name": "backup_email_domain_id",
          "type_info": "Bytea"
        },
        {
          "ordinal": 11,
          "name": "backup_phone_country_code",
          "type_info": "Bpchar"
        },
        {
          "ordinal": 12,
          "name": "backup_phone_number",
          "type_info": "Varchar"
        }
      ],
      "parameters": {
        "Left": [
          "Bpchar",
          "Text"
        ]
      },
      "nullable": [
        false,
        false,
        false,
        false,
        false,
        true,
        true,
        true,
        false,
        true,
        true,
        true,
        true
      ]
    }
  },
>>>>>>> 2e6b7ff8
  "c17460773d9b52491bd2ad7e8f6db5ae04391e7e2fb1f481854760de2a8284aa": {
    "query": "SELECT * FROM permission;",
    "describe": {
      "columns": [
        {
          "ordinal": 0,
          "name": "id",
          "type_info": "Bytea"
        },
        {
          "ordinal": 1,
          "name": "name",
          "type_info": "Varchar"
        },
        {
          "ordinal": 2,
          "name": "description",
          "type_info": "Varchar"
        }
      ],
      "parameters": {
        "Left": []
      },
      "nullable": [
        false,
        false,
        true
      ]
    }
  },
  "c3a925e8c3a743a9f0df880e374fc65d00f881df9da6d04730310f90894e407d": {
    "query": "SELECT domain.name, personal_domain.id, personal_domain.domain_type as \"domain_type: _\" FROM personal_domain INNER JOIN domain ON domain.id = personal_domain.id WHERE domain.id = $1;",
    "describe": {
      "columns": [
        {
          "ordinal": 0,
          "name": "name",
          "type_info": "Varchar"
        },
        {
          "ordinal": 1,
          "name": "id",
          "type_info": "Bytea"
        },
        {
          "ordinal": 2,
          "name": "domain_type: _",
          "type_info": {
            "Custom": {
              "name": "resource_owner_type",
              "kind": {
                "Enum": [
                  "personal",
                  "organisation"
                ]
              }
            }
          }
        }
      ],
      "parameters": {
        "Left": [
          "Bytea"
        ]
      },
      "nullable": [
        false,
        false,
        false
      ]
    }
  },
  "c6feb8e474f4f1831dd1aae406a021fb6855581c2705b788eb05bfc9f65d4eb7": {
    "query": "CREATE TABLE personal_email( user_id BYTEA NOT NULL CONSTRAINT personal_email_fk_user_id REFERENCES \"user\"(id) DEFERRABLE INITIALLY IMMEDIATE, local VARCHAR(64) NOT NULL, domain_id BYTEA NOT NULL CONSTRAINT personal_email_fk_domain_id REFERENCES personal_domain(id), CONSTRAINT personal_email_pk PRIMARY KEY(local, domain_id), CONSTRAINT personal_email_uq_user_id_local_domain_id UNIQUE(user_id, local, domain_id) );",
    "describe": {
      "columns": [],
      "parameters": {
        "Left": []
      },
      "nullable": []
    }
  },
  "c706f88776dd35af922f33115ac478f5e3e546940063cc57c83440649196b860": {
    "query": "SELECT \"user\".*, domain.name FROM organisation_domain INNER JOIN domain ON domain.id = organisation_domain.id INNER JOIN resource ON organisation_domain.id = resource.id INNER JOIN organisation ON resource.owner_id = organisation.id INNER JOIN \"user\" ON organisation.super_admin_id = \"user\".id WHERE organisation_domain.id = $1;",
    "describe": {
      "columns": [
        {
          "ordinal": 0,
          "name": "id",
          "type_info": "Bytea"
        },
        {
          "ordinal": 1,
          "name": "username",
          "type_info": "Varchar"
        },
        {
          "ordinal": 2,
          "name": "password",
          "type_info": "Text"
        },
        {
          "ordinal": 3,
          "name": "first_name",
          "type_info": "Varchar"
        },
        {
          "ordinal": 4,
          "name": "last_name",
          "type_info": "Varchar"
        },
        {
          "ordinal": 5,
          "name": "dob",
          "type_info": "Int8"
        },
        {
          "ordinal": 6,
          "name": "bio",
          "type_info": "Varchar"
        },
        {
          "ordinal": 7,
          "name": "location",
          "type_info": "Varchar"
        },
        {
          "ordinal": 8,
          "name": "created",
          "type_info": "Int8"
        },
        {
          "ordinal": 9,
          "name": "backup_email_local",
          "type_info": "Varchar"
        },
        {
          "ordinal": 10,
          "name": "backup_email_domain_id",
          "type_info": "Bytea"
        },
        {
          "ordinal": 11,
          "name": "backup_phone_country_code",
          "type_info": "Bpchar"
        },
        {
          "ordinal": 12,
          "name": "backup_phone_number",
          "type_info": "Varchar"
        },
        {
          "ordinal": 13,
          "name": "name",
          "type_info": "Varchar"
        }
      ],
      "parameters": {
        "Left": [
          "Bytea"
        ]
      },
      "nullable": [
        false,
        false,
        false,
        false,
        false,
        true,
        true,
        true,
        false,
        true,
        true,
        true,
        true,
        false
      ]
    }
  },
  "c842c31eb3324dcb69e56439b24b7909057b220839e81bcc4638d2b4e4f27bdb": {
    "query": "CREATE TABLE organisation_user( user_id BYTEA NOT NULL CONSTRAINT organisation_user_fk_user_id REFERENCES \"user\"(id), organisation_id BYTEA NOT NULL CONSTRAINT organisation_user_fk_organisation_id REFERENCES organisation(id), role_id BYTEA NOT NULL CONSTRAINT organisation_user_fk_role_id REFERENCES role(id), CONSTRAINT organisation_user_pk PRIMARY KEY(user_id, organisation_id, role_id) );",
    "describe": {
      "columns": [],
      "parameters": {
        "Left": []
      },
      "nullable": []
    }
  },
  "caeb5f3b7381d0c70558202479f3bf4d45c58eaceca120e1cbf1bced01385f61": {
    "query": "SELECT * FROM application WHERE id = $1;",
    "describe": {
      "columns": [
        {
          "ordinal": 0,
          "name": "id",
          "type_info": "Bytea"
        },
        {
          "ordinal": 1,
          "name": "name",
          "type_info": "Varchar"
        }
      ],
      "parameters": {
        "Left": [
          "Bytea"
        ]
      },
      "nullable": [
        false,
        false
      ]
    }
  },
  "cc86b395ae10fa9e982dbcbb400642065fe8e36dd02690a676537ef39e4614ab": {
    "query": "SELECT deployment.* FROM deployment INNER JOIN resource ON deployment.id = resource.id WHERE resource.id = deployment.id AND resource.owner_id = $1;",
    "describe": {
      "columns": [
        {
          "ordinal": 0,
          "name": "id",
          "type_info": "Bytea"
        },
        {
          "ordinal": 1,
          "name": "name",
          "type_info": "Varchar"
        },
        {
          "ordinal": 2,
          "name": "registry",
          "type_info": "Varchar"
        },
        {
          "ordinal": 3,
          "name": "repository_id",
          "type_info": "Bytea"
        },
        {
          "ordinal": 4,
          "name": "image_name",
          "type_info": "Varchar"
        },
        {
          "ordinal": 5,
          "name": "image_tag",
          "type_info": "Varchar"
        },
        {
          "ordinal": 6,
          "name": "deployed_image",
          "type_info": "Text"
        }
      ],
      "parameters": {
        "Left": [
          "Bytea"
        ]
      },
      "nullable": [
        false,
        false,
        false,
        true,
        true,
        false,
        true
      ]
    }
  },
  "cfa94513c732ecea44c806b4463d826427db9b5bcf1b4ea508933de463f6329e": {
    "query": "INSERT INTO user_phone_number VALUES ($1, $2, $3);",
    "describe": {
      "columns": [],
      "parameters": {
        "Left": [
          "Bytea",
          "Bpchar",
          "Varchar"
        ]
      },
      "nullable": []
    }
  },
  "d053057cd4d2bef5776a82a37cdf49a8147fff23182d6d1254c9fc30f1def33b": {
    "query": "ALTER TABLE \"user\" ADD CONSTRAINT user_fk_id_backup_email_local_backup_email_domain_id FOREIGN KEY ( id, backup_email_local, backup_email_domain_id ) REFERENCES personal_email ( user_id, local, domain_id ) DEFERRABLE INITIALLY IMMEDIATE;",
    "describe": {
      "columns": [],
      "parameters": {
        "Left": []
      },
      "nullable": []
    }
  },
  "d0dd9c5b1cc93c475237438dde2881634d45de25872eb5ab1fcc222edd79c64e": {
    "query": "INSERT INTO organisation_email VALUES ($1, $2, $3);",
    "describe": {
      "columns": [],
      "parameters": {
        "Left": [
          "Bytea",
          "Varchar",
          "Bytea"
        ]
      },
      "nullable": []
    }
  },
  "d1fe46b2a74918c7f0ee963f4bf1d32bf30e3c2e09907c3ba4799eecb2589f8e": {
    "query": "SELECT * FROM organisation_user WHERE user_id = $1 ORDER BY organisation_id;",
    "describe": {
      "columns": [
        {
          "ordinal": 0,
          "name": "user_id",
          "type_info": "Bytea"
        },
        {
          "ordinal": 1,
          "name": "organisation_id",
          "type_info": "Bytea"
        },
        {
          "ordinal": 2,
          "name": "role_id",
          "type_info": "Bytea"
        }
      ],
      "parameters": {
        "Left": [
          "Bytea"
        ]
      },
      "nullable": [
        false,
        false,
        false
      ]
    }
  },
  "d24f3405713812e5f3a56f723fbeba72c6898abf46b150e1f3b7bf3e424a1d87": {
    "query": "CREATE TABLE resource_type( id BYTEA CONSTRAINT resource_type_pk PRIMARY KEY, name VARCHAR(100) NOT NULL CONSTRAINT resource_type_uq_name UNIQUE, description VARCHAR(500) );",
    "describe": {
      "columns": [],
      "parameters": {
        "Left": []
      },
      "nullable": []
    }
  },
  "d6a9b819a2cf94ca4692e43762d578ff055edb849c52899efb651bd4b466a23d": {
    "query": "DELETE FROM deployment WHERE id = $1;",
    "describe": {
      "columns": [],
      "parameters": {
        "Left": [
          "Bytea"
        ]
      },
      "nullable": []
    }
  },
  "d804031c51fffec0b41dda4db1854bf360dacedcbf11e61467b3f77546568db6": {
    "query": "SELECT COUNT(personal_email.domain_id) as \"count!\" FROM personal_email WHERE personal_email.domain_id = $1;",
    "describe": {
      "columns": [
        {
          "ordinal": 0,
          "name": "count!",
          "type_info": "Int8"
        }
      ],
      "parameters": {
        "Left": [
          "Bytea"
        ]
      },
      "nullable": [
        null
      ]
    }
  },
  "d9f1a85d68405c7372854b9141d5218b66253723fc52f51e42290323ed42f111": {
    "query": "SELECT * FROM docker_registry_repository WHERE id = $1;",
    "describe": {
      "columns": [
        {
          "ordinal": 0,
          "name": "id",
          "type_info": "Bytea"
        },
        {
          "ordinal": 1,
          "name": "organisation_id",
          "type_info": "Bytea"
        },
        {
          "ordinal": 2,
          "name": "name",
          "type_info": "Varchar"
        }
      ],
      "parameters": {
        "Left": [
          "Bytea"
        ]
      },
      "nullable": [
        false,
        false,
        false
      ]
    }
  },
  "dc3b3ef773e26c8df28ea1d57db35e8cf2adc36f4edf9f5cd5414c4e415370d7": {
    "query": "CREATE TABLE application ( id BYTEA CONSTRAINT application_pk PRIMARY KEY, name VARCHAR(100) NOT NULL CONSTRAINT application_uq_name UNIQUE );",
    "describe": {
      "columns": [],
      "parameters": {
        "Left": []
      },
      "nullable": []
    }
  },
  "dea649e4f9bfdbd55c4502fa51d5417cbfbec3b72543cc9c82c7acc7cadd6a37": {
    "query": "INSERT INTO user_unverified_phone_number VALUES ($1, $2, $3, $4, $5) ON CONFLICT(country_code, phone_number) DO UPDATE SET user_id = EXCLUDED.user_id, verification_token_hash = EXCLUDED.verification_token_hash, verification_token_expiry = EXCLUDED.verification_token_expiry;",
    "describe": {
      "columns": [],
      "parameters": {
        "Left": [
          "Bpchar",
          "Varchar",
          "Bytea",
          "Text",
          "Int8"
        ]
      },
      "nullable": []
    }
  },
  "df1ce9a576d9b85018ae7f57841bf1060679004429f62313ea42d4b95d4102f4": {
    "query": "CREATE INDEX organisation_user_idx_user_id_organisation_id ON organisation_user (user_id, organisation_id);",
    "describe": {
      "columns": [],
      "parameters": {
        "Left": []
      },
      "nullable": []
    }
  },
  "df36e2ceaf21f2d013406c873646c95c106b64e49665f309738b14201df9ec56": {
    "query": "CREATE INDEX user_login_idx_user_id ON user_login (user_id);",
    "describe": {
      "columns": [],
      "parameters": {
        "Left": []
      },
      "nullable": []
    }
  },
  "dff62e4a51297dcf1ab7b3b96a0c17501f37babb6150c67287986265c5580ef9": {
    "query": "SELECT * FROM information_schema.tables WHERE table_catalog = $1 AND table_schema = 'public' AND table_type = 'BASE TABLE';",
    "describe": {
      "columns": [
        {
          "ordinal": 0,
          "name": "table_catalog",
          "type_info": "Name"
        },
        {
          "ordinal": 1,
          "name": "table_schema",
          "type_info": "Name"
        },
        {
          "ordinal": 2,
          "name": "table_name",
          "type_info": "Name"
        },
        {
          "ordinal": 3,
          "name": "table_type",
          "type_info": "Varchar"
        },
        {
          "ordinal": 4,
          "name": "self_referencing_column_name",
          "type_info": "Name"
        },
        {
          "ordinal": 5,
          "name": "reference_generation",
          "type_info": "Varchar"
        },
        {
          "ordinal": 6,
          "name": "user_defined_type_catalog",
          "type_info": "Name"
        },
        {
          "ordinal": 7,
          "name": "user_defined_type_schema",
          "type_info": "Name"
        },
        {
          "ordinal": 8,
          "name": "user_defined_type_name",
          "type_info": "Name"
        },
        {
          "ordinal": 9,
          "name": "is_insertable_into",
          "type_info": "Varchar"
        },
        {
          "ordinal": 10,
          "name": "is_typed",
          "type_info": "Varchar"
        },
        {
          "ordinal": 11,
          "name": "commit_action",
          "type_info": "Varchar"
        }
      ],
      "parameters": {
        "Left": [
          "Name"
        ]
      },
      "nullable": [
        true,
        true,
        true,
        true,
        true,
        true,
        true,
        true,
        true,
        true,
        true,
        true
      ]
    }
  },
  "e1ccdf6aebae3eef774c9073a27f79aa581f9f096dac79fb8f5da81c6dc2307f": {
    "query": "UPDATE \"user\" SET first_name = $1;",
    "describe": {
      "columns": [],
      "parameters": {
        "Left": [
          "Varchar"
        ]
      },
      "nullable": []
    }
  },
  "e2db0a9168e8b5a614acb541de96cefe751c666b9a8380e039c6be6523e0dfc4": {
    "query": "UPDATE \"user\" SET backup_phone_country_code = $1, backup_phone_number = $2 WHERE id = $3;",
    "describe": {
      "columns": [],
      "parameters": {
        "Left": [
          "Bpchar",
          "Varchar",
          "Bytea"
        ]
      },
      "nullable": []
    }
  },
  "e309c91b247eb4c5951f85282ef01315387421e0f820cdf6e5070f2ff14d9cac": {
    "query": "SELECT domain.name as \"name!\", organisation_domain.id as \"id!\", organisation_domain.domain_type as \"domain_type!: _\", organisation_domain.is_verified as \"is_verified!\" FROM organisation_domain INNER JOIN domain ON domain.id = organisation_domain.id WHERE is_verified = TRUE;",
    "describe": {
      "columns": [
        {
          "ordinal": 0,
          "name": "name!",
          "type_info": "Varchar"
        },
        {
          "ordinal": 1,
          "name": "id!",
          "type_info": "Bytea"
        },
        {
          "ordinal": 2,
          "name": "domain_type!: _",
          "type_info": {
            "Custom": {
              "name": "resource_owner_type",
              "kind": {
                "Enum": [
                  "personal",
                  "organisation"
                ]
              }
            }
          }
        },
        {
          "ordinal": 3,
          "name": "is_verified!",
          "type_info": "Bool"
        }
      ],
      "parameters": {
        "Left": []
      },
      "nullable": [
        true,
        true,
        true,
        true
      ]
    }
  },
  "e313defa3d63bb79a1b84bbac09a430197050238b4076f03a1d8b90f0788f769": {
    "query": "DELETE FROM domain WHERE id = $1;",
    "describe": {
      "columns": [],
      "parameters": {
        "Left": [
          "Bytea"
        ]
      },
      "nullable": []
    }
  },
  "e55e29119f1536b6d47e809a8042ff6f7c376ace4be149cb87049ecd308278e0": {
    "query": "SELECT * FROM organisation WHERE super_admin_id = $1;",
    "describe": {
      "columns": [
        {
          "ordinal": 0,
          "name": "id",
          "type_info": "Bytea"
        },
        {
          "ordinal": 1,
          "name": "name",
          "type_info": "Varchar"
        },
        {
          "ordinal": 2,
          "name": "super_admin_id",
          "type_info": "Bytea"
        },
        {
          "ordinal": 3,
          "name": "active",
          "type_info": "Bool"
        },
        {
          "ordinal": 4,
          "name": "created",
          "type_info": "Int8"
        }
      ],
      "parameters": {
        "Left": [
          "Bytea"
        ]
      },
      "nullable": [
        false,
        false,
        false,
        false,
        false
      ]
    }
  },
  "e575aca4066a7ed6cd69ba52e9b48168e8c7f0e22b62988182fa29d434b2158f": {
    "query": "INSERT INTO role VALUES ($1, $2, $3, $4);",
    "describe": {
      "columns": [],
      "parameters": {
        "Left": [
          "Bytea",
          "Varchar",
          "Varchar",
          "Bytea"
        ]
      },
      "nullable": []
    }
  },
  "e5b59bd23f0d0544ef495cc3f23f98bcfb53b121fb4ac6e4d81ba52cc3625f2f": {
    "query": "SELECT * FROM organisation WHERE id = $1;",
    "describe": {
      "columns": [
        {
          "ordinal": 0,
          "name": "id",
          "type_info": "Bytea"
        },
        {
          "ordinal": 1,
          "name": "name",
          "type_info": "Varchar"
        },
        {
          "ordinal": 2,
          "name": "super_admin_id",
          "type_info": "Bytea"
        },
        {
          "ordinal": 3,
          "name": "active",
          "type_info": "Bool"
        },
        {
          "ordinal": 4,
          "name": "created",
          "type_info": "Int8"
        }
      ],
      "parameters": {
        "Left": [
          "Bytea"
        ]
      },
      "nullable": [
        false,
        false,
        false,
        false,
        false
      ]
    }
  },
  "e784c3bf8fc613e812aee986db4120781c68821b15c3d6601b7eaa7dd986d0f1": {
    "query": "UPDATE \"user\" SET bio = $1;",
    "describe": {
      "columns": [],
      "parameters": {
        "Left": [
          "Varchar"
        ]
      },
      "nullable": []
    }
  },
  "e7a437100625d645f8b7ad6848df9ceba9aaaf280a0f139678058387b04d82e5": {
    "query": "INSERT INTO personal_domain VALUES ($1, 'personal');",
    "describe": {
      "columns": [],
      "parameters": {
        "Left": [
          "Bytea"
        ]
      },
      "nullable": []
    }
  },
  "e838972a49d95650b469757b993bedfd88a875d6ea455abb1d3e97ded2bb492c": {
    "query": "CREATE INDEX personal_email_idx_user_id ON personal_email (user_id);",
    "describe": {
      "columns": [],
      "parameters": {
        "Left": []
      },
      "nullable": []
    }
  },
  "e8476d5f9922fb82a5e249f9a4fc0ea4f3c2980892fcf79d236b2919941d250f": {
    "query": "SELECT user_unverified_personal_email.* FROM user_unverified_personal_email INNER JOIN domain ON domain.id = user_unverified_personal_email.domain_id WHERE CONCAT(local, '@', domain.name) = $1;",
    "describe": {
      "columns": [
        {
          "ordinal": 0,
          "name": "local",
          "type_info": "Varchar"
        },
        {
          "ordinal": 1,
          "name": "domain_id",
          "type_info": "Bytea"
        },
        {
          "ordinal": 2,
          "name": "user_id",
          "type_info": "Bytea"
        },
        {
          "ordinal": 3,
          "name": "verification_token_hash",
          "type_info": "Text"
        },
        {
          "ordinal": 4,
          "name": "verification_token_expiry",
          "type_info": "Int8"
        }
      ],
      "parameters": {
        "Left": [
          "Text"
        ]
      },
      "nullable": [
        false,
        false,
        false,
        false,
        false
      ]
    }
  },
  "e9190d8880f4128c2dd3c366e1e52de53a9552f30698c4da7d6085759af0938e": {
    "query": "CREATE TABLE role_permissions_resource_type( role_id BYTEA CONSTRAINT role_permissions_resource_type_fk_role_id REFERENCES role(id), permission_id BYTEA CONSTRAINT role_permissions_resource_type_fk_permission_id REFERENCES permission(id), resource_type_id BYTEA CONSTRAINT role_permissions_resource_type_fk_resource_type_id REFERENCES resource_type(id), CONSTRAINT role_permissions_resource_type_pk PRIMARY KEY(role_id, permission_id, resource_type_id) );",
    "describe": {
      "columns": [],
      "parameters": {
        "Left": []
      },
      "nullable": []
    }
  },
  "e91e543e8d8395c1862678749ecbb1a23ae3d2df055111d862745c8c7cb165e3": {
    "query": "DELETE FROM user_login WHERE login_id = $1 AND user_id = $2;",
    "describe": {
      "columns": [],
      "parameters": {
        "Left": [
          "Bytea",
          "Bytea"
        ]
      },
      "nullable": []
    }
  },
  "ea2e3a024fbd1861c22fa4221fe28db777fb20a7b1704a84b096c53e2c2e32bc": {
    "query": "INSERT INTO user_to_sign_up VALUES ( $1, 'personal', $2, $3, $4, $5, $6, $7, $8, NULL, NULL, NULL, $9, $10 ) ON CONFLICT(username) DO UPDATE SET account_type = 'personal', password = EXCLUDED.password, first_name = EXCLUDED.first_name, last_name = EXCLUDED.last_name, backup_email_local = EXCLUDED.backup_email_local, backup_email_domain_id = EXCLUDED.backup_email_domain_id, backup_phone_country_code = EXCLUDED.backup_phone_country_code, backup_phone_number = EXCLUDED.backup_phone_number, org_email_local = NULL, org_domain_name = NULL, organisation_name = NULL, otp_hash = EXCLUDED.otp_hash, otp_expiry = EXCLUDED.otp_expiry;",
    "describe": {
      "columns": [],
      "parameters": {
        "Left": [
          "Varchar",
          "Text",
          "Varchar",
          "Varchar",
          "Varchar",
          "Bytea",
          "Bpchar",
          "Varchar",
          "Text",
          "Int8"
        ]
      },
      "nullable": []
    }
  },
  "ea6e7ca20a831279d5c40045db5f75ab2b94affe018d1320adaa73db3bc7f0b6": {
    "query": "SELECT deployment.* FROM deployment INNER JOIN resource ON deployment.id = resource.id WHERE image_name = $1 AND image_tag = $2 AND resource.owner_id = $3;",
    "describe": {
      "columns": [
        {
          "ordinal": 0,
          "name": "id",
          "type_info": "Bytea"
        },
        {
          "ordinal": 1,
          "name": "name",
          "type_info": "Varchar"
        },
        {
          "ordinal": 2,
          "name": "registry",
          "type_info": "Varchar"
        },
        {
          "ordinal": 3,
          "name": "repository_id",
          "type_info": "Bytea"
        },
        {
          "ordinal": 4,
          "name": "image_name",
          "type_info": "Varchar"
        },
        {
          "ordinal": 5,
          "name": "image_tag",
          "type_info": "Varchar"
        },
        {
          "ordinal": 6,
          "name": "deployed_image",
          "type_info": "Text"
        }
      ],
      "parameters": {
        "Left": [
          "Text",
          "Text",
          "Bytea"
        ]
      },
      "nullable": [
        false,
        false,
        false,
        true,
        true,
        false,
        true
      ]
    }
  },
  "f5b7bf00eb407d889619e638614750a5deab18378edd398c074adb012b209f75": {
    "query": "CREATE INDEX user_idx_created ON \"user\" (created);",
    "describe": {
      "columns": [],
      "parameters": {
        "Left": []
      },
      "nullable": []
    }
  },
  "f677f0f49f5509a73a29aa93a7525c287fdc8601417c0b671f6a2848cdcc1265": {
    "query": "DELETE FROM role WHERE id = $1;",
    "describe": {
      "columns": [],
      "parameters": {
        "Left": [
          "Bytea"
        ]
      },
      "nullable": []
    }
  },
  "f7f36589fb4aa09e893bf49df096bed03c47775b16385ba61b2bca3972fc4e1a": {
    "query": "ALTER TABLE deployment ADD CONSTRAINT deployment_fk_id FOREIGN KEY(id) REFERENCES resource(id);",
    "describe": {
      "columns": [],
      "parameters": {
        "Left": []
      },
      "nullable": []
    }
  },
  "f88c23e19d38e7662a587487220522d5ab9c870ad053daf370a4730e7220802e": {
    "query": "SELECT user_id, country_code, number FROM user_phone_number WHERE user_id = $1;",
    "describe": {
      "columns": [
        {
          "ordinal": 0,
          "name": "user_id",
          "type_info": "Bytea"
        },
        {
          "ordinal": 1,
          "name": "country_code",
          "type_info": "Bpchar"
        },
        {
          "ordinal": 2,
          "name": "number",
          "type_info": "Varchar"
        }
      ],
      "parameters": {
        "Left": [
          "Bytea"
        ]
      },
      "nullable": [
        false,
        false,
        false
      ]
    }
  },
  "fae57054668bd320a2e513fb937f06e40324b1393ffd6da90e070c4cbd2cdd25": {
    "query": "INSERT INTO docker_registry_repository VALUES ($1, $2, $3);",
    "describe": {
      "columns": [],
      "parameters": {
        "Left": [
          "Bytea",
          "Bytea",
          "Varchar"
        ]
      },
      "nullable": []
    }
  },
  "fbf96508ddb92444286d889223e4a72db2034fc7d6a9bd8896777a0f86afab2d": {
    "query": "CREATE TABLE deployment( id BYTEA CONSTRAINT deployment_pk PRIMARY KEY, name VARCHAR(255) NOT NULL, registry VARCHAR(255) NOT NULL DEFAULT 'registry.docker.vicara.co', repository_id BYTEA CONSTRAINT deployment_fk_repository_id REFERENCES docker_registry_repository(id), image_name VARCHAR(512), image_tag VARCHAR(255) NOT NULL, deployed_image TEXT, CONSTRAINT deployment_chk_repository_id_is_valid CHECK( ( registry = 'registry.docker.vicara.co' AND image_name IS NULL AND repository_id IS NOT NULL ) OR ( registry != 'registry.docker.vicara.co' AND image_name IS NOT NULL AND repository_id IS NULL ) ) );",
    "describe": {
      "columns": [],
      "parameters": {
        "Left": []
      },
      "nullable": []
    }
  },
  "fdbfecfc96b57cbf713d6fe0e9cb5f72e7fffe27b0345d44abeb0d50397905e2": {
    "query": "CREATE INDEX organisation_domain_idx_is_verified ON organisation_domain (is_verified);",
    "describe": {
      "columns": [],
      "parameters": {
        "Left": []
      },
      "nullable": []
    }
  },
  "fea8fe4eb8151508a43bd8a1af74ed745e4b06c32308df3818751d4a7bb72423": {
    "query": "INSERT INTO domain VALUES ($1, $2, $3);",
    "describe": {
      "columns": [],
      "parameters": {
        "Left": [
          "Bytea",
          "Varchar",
          {
            "Custom": {
              "name": "resource_owner_type",
              "kind": {
                "Enum": [
                  "personal",
                  "organisation"
                ]
              }
            }
          }
        ]
      },
      "nullable": []
    }
  },
  "fec57570e6a73eaf97a7cb37e5e027c6723a94d7b4e34621aca3258a62a0efe4": {
    "query": "SELECT * FROM docker_registry_repository WHERE name = $1 AND organisation_id = $2;",
    "describe": {
      "columns": [
        {
          "ordinal": 0,
          "name": "id",
          "type_info": "Bytea"
        },
        {
          "ordinal": 1,
          "name": "organisation_id",
          "type_info": "Bytea"
        },
        {
          "ordinal": 2,
          "name": "name",
          "type_info": "Varchar"
        }
      ],
      "parameters": {
        "Left": [
          "Text",
          "Bytea"
        ]
      },
      "nullable": [
        false,
        false,
        false
      ]
    }
  },
  "ff908727dc27ddb488aafa68cb7b32c061cc8ecfe14870095e35762ba4aecb9a": {
    "query": "CREATE TABLE portus_tunnel( id BYTEA CONSTRAINT portus_tunnel_pk PRIMARY KEY, username VARCHAR(100) NOT NULL, ssh_port INTEGER NOT NULL CONSTRAINT portus_tunnel_chk_ssh_port_u16 CHECK(ssh_port >= 0 AND ssh_port <= 65534), exposed_port INTEGER NOT NULL CONSTRAINT portus_tunnel_chk_exposed_port_u16 CHECK(exposed_port >= 0 AND exposed_port <= 65534), name VARCHAR(50) NOT NULL );",
    "describe": {
      "columns": [],
      "parameters": {
        "Left": []
      },
      "nullable": []
    }
  }
}<|MERGE_RESOLUTION|>--- conflicted
+++ resolved
@@ -469,20 +469,6 @@
         "Left": [
           "Bytea",
           "Bytea",
-          "Bytea"
-        ]
-      },
-      "nullable": []
-    }
-  },
-<<<<<<< HEAD
-=======
-  "1efc33c9afc182e9d3763cf29ef31a3c73a6b0c2dff079a8bf543533ba5311a8": {
-    "query": "DELETE FROM deployment_entry_point WHERE id = $1;",
-    "describe": {
-      "columns": [],
-      "parameters": {
-        "Left": [
           "Bytea"
         ]
       },
@@ -597,7 +583,6 @@
       ]
     }
   },
->>>>>>> 2e6b7ff8
   "228e6bc3a8eb9c3113acda6e4fa32f347b99cf44fb9935e39461eaa8e8cef7e7": {
     "query": "SELECT * FROM meta_data WHERE id = 'version_major' OR id = 'version_minor' OR id = 'version_patch';",
     "describe": {
@@ -1448,8 +1433,6 @@
       ]
     }
   },
-<<<<<<< HEAD
-=======
   "53f4c8103d51bb31a8b1c54ae329306072fc5d58df800e4c2a09c347021a04f4": {
     "query": "SELECT username, account_type as \"account_type: ResourceOwnerType\", password, first_name, last_name, backup_email_local, backup_email_domain_id, backup_phone_country_code, backup_phone_number, org_email_local, org_domain_name, organisation_name, otp_hash, otp_expiry FROM user_to_sign_up WHERE username = $1;",
     "describe": {
@@ -1558,20 +1541,6 @@
       ]
     }
   },
-  "540bc5f989f99e6daebd6b79a6192ae6117aee46dc02d00440a9e9c5c6974fcf": {
-    "query": "UPDATE deployment_entry_point SET entry_point_type = 'proxy', deployment_id = NULL, deployment_port = NULL, url = $1 WHERE id = $2;",
-    "describe": {
-      "columns": [],
-      "parameters": {
-        "Left": [
-          "Text",
-          "Bytea"
-        ]
-      },
-      "nullable": []
-    }
-  },
->>>>>>> 2e6b7ff8
   "5803e973fb5aebfccb8ab5bb6815d0e716808a3e76fdc97702662a0f20e8776a": {
     "query": "SELECT application_id, version FROM application_version WHERE application_id = $1;",
     "describe": {
@@ -1972,16 +1941,6 @@
         true,
         true
       ]
-    }
-  },
-  "6155ec064d38d7bb9ffb58e400b363cf1092b519f31bb574e1b07b63a6885360": {
-    "query": "CREATE TABLE password_reset_request( user_id BYTEA CONSTRAINT password_reset_request_pk PRIMARY KEY CONSTRAINT password_reset_request_fk_user_id REFERENCES \"user\"(id), token TEXT NOT NULL, token_expiry BIGINT NOT NULL CONSTRAINT password_reset_request_token_expiry_ck_unsigned CHECK(token_expiry >= 0) );",
-    "describe": {
-      "columns": [],
-      "parameters": {
-        "Left": []
-      },
-      "nullable": []
     }
   },
   "64ee3e30253dd21f030ad8dd3047dca1ac5dcd8e080942cc25bc21a75bad37ed": {
@@ -3545,24 +3504,6 @@
       ]
     }
   },
-  "c0899a72fa033932f79fa55f6459db87a007a92cc5c8913f25888f8350553aa0": {
-    "query": "INSERT INTO deployment_entry_point VALUES ($1, $2, $3, $4, 'proxy', NULL, NULL, $5);",
-    "describe": {
-      "columns": [],
-      "parameters": {
-        "Left": [
-          "Bytea",
-          "Varchar",
-          "Bytea",
-          "Varchar",
-          "Text"
-        ]
-      },
-      "nullable": []
-    }
-  },
-<<<<<<< HEAD
-=======
   "c15856afd2d20efc5c583ab00efa4bb41de007cffffaf361ee2715a73f5546d1": {
     "query": "SELECT \"user\".* FROM \"user\" INNER JOIN user_phone_number ON \"user\".id = user_phone_number.user_id WHERE user_phone_number.country_code = $1 AND user_phone_number.number = $2;",
     "describe": {
@@ -3656,7 +3597,6 @@
       ]
     }
   },
->>>>>>> 2e6b7ff8
   "c17460773d9b52491bd2ad7e8f6db5ae04391e7e2fb1f481854760de2a8284aa": {
     "query": "SELECT * FROM permission;",
     "describe": {
