{
<<<<<<< HEAD
	"db": "MySQL",
	"02c3f1118df5a288de6c68a9e1fe0f4cda0da6cc8ef8e87100f86a6037777e73": {
		"query": "ALTER TABLE deployment ADD CONSTRAINT FOREIGN KEY(id) REFERENCES resource(id);",
		"describe": {
			"columns": [],
			"parameters": {
				"Right": 0
			},
			"nullable": []
		}
	},
	"0346579f00f2674ce01f47d580460271ff00e265fb686ace54b5dcb496092fb8": {
		"query": "INSERT INTO resource VALUES (?, ?, ?, NULL);",
		"describe": {
			"columns": [],
			"parameters": {
				"Right": 3
			},
			"nullable": []
		}
	},
	"03c361d86a523b9340c0b4516f802b04c3ac59f7f4d183f45d9e6df7ad72cb9d": {
		"query": "ALTER TABLE organisation ADD CONSTRAINT FOREIGN KEY(id) REFERENCES resource(id);",
		"describe": {
			"columns": [],
			"parameters": {
				"Right": 0
			},
			"nullable": []
		}
	},
	"0405b243645def0bdd3c74266606e33ec850e2e1f9e771fa2b94dddea52aafd5": {
		"query": "SELECT * FROM deployment WHERE domain_id = ? AND sub_domain = ? AND path = ?;",
		"describe": {
			"columns": [
				{
					"ordinal": 0,
					"name": "id",
					"type_info": {
						"type": "String",
						"flags": {
							"bits": 4227
						},
						"char_set": 63,
						"max_size": 16
					}
				},
				{
					"ordinal": 1,
					"name": "name",
					"type_info": {
						"type": "VarString",
						"flags": {
							"bits": 4097
						},
						"char_set": 224,
						"max_size": 1020
					}
				},
				{
					"ordinal": 2,
					"name": "registry",
					"type_info": {
						"type": "String",
						"flags": {
							"bits": 257
						},
						"char_set": 224,
						"max_size": 100
					}
				},
				{
					"ordinal": 3,
					"name": "image_name",
					"type_info": {
						"type": "VarString",
						"flags": {
							"bits": 4097
						},
						"char_set": 224,
						"max_size": 2048
					}
				},
				{
					"ordinal": 4,
					"name": "image_tag",
					"type_info": {
						"type": "VarString",
						"flags": {
							"bits": 4097
						},
						"char_set": 224,
						"max_size": 1020
					}
				},
				{
					"ordinal": 5,
					"name": "domain_id",
					"type_info": {
						"type": "String",
						"flags": {
							"bits": 4233
						},
						"char_set": 63,
						"max_size": 16
					}
				},
				{
					"ordinal": 6,
					"name": "sub_domain",
					"type_info": {
						"type": "VarString",
						"flags": {
							"bits": 4097
						},
						"char_set": 224,
						"max_size": 1020
					}
				},
				{
					"ordinal": 7,
					"name": "path",
					"type_info": {
						"type": "VarString",
						"flags": {
							"bits": 1
						},
						"char_set": 224,
						"max_size": 1020
					}
				},
				{
					"ordinal": 8,
					"name": "port",
					"type_info": {
						"type": "Short",
						"flags": {
							"bits": 4129
						},
						"char_set": 63,
						"max_size": 5
					}
				}
			],
			"parameters": {
				"Right": 3
			},
			"nullable": [
				false,
				false,
				false,
				false,
				false,
				false,
				false,
				false,
				false
			]
		}
	},
	"08ca3806e5ab2178c5fc829db0aae32082ae97cc51e7c9024b2791805abdcbb7": {
		"query": "DELETE FROM resource WHERE id = ?;",
		"describe": {
			"columns": [],
			"parameters": {
				"Right": 1
			},
			"nullable": []
		}
	},
	"0cd0154b524b65dee7e5d7f2de9f8e21a2047b94ac9f02a2ecb66b3400c9dcbd": {
		"query": "SELECT * FROM password_reset_request WHERE user_id = ?;",
		"describe": {
			"columns": [
				{
					"ordinal": 0,
					"name": "user_id",
					"type_info": {
						"type": "String",
						"flags": {
							"bits": 4227
						},
						"char_set": 63,
						"max_size": 16
					}
				},
				{
					"ordinal": 1,
					"name": "token",
					"type_info": {
						"type": "String",
						"flags": {
							"bits": 4229
						},
						"char_set": 63,
						"max_size": 64
					}
				},
				{
					"ordinal": 2,
					"name": "token_expiry",
					"type_info": {
						"type": "LongLong",
						"flags": {
							"bits": 4129
						},
						"char_set": 63,
						"max_size": 20
					}
				}
			],
			"parameters": {
				"Right": 1
			},
			"nullable": [false, false, false]
		}
	},
	"0e75ba0580fb988cf27485a1e0546e038441d30034c8d6990352041dcc86ff67": {
		"query": "INSERT INTO role_permissions_resource_type VALUES (?, ?, ?);",
		"describe": {
			"columns": [],
			"parameters": {
				"Right": 3
			},
			"nullable": []
		}
	},
	"14fdbb15b2dfa4d6db05bab5a04402ddb188d7a89c270dccf98b3f4feb1ab1eb": {
		"query": "SELECT * FROM role WHERE id = ?;",
		"describe": {
			"columns": [
				{
					"ordinal": 0,
					"name": "id",
					"type_info": {
						"type": "String",
						"flags": {
							"bits": 4227
						},
						"char_set": 63,
						"max_size": 16
					}
				},
				{
					"ordinal": 1,
					"name": "name",
					"type_info": {
						"type": "VarString",
						"flags": {
							"bits": 4105
						},
						"char_set": 224,
						"max_size": 400
					}
				},
				{
					"ordinal": 2,
					"name": "description",
					"type_info": {
						"type": "VarString",
						"flags": {
							"bits": 0
						},
						"char_set": 224,
						"max_size": 2000
					}
				},
				{
					"ordinal": 3,
					"name": "owner_id",
					"type_info": {
						"type": "String",
						"flags": {
							"bits": 4233
						},
						"char_set": 63,
						"max_size": 16
					}
				}
			],
			"parameters": {
				"Right": 1
			},
			"nullable": [false, false, true, false]
		}
	},
	"182255c41edae8b0b148bf98e3f3bab99849d85b425960b0afbb08bff9b4a8b2": {
		"query": "SELECT id, name, is_verified as `is_verified: bool` FROM domain WHERE is_verified = TRUE;",
		"describe": {
			"columns": [
				{
					"ordinal": 0,
					"name": "id",
					"type_info": {
						"type": "String",
						"flags": {
							"bits": 4227
						},
						"char_set": 63,
						"max_size": 16
					}
				},
				{
					"ordinal": 1,
					"name": "name",
					"type_info": {
						"type": "VarString",
						"flags": {
							"bits": 4101
						},
						"char_set": 224,
						"max_size": 400
					}
				},
				{
					"ordinal": 2,
					"name": "is_verified: bool",
					"type_info": {
						"type": "Tiny",
						"flags": {
							"bits": 1
						},
						"char_set": 63,
						"max_size": 1
					}
				}
			],
			"parameters": {
				"Right": 0
			},
			"nullable": [false, false, false]
		}
	},
	"18b66fbcb4b034f46e5e0a5146213a45396b6b893e3e5ece8fc74fdca937ef63": {
		"query": "CREATE TABLE IF NOT EXISTS user ( id BINARY(16) PRIMARY KEY, username VARCHAR(100) UNIQUE NOT NULL, password BINARY(64) NOT NULL, backup_email VARCHAR(320) UNIQUE NOT NULL, first_name VARCHAR(100) NOT NULL, last_name VARCHAR(100) NOT NULL, dob BIGINT UNSIGNED DEFAULT NULL, bio VARCHAR(128) DEFAULT NULL, location VARCHAR(128) DEFAULT NULL, created BIGINT UNSIGNED NOT NULL );",
		"describe": {
			"columns": [],
			"parameters": {
				"Right": 0
			},
			"nullable": []
		}
	},
	"18dab6bbd5dd9236b9cd5ef0c6ebabfb547b5766af96b22ab25b671f8c0a5514": {
		"query": "SELECT id, name, super_admin_id, active as `active: bool`, created FROM organisation WHERE id = ?;",
		"describe": {
			"columns": [
				{
					"ordinal": 0,
					"name": "id",
					"type_info": {
						"type": "String",
						"flags": {
							"bits": 4227
						},
						"char_set": 63,
						"max_size": 16
					}
				},
				{
					"ordinal": 1,
					"name": "name",
					"type_info": {
						"type": "VarString",
						"flags": {
							"bits": 4101
						},
						"char_set": 224,
						"max_size": 400
					}
				},
				{
					"ordinal": 2,
					"name": "super_admin_id",
					"type_info": {
						"type": "String",
						"flags": {
							"bits": 4233
						},
						"char_set": 63,
						"max_size": 16
					}
				},
				{
					"ordinal": 3,
					"name": "active: bool",
					"type_info": {
						"type": "Tiny",
						"flags": {
							"bits": 1
						},
						"char_set": 63,
						"max_size": 1
					}
				},
				{
					"ordinal": 4,
					"name": "created",
					"type_info": {
						"type": "LongLong",
						"flags": {
							"bits": 4129
						},
						"char_set": 63,
						"max_size": 20
					}
				}
			],
			"parameters": {
				"Right": 1
			},
			"nullable": [false, false, false, false, false]
		}
	},
	"19985f2d68f445f815d54b09c7ce3137489c6b9bd2e3506bf0616ba9e9775d7e": {
		"query": "CREATE TABLE IF NOT EXISTS organisation_user ( user_id BINARY(16) NOT NULL, organisation_id BINARY(16) NOT NULL, role_id BINARY(16) NOT NULL, PRIMARY KEY(user_id, organisation_id, role_id), FOREIGN KEY(user_id) REFERENCES user(id), FOREIGN KEY(organisation_id) REFERENCES organisation(id), FOREIGN KEY(role_id) REFERENCES role(id) );",
		"describe": {
			"columns": [],
			"parameters": {
				"Right": 0
			},
			"nullable": []
		}
	},
	"1a896b4c2994e2cf150f5d0cdac886e958d8f12f1b48b876851449783c7ee73a": {
		"query": "SELECT id, name, is_verified as `is_verified: bool` FROM domain WHERE id = ?",
		"describe": {
			"columns": [
				{
					"ordinal": 0,
					"name": "id",
					"type_info": {
						"type": "String",
						"flags": {
							"bits": 4227
						},
						"char_set": 63,
						"max_size": 16
					}
				},
				{
					"ordinal": 1,
					"name": "name",
					"type_info": {
						"type": "VarString",
						"flags": {
							"bits": 4101
						},
						"char_set": 224,
						"max_size": 400
					}
				},
				{
					"ordinal": 2,
					"name": "is_verified: bool",
					"type_info": {
						"type": "Tiny",
						"flags": {
							"bits": 1
						},
						"char_set": 63,
						"max_size": 1
					}
				}
			],
			"parameters": {
				"Right": 1
			},
			"nullable": [false, false, false]
		}
	},
	"1db8bafdde3f2fa4402ed243659f68717f97843536f9ad0e09ff0ffc3d40c5c1": {
		"query": "ALTER TABLE application ADD CONSTRAINT FOREIGN KEY(id) REFERENCES resource(id);",
		"describe": {
			"columns": [],
			"parameters": {
				"Right": 0
			},
			"nullable": []
		}
	},
	"2170f039ddb46624f010285cbd21fe3a4b8d233da09ef51569b17157657329ac": {
		"query": "INSERT INTO user_email_address VALUES ('organisation', NULL, ?, ?, ?);",
		"describe": {
			"columns": [],
			"parameters": {
				"Right": 3
			},
			"nullable": []
		}
	},
	"219a89b3784f82c89200c08b51bb987cc564f05a174e92e24895a50c7538060b": {
		"query": "SELECT * FROM docker_registry_repository WHERE name = ? AND organisation_id = ?;",
		"describe": {
			"columns": [
				{
					"ordinal": 0,
					"name": "id",
					"type_info": {
						"type": "String",
						"flags": {
							"bits": 4227
						},
						"char_set": 63,
						"max_size": 16
					}
				},
				{
					"ordinal": 1,
					"name": "organisation_id",
					"type_info": {
						"type": "String",
						"flags": {
							"bits": 4233
						},
						"char_set": 63,
						"max_size": 16
					}
				},
				{
					"ordinal": 2,
					"name": "name",
					"type_info": {
						"type": "VarString",
						"flags": {
							"bits": 4097
						},
						"char_set": 224,
						"max_size": 1020
					}
				}
			],
			"parameters": {
				"Right": 2
			},
			"nullable": [false, false, false]
		}
	},
	"228e6bc3a8eb9c3113acda6e4fa32f347b99cf44fb9935e39461eaa8e8cef7e7": {
		"query": "SELECT * FROM meta_data WHERE id = 'version_major' OR id = 'version_minor' OR id = 'version_patch';",
		"describe": {
			"columns": [
				{
					"ordinal": 0,
					"name": "id",
					"type_info": {
						"type": "VarString",
						"flags": {
							"bits": 4099
						},
						"char_set": 224,
						"max_size": 400
					}
				},
				{
					"ordinal": 1,
					"name": "value",
					"type_info": {
						"type": "Blob",
						"flags": {
							"bits": 4113
						},
						"char_set": 224,
						"max_size": 262140
					}
				}
			],
			"parameters": {
				"Right": 0
			},
			"nullable": [false, false]
		}
	},
	"23842286e5e76685178fe086624b3afa5206535e5abded414a4fe27e58decedf": {
		"query": "CREATE TABLE IF NOT EXISTS role ( id BINARY(16) PRIMARY KEY, name VARCHAR(100) NOT NULL, description VARCHAR(500), owner_id BINARY(16) NOT NULL, UNIQUE(name, owner_id), FOREIGN KEY(owner_id) REFERENCES organisation(id) );",
		"describe": {
			"columns": [],
			"parameters": {
				"Right": 0
			},
			"nullable": []
		}
	},
	"2800638e0b9b0a15ed2f97715f6b16eee1f5ecd998fbeea9ace67289a8a09643": {
		"query": "DELETE FROM role_permissions_resource WHERE role_id = ?;",
		"describe": {
			"columns": [],
			"parameters": {
				"Right": 1
			},
			"nullable": []
		}
	},
	"2be8c5de464f3454de2f9d7841f4611b2e10717a31054b89b5a9091b6908bb48": {
		"query": "SELECT * FROM role_permissions_resource_type WHERE role_id = ?;",
		"describe": {
			"columns": [
				{
					"ordinal": 0,
					"name": "role_id",
					"type_info": {
						"type": "String",
						"flags": {
							"bits": 4227
						},
						"char_set": 63,
						"max_size": 16
					}
				},
				{
					"ordinal": 1,
					"name": "permission_id",
					"type_info": {
						"type": "String",
						"flags": {
							"bits": 4235
						},
						"char_set": 63,
						"max_size": 16
					}
				},
				{
					"ordinal": 2,
					"name": "resource_type_id",
					"type_info": {
						"type": "String",
						"flags": {
							"bits": 4235
						},
						"char_set": 63,
						"max_size": 16
					}
				}
			],
			"parameters": {
				"Right": 1
			},
			"nullable": [false, false, false]
		}
	},
	"2e73a0e3ddc5425711ac7d47d4bc4d793a993e3d8031ccb0eac3470af0ed775c": {
		"query": "DELETE FROM portus_tunnel WHERE id = ?;",
		"describe": {
			"columns": [],
			"parameters": {
				"Right": 1
			},
			"nullable": []
		}
	},
	"32b30194b7c8a2630470eba3330fdcdd184c011ffa2ff0565f73e7ec7420c68e": {
		"query": "CREATE TABLE IF NOT EXISTS application_version ( application_id BINARY(16) NOT NULL, version VARCHAR(32) NOT NULL, PRIMARY KEY(application_id, version), FOREIGN KEY(application_id) REFERENCES application(id) );",
		"describe": {
			"columns": [],
			"parameters": {
				"Right": 0
			},
			"nullable": []
		}
	},
	"32bbca67f63e1e5aa72546ffbf96822796156627286ecd1c1f8a6156407579e3": {
		"query": "SELECT * FROM resource_type;",
		"describe": {
			"columns": [
				{
					"ordinal": 0,
					"name": "id",
					"type_info": {
						"type": "String",
						"flags": {
							"bits": 4227
						},
						"char_set": 63,
						"max_size": 16
					}
				},
				{
					"ordinal": 1,
					"name": "name",
					"type_info": {
						"type": "VarString",
						"flags": {
							"bits": 4101
						},
						"char_set": 224,
						"max_size": 400
					}
				},
				{
					"ordinal": 2,
					"name": "description",
					"type_info": {
						"type": "VarString",
						"flags": {
							"bits": 0
						},
						"char_set": 224,
						"max_size": 2000
					}
				}
			],
			"parameters": {
				"Right": 0
			},
			"nullable": [false, false, true]
		}
	},
	"33500f785f8034c4388f19fcf8a2289e55bbf772b163b4325acd9a95b3e6ede6": {
		"query": "SELECT DISTINCT organisation.id, organisation.name, organisation.super_admin_id, organisation.active as `active!: bool`, organisation.created FROM organisation LEFT JOIN organisation_user ON organisation.id = organisation_user.organisation_id WHERE organisation.super_admin_id = ? OR organisation_user.user_id = ?;",
		"describe": {
			"columns": [
				{
					"ordinal": 0,
					"name": "id",
					"type_info": {
						"type": "String",
						"flags": {
							"bits": 4227
						},
						"char_set": 63,
						"max_size": 16
					}
				},
				{
					"ordinal": 1,
					"name": "name",
					"type_info": {
						"type": "VarString",
						"flags": {
							"bits": 4101
						},
						"char_set": 224,
						"max_size": 400
					}
				},
				{
					"ordinal": 2,
					"name": "super_admin_id",
					"type_info": {
						"type": "String",
						"flags": {
							"bits": 4233
						},
						"char_set": 63,
						"max_size": 16
					}
				},
				{
					"ordinal": 3,
					"name": "active!: bool",
					"type_info": {
						"type": "Tiny",
						"flags": {
							"bits": 1
						},
						"char_set": 63,
						"max_size": 1
					}
				},
				{
					"ordinal": 4,
					"name": "created",
					"type_info": {
						"type": "LongLong",
						"flags": {
							"bits": 4129
						},
						"char_set": 63,
						"max_size": 20
					}
				}
			],
			"parameters": {
				"Right": 2
			},
			"nullable": [false, false, false, false, false]
		}
	},
	"3368f0a932d8a3e5c0f94b9b390d81dd7cce6162b3a885fcae47b407f487510b": {
		"query": "ALTER TABLE docker_registry_repository ADD CONSTRAINT FOREIGN KEY(id) REFERENCES resource(id);",
		"describe": {
			"columns": [],
			"parameters": {
				"Right": 0
			},
			"nullable": []
		}
	},
	"34725b1bba891ee860fbdbc88ff8b85b92a930fb5104cb779fa9dada00ab9366": {
		"query": "SELECT user.* FROM user LEFT JOIN user_email_address_view ON user_email_address_view.user_id = user.id WHERE user.username = ? OR user_email_address_view.email = ?;",
		"describe": {
			"columns": [
				{
					"ordinal": 0,
					"name": "id",
					"type_info": {
						"type": "String",
						"flags": {
							"bits": 4227
						},
						"char_set": 63,
						"max_size": 16
					}
				},
				{
					"ordinal": 1,
					"name": "username",
					"type_info": {
						"type": "VarString",
						"flags": {
							"bits": 4101
						},
						"char_set": 224,
						"max_size": 400
					}
				},
				{
					"ordinal": 2,
					"name": "password",
					"type_info": {
						"type": "String",
						"flags": {
							"bits": 4225
						},
						"char_set": 63,
						"max_size": 64
					}
				},
				{
					"ordinal": 3,
					"name": "backup_email",
					"type_info": {
						"type": "VarString",
						"flags": {
							"bits": 4101
						},
						"char_set": 224,
						"max_size": 1280
					}
				},
				{
					"ordinal": 4,
					"name": "first_name",
					"type_info": {
						"type": "VarString",
						"flags": {
							"bits": 4097
						},
						"char_set": 224,
						"max_size": 400
					}
				},
				{
					"ordinal": 5,
					"name": "last_name",
					"type_info": {
						"type": "VarString",
						"flags": {
							"bits": 4097
						},
						"char_set": 224,
						"max_size": 400
					}
				},
				{
					"ordinal": 6,
					"name": "dob",
					"type_info": {
						"type": "LongLong",
						"flags": {
							"bits": 32
						},
						"char_set": 63,
						"max_size": 20
					}
				},
				{
					"ordinal": 7,
					"name": "bio",
					"type_info": {
						"type": "VarString",
						"flags": {
							"bits": 0
						},
						"char_set": 224,
						"max_size": 512
					}
				},
				{
					"ordinal": 8,
					"name": "location",
					"type_info": {
						"type": "VarString",
						"flags": {
							"bits": 0
						},
						"char_set": 224,
						"max_size": 512
					}
				},
				{
					"ordinal": 9,
					"name": "created",
					"type_info": {
						"type": "LongLong",
						"flags": {
							"bits": 4129
						},
						"char_set": 63,
						"max_size": 20
					}
				}
			],
			"parameters": {
				"Right": 2
			},
			"nullable": [
				false,
				false,
				false,
				false,
				false,
				false,
				true,
				true,
				true,
				false
			]
		}
	},
	"36af3782ba352d2f4f126cbeeba0eba53ecb03fbb4eb94dfadb90f333121fac6": {
		"query": "INSERT INTO user_email_address VALUES ('personal', ?, NULL, NULL, ?);",
		"describe": {
			"columns": [],
			"parameters": {
				"Right": 2
			},
			"nullable": []
		}
	},
	"371d5aa97e791ac2ea5007444c5383183135698ed3baca2f010c88499bf9cfb2": {
		"query": "SELECT * FROM role_permissions_resource INNER JOIN permission ON role_permissions_resource.permission_id = permission.id WHERE role_permissions_resource.role_id = ?;",
		"describe": {
			"columns": [
				{
					"ordinal": 0,
					"name": "role_id",
					"type_info": {
						"type": "String",
						"flags": {
							"bits": 4227
						},
						"char_set": 63,
						"max_size": 16
					}
				},
				{
					"ordinal": 1,
					"name": "permission_id",
					"type_info": {
						"type": "String",
						"flags": {
							"bits": 4235
						},
						"char_set": 63,
						"max_size": 16
					}
				},
				{
					"ordinal": 2,
					"name": "resource_id",
					"type_info": {
						"type": "String",
						"flags": {
							"bits": 4235
						},
						"char_set": 63,
						"max_size": 16
					}
				},
				{
					"ordinal": 3,
					"name": "id",
					"type_info": {
						"type": "String",
						"flags": {
							"bits": 4227
						},
						"char_set": 63,
						"max_size": 16
					}
				},
				{
					"ordinal": 4,
					"name": "name",
					"type_info": {
						"type": "VarString",
						"flags": {
							"bits": 4097
						},
						"char_set": 224,
						"max_size": 400
					}
				},
				{
					"ordinal": 5,
					"name": "description",
					"type_info": {
						"type": "VarString",
						"flags": {
							"bits": 0
						},
						"char_set": 224,
						"max_size": 2000
					}
				}
			],
			"parameters": {
				"Right": 1
			},
			"nullable": [false, false, false, false, false, true]
		}
	},
	"3c563cf15443d3f27bff42bf8056a023ae71280cd6038bf84808808c76b5b6f3": {
		"query": "CREATE TABLE IF NOT EXISTS meta_data ( id VARCHAR(100) PRIMARY KEY, value TEXT NOT NULL );",
		"describe": {
			"columns": [],
			"parameters": {
				"Right": 0
			},
			"nullable": []
		}
	},
	"3c777fe63c3c2530602b8fda3e34c8bc62f57ccd0a6c88f13c782e43077d5044": {
		"query": "SELECT * FROM docker_registry_repository WHERE organisation_id = ?;",
		"describe": {
			"columns": [
				{
					"ordinal": 0,
					"name": "id",
					"type_info": {
						"type": "String",
						"flags": {
							"bits": 4227
						},
						"char_set": 63,
						"max_size": 16
					}
				},
				{
					"ordinal": 1,
					"name": "organisation_id",
					"type_info": {
						"type": "String",
						"flags": {
							"bits": 4233
						},
						"char_set": 63,
						"max_size": 16
					}
				},
				{
					"ordinal": 2,
					"name": "name",
					"type_info": {
						"type": "VarString",
						"flags": {
							"bits": 4097
						},
						"char_set": 224,
						"max_size": 1020
					}
				}
			],
			"parameters": {
				"Right": 1
			},
			"nullable": [false, false, false]
		}
	},
	"3dc7a4e588bdf132ecb612573c215c0f6e970c468e14b09bdaa33bdf39aec7a4": {
		"query": "SELECT * FROM portus_tunnel WHERE name = ?;",
		"describe": {
			"columns": [
				{
					"ordinal": 0,
					"name": "id",
					"type_info": {
						"type": "String",
						"flags": {
							"bits": 4227
						},
						"char_set": 63,
						"max_size": 16
					}
				},
				{
					"ordinal": 1,
					"name": "username",
					"type_info": {
						"type": "VarString",
						"flags": {
							"bits": 4097
						},
						"char_set": 224,
						"max_size": 400
					}
				},
				{
					"ordinal": 2,
					"name": "ssh_port",
					"type_info": {
						"type": "Short",
						"flags": {
							"bits": 4129
						},
						"char_set": 63,
						"max_size": 5
					}
				},
				{
					"ordinal": 3,
					"name": "exposed_port",
					"type_info": {
						"type": "Short",
						"flags": {
							"bits": 4129
						},
						"char_set": 63,
						"max_size": 5
					}
				},
				{
					"ordinal": 4,
					"name": "name",
					"type_info": {
						"type": "VarString",
						"flags": {
							"bits": 4097
						},
						"char_set": 224,
						"max_size": 200
					}
				},
				{
					"ordinal": 5,
					"name": "created",
					"type_info": {
						"type": "LongLong",
						"flags": {
							"bits": 4129
						},
						"char_set": 63,
						"max_size": 20
					}
				}
			],
			"parameters": {
				"Right": 1
			},
			"nullable": [false, false, false, false, false, false]
		}
	},
	"3e9c3969fef4dbd846ee2e9e5f0c572737f1d8dfbb29e890486fefe09a8bda5f": {
		"query": "SELECT * FROM organisation_user WHERE user_id = ? ORDER BY organisation_id;",
		"describe": {
			"columns": [
				{
					"ordinal": 0,
					"name": "user_id",
					"type_info": {
						"type": "String",
						"flags": {
							"bits": 4227
						},
						"char_set": 63,
						"max_size": 16
					}
				},
				{
					"ordinal": 1,
					"name": "organisation_id",
					"type_info": {
						"type": "String",
						"flags": {
							"bits": 4235
						},
						"char_set": 63,
						"max_size": 16
					}
				},
				{
					"ordinal": 2,
					"name": "role_id",
					"type_info": {
						"type": "String",
						"flags": {
							"bits": 4235
						},
						"char_set": 63,
						"max_size": 16
					}
				}
			],
			"parameters": {
				"Right": 1
			},
			"nullable": [false, false, false]
		}
	},
	"4381c233c7c762f95acd31726c1afab88e926b797bc3ab22e22228a3b2ac96e4": {
		"query": "DELETE FROM domain WHERE id = ?;",
		"describe": {
			"columns": [],
			"parameters": {
				"Right": 1
			},
			"nullable": []
		}
	},
	"44585d37e4a313691905c976c79f83137742bec03b77f6ef41f78604b5fa49a7": {
		"query": "INSERT INTO user_login VALUES (?, ?, ?, ?, ?);",
		"describe": {
			"columns": [],
			"parameters": {
				"Right": 5
			},
			"nullable": []
		}
	},
	"45597f9b8e3d821096f2e4e26a496155ddb1bb23433465e471eb7f8a100196a3": {
		"query": "UPDATE user SET password = ? WHERE id = ?;",
		"describe": {
			"columns": [],
			"parameters": {
				"Right": 2
			},
			"nullable": []
		}
	},
	"47a70a52811cac523a6c979679939213c839fd3b567eed9e879e13161113787c": {
		"query": "CREATE TABLE IF NOT EXISTS user_unverified_email_address ( /* Personal email address */ email_address VARCHAR(320), user_id BINARY(16) NOT NULL, verification_token_hash BINARY(64) UNIQUE NOT NULL, verification_token_expiry BIGINT UNSIGNED NOT NULL, PRIMARY KEY(email_address, user_id), FOREIGN KEY(user_id) REFERENCES user(id) );",
		"describe": {
			"columns": [],
			"parameters": {
				"Right": 0
			},
			"nullable": []
		}
	},
	"48abb42c3402fb054e4b5afa35f35b891c56ba49b91c0bbdacc4e7e306706efb": {
		"query": "DELETE FROM role WHERE id = ?;",
		"describe": {
			"columns": [],
			"parameters": {
				"Right": 1
			},
			"nullable": []
		}
	},
	"4aaeec7fa2f65e60f34d7f6fa2981e466c3a9cdfeb129462ba506687d76a0f84": {
		"query": "INSERT INTO user VALUES (?, ?, ?, ?, ?, ?, NULL, NULL, NULL, ?);",
		"describe": {
			"columns": [],
			"parameters": {
				"Right": 7
			},
			"nullable": []
		}
	},
	"4f6e7535ab071b0910a06269bc765549449729470f299316474f304583736d66": {
		"query": "CREATE TABLE IF NOT EXISTS role_permissions_resource ( role_id BINARY(16), permission_id BINARY(16), resource_id BINARY(16), PRIMARY KEY(role_id, permission_id, resource_id), FOREIGN KEY(role_id) REFERENCES role(id), FOREIGN KEY(permission_id) REFERENCES permission(id), FOREIGN KEY(resource_id) REFERENCES resource(id) );",
		"describe": {
			"columns": [],
			"parameters": {
				"Right": 0
			},
			"nullable": []
		}
	},
	"5ae4b1539487d624dd92cd24adb7d2151a7614c3aaa08afdf881a02c8327fa38": {
		"query": "SELECT * FROM deployment WHERE image_name = ? AND image_tag = ?;",
		"describe": {
			"columns": [
				{
					"ordinal": 0,
					"name": "id",
					"type_info": {
						"type": "String",
						"flags": {
							"bits": 4227
						},
						"char_set": 63,
						"max_size": 16
					}
				},
				{
					"ordinal": 1,
					"name": "name",
					"type_info": {
						"type": "VarString",
						"flags": {
							"bits": 4097
						},
						"char_set": 224,
						"max_size": 1020
					}
				},
				{
					"ordinal": 2,
					"name": "registry",
					"type_info": {
						"type": "String",
						"flags": {
							"bits": 257
						},
						"char_set": 224,
						"max_size": 100
					}
				},
				{
					"ordinal": 3,
					"name": "image_name",
					"type_info": {
						"type": "VarString",
						"flags": {
							"bits": 4097
						},
						"char_set": 224,
						"max_size": 2048
					}
				},
				{
					"ordinal": 4,
					"name": "image_tag",
					"type_info": {
						"type": "VarString",
						"flags": {
							"bits": 4097
						},
						"char_set": 224,
						"max_size": 1020
					}
				},
				{
					"ordinal": 5,
					"name": "domain_id",
					"type_info": {
						"type": "String",
						"flags": {
							"bits": 4233
						},
						"char_set": 63,
						"max_size": 16
					}
				},
				{
					"ordinal": 6,
					"name": "sub_domain",
					"type_info": {
						"type": "VarString",
						"flags": {
							"bits": 4097
						},
						"char_set": 224,
						"max_size": 1020
					}
				},
				{
					"ordinal": 7,
					"name": "path",
					"type_info": {
						"type": "VarString",
						"flags": {
							"bits": 1
						},
						"char_set": 224,
						"max_size": 1020
					}
				},
				{
					"ordinal": 8,
					"name": "port",
					"type_info": {
						"type": "Short",
						"flags": {
							"bits": 4129
						},
						"char_set": 63,
						"max_size": 5
					}
				}
			],
			"parameters": {
				"Right": 2
			},
			"nullable": [
				false,
				false,
				false,
				false,
				false,
				false,
				false,
				false,
				false
			]
		}
	},
	"5c9d8c96cd0e5ba43916e348518be8a09788b9864f09ed016f95fb4f75ac109d": {
		"query": "DELETE FROM role_permissions_resource_type WHERE role_id = ?;",
		"describe": {
			"columns": [],
			"parameters": {
				"Right": 1
			},
			"nullable": []
		}
	},
	"5cd0a78fcf69ed853bc49d1efd8afa8cabc699d0ce35fad11b95a256d6571779": {
		"query": "ALTER TABLE domain ADD CONSTRAINT FOREIGN KEY(id) REFERENCES resource(id);",
		"describe": {
			"columns": [],
			"parameters": {
				"Right": 0
			},
			"nullable": []
		}
	},
	"63e41055c49bcc16c270cc4dd906c4a1f2c0176228ad9b6f974d8d426e814a28": {
		"query": "SELECT * FROM role_permissions_resource_type INNER JOIN permission ON role_permissions_resource_type.permission_id = permission.id WHERE role_permissions_resource_type.role_id = ?;",
		"describe": {
			"columns": [
				{
					"ordinal": 0,
					"name": "role_id",
					"type_info": {
						"type": "String",
						"flags": {
							"bits": 4227
						},
						"char_set": 63,
						"max_size": 16
					}
				},
				{
					"ordinal": 1,
					"name": "permission_id",
					"type_info": {
						"type": "String",
						"flags": {
							"bits": 4235
						},
						"char_set": 63,
						"max_size": 16
					}
				},
				{
					"ordinal": 2,
					"name": "resource_type_id",
					"type_info": {
						"type": "String",
						"flags": {
							"bits": 4235
						},
						"char_set": 63,
						"max_size": 16
					}
				},
				{
					"ordinal": 3,
					"name": "id",
					"type_info": {
						"type": "String",
						"flags": {
							"bits": 4227
						},
						"char_set": 63,
						"max_size": 16
					}
				},
				{
					"ordinal": 4,
					"name": "name",
					"type_info": {
						"type": "VarString",
						"flags": {
							"bits": 4097
						},
						"char_set": 224,
						"max_size": 400
					}
				},
				{
					"ordinal": 5,
					"name": "description",
					"type_info": {
						"type": "VarString",
						"flags": {
							"bits": 0
						},
						"char_set": 224,
						"max_size": 2000
					}
				}
			],
			"parameters": {
				"Right": 1
			},
			"nullable": [false, false, false, false, false, true]
		}
	},
	"646b2763c95edd7db30a0eb81a9838a37f6836d31d5dcf927c40bedefb8421c3": {
		"query": "SELECT deployment.* FROM deployment, resource WHERE resource.id = deployment.id AND resource.owner_id = ?;",
		"describe": {
			"columns": [
				{
					"ordinal": 0,
					"name": "id",
					"type_info": {
						"type": "String",
						"flags": {
							"bits": 4227
						},
						"char_set": 63,
						"max_size": 16
					}
				},
				{
					"ordinal": 1,
					"name": "name",
					"type_info": {
						"type": "VarString",
						"flags": {
							"bits": 4097
						},
						"char_set": 224,
						"max_size": 1020
					}
				},
				{
					"ordinal": 2,
					"name": "registry",
					"type_info": {
						"type": "String",
						"flags": {
							"bits": 257
						},
						"char_set": 224,
						"max_size": 100
					}
				},
				{
					"ordinal": 3,
					"name": "image_name",
					"type_info": {
						"type": "VarString",
						"flags": {
							"bits": 4097
						},
						"char_set": 224,
						"max_size": 2048
					}
				},
				{
					"ordinal": 4,
					"name": "image_tag",
					"type_info": {
						"type": "VarString",
						"flags": {
							"bits": 4097
						},
						"char_set": 224,
						"max_size": 1020
					}
				},
				{
					"ordinal": 5,
					"name": "domain_id",
					"type_info": {
						"type": "String",
						"flags": {
							"bits": 4233
						},
						"char_set": 63,
						"max_size": 16
					}
				},
				{
					"ordinal": 6,
					"name": "sub_domain",
					"type_info": {
						"type": "VarString",
						"flags": {
							"bits": 4097
						},
						"char_set": 224,
						"max_size": 1020
					}
				},
				{
					"ordinal": 7,
					"name": "path",
					"type_info": {
						"type": "VarString",
						"flags": {
							"bits": 1
						},
						"char_set": 224,
						"max_size": 1020
					}
				},
				{
					"ordinal": 8,
					"name": "port",
					"type_info": {
						"type": "Short",
						"flags": {
							"bits": 4129
						},
						"char_set": 63,
						"max_size": 5
					}
				}
			],
			"parameters": {
				"Right": 1
			},
			"nullable": [
				false,
				false,
				false,
				false,
				false,
				false,
				false,
				false,
				false
			]
		}
	},
	"6c36509fe5189947f266e4bc0258dfe1805f4c49da5fb0b22e0bc00d07eeb08c": {
		"query": "CREATE VIEW user_email_address_view AS SELECT CASE WHEN (user_email_address.type = 'personal') THEN user_email_address.email_address ELSE CONCAT(user_email_address.email_local, '@', domain.name) END AS email, user_email_address.user_id AS user_id, user_email_address.type AS type, domain.id AS domain_id, domain.name AS domain_name FROM user_email_address LEFT JOIN domain ON user_email_address.domain_id = domain.id;",
		"describe": {
			"columns": [],
			"parameters": {
				"Right": 0
			},
			"nullable": []
		}
	},
	"6e632ad702a45d78f36bcdf2a71d4573c1c0d20645526a150ff9cf843b563c4c": {
		"query": "SELECT user.* FROM user LEFT JOIN user_email_address_view ON user_email_address_view.user_id = user.id WHERE user_email_address_view.email = ?",
		"describe": {
			"columns": [
				{
					"ordinal": 0,
					"name": "id",
					"type_info": {
						"type": "String",
						"flags": {
							"bits": 4227
						},
						"char_set": 63,
						"max_size": 16
					}
				},
				{
					"ordinal": 1,
					"name": "username",
					"type_info": {
						"type": "VarString",
						"flags": {
							"bits": 4101
						},
						"char_set": 224,
						"max_size": 400
					}
				},
				{
					"ordinal": 2,
					"name": "password",
					"type_info": {
						"type": "String",
						"flags": {
							"bits": 4225
						},
						"char_set": 63,
						"max_size": 64
					}
				},
				{
					"ordinal": 3,
					"name": "backup_email",
					"type_info": {
						"type": "VarString",
						"flags": {
							"bits": 4101
						},
						"char_set": 224,
						"max_size": 1280
					}
				},
				{
					"ordinal": 4,
					"name": "first_name",
					"type_info": {
						"type": "VarString",
						"flags": {
							"bits": 4097
						},
						"char_set": 224,
						"max_size": 400
					}
				},
				{
					"ordinal": 5,
					"name": "last_name",
					"type_info": {
						"type": "VarString",
						"flags": {
							"bits": 4097
						},
						"char_set": 224,
						"max_size": 400
					}
				},
				{
					"ordinal": 6,
					"name": "dob",
					"type_info": {
						"type": "LongLong",
						"flags": {
							"bits": 32
						},
						"char_set": 63,
						"max_size": 20
					}
				},
				{
					"ordinal": 7,
					"name": "bio",
					"type_info": {
						"type": "VarString",
						"flags": {
							"bits": 0
						},
						"char_set": 224,
						"max_size": 512
					}
				},
				{
					"ordinal": 8,
					"name": "location",
					"type_info": {
						"type": "VarString",
						"flags": {
							"bits": 0
						},
						"char_set": 224,
						"max_size": 512
					}
				},
				{
					"ordinal": 9,
					"name": "created",
					"type_info": {
						"type": "LongLong",
						"flags": {
							"bits": 4129
						},
						"char_set": 63,
						"max_size": 20
					}
				}
			],
			"parameters": {
				"Right": 1
			},
			"nullable": [
				false,
				false,
				false,
				false,
				false,
				false,
				true,
				true,
				true,
				false
			]
		}
	},
	"6fa2444bb63e13a9590e092c01ba865ce21d7b2c4a5b434272bda49d9c2ea729": {
		"query": "UPDATE organisation SET name = ? WHERE id = ?;",
		"describe": {
			"columns": [],
			"parameters": {
				"Right": 2
			},
			"nullable": []
		}
	},
	"72d233edd83ef70f809909acafef81bb9b0d22834e6568fa909e852c95d82b6e": {
		"query": "SELECT user.* FROM domain INNER JOIN resource ON domain.id = resource.id INNER JOIN organisation ON resource.owner_id = organisation.id INNER JOIN user ON organisation.super_admin_id = user.id WHERE domain.id = ?;",
		"describe": {
			"columns": [
				{
					"ordinal": 0,
					"name": "id",
					"type_info": {
						"type": "String",
						"flags": {
							"bits": 4227
						},
						"char_set": 63,
						"max_size": 16
					}
				},
				{
					"ordinal": 1,
					"name": "username",
					"type_info": {
						"type": "VarString",
						"flags": {
							"bits": 4101
						},
						"char_set": 224,
						"max_size": 400
					}
				},
				{
					"ordinal": 2,
					"name": "password",
					"type_info": {
						"type": "String",
						"flags": {
							"bits": 4225
						},
						"char_set": 63,
						"max_size": 64
					}
				},
				{
					"ordinal": 3,
					"name": "backup_email",
					"type_info": {
						"type": "VarString",
						"flags": {
							"bits": 4101
						},
						"char_set": 224,
						"max_size": 1280
					}
				},
				{
					"ordinal": 4,
					"name": "first_name",
					"type_info": {
						"type": "VarString",
						"flags": {
							"bits": 4097
						},
						"char_set": 224,
						"max_size": 400
					}
				},
				{
					"ordinal": 5,
					"name": "last_name",
					"type_info": {
						"type": "VarString",
						"flags": {
							"bits": 4097
						},
						"char_set": 224,
						"max_size": 400
					}
				},
				{
					"ordinal": 6,
					"name": "dob",
					"type_info": {
						"type": "LongLong",
						"flags": {
							"bits": 32
						},
						"char_set": 63,
						"max_size": 20
					}
				},
				{
					"ordinal": 7,
					"name": "bio",
					"type_info": {
						"type": "VarString",
						"flags": {
							"bits": 0
						},
						"char_set": 224,
						"max_size": 512
					}
				},
				{
					"ordinal": 8,
					"name": "location",
					"type_info": {
						"type": "VarString",
						"flags": {
							"bits": 0
						},
						"char_set": 224,
						"max_size": 512
					}
				},
				{
					"ordinal": 9,
					"name": "created",
					"type_info": {
						"type": "LongLong",
						"flags": {
							"bits": 4129
						},
						"char_set": 63,
						"max_size": 20
					}
				}
			],
			"parameters": {
				"Right": 1
			},
			"nullable": [
				false,
				false,
				false,
				false,
				false,
				false,
				true,
				true,
				true,
				false
			]
		}
	},
	"74552dd3887b7800f00b007dbd6b8362d041a7d0c3157bc1073837435d6098a7": {
		"query": "CREATE TABLE IF NOT EXISTS application_version_platform ( application_id BINARY(16) NOT NULL, version VARCHAR(32) NOT NULL, platform VARCHAR(60) NOT NULL, PRIMARY KEY(application_id, version, platform), FOREIGN KEY(application_id, version) REFERENCES application_version(application_id, version) );",
		"describe": {
			"columns": [],
			"parameters": {
				"Right": 0
			},
			"nullable": []
		}
	},
	"79b16b905cb201a6e81c6190120324df27fc4372ac663acac6909db3e2a329b9": {
		"query": "INSERT INTO resource VALUES (?, ?, ?, ?);",
		"describe": {
			"columns": [],
			"parameters": {
				"Right": 4
			},
			"nullable": []
		}
	},
	"7e9adb0bcdb6a9ca40f2a6ada931e67db2c92ea2010d2743e75764841437137b": {
		"query": "SELECT * FROM user_to_sign_up WHERE username = ?",
		"describe": {
			"columns": [
				{
					"ordinal": 0,
					"name": "username",
					"type_info": {
						"type": "VarString",
						"flags": {
							"bits": 4099
						},
						"char_set": 224,
						"max_size": 400
					}
				},
				{
					"ordinal": 1,
					"name": "account_type",
					"type_info": {
						"type": "String",
						"flags": {
							"bits": 4353
						},
						"char_set": 224,
						"max_size": 48
					}
				},
				{
					"ordinal": 2,
					"name": "email_address",
					"type_info": {
						"type": "VarString",
						"flags": {
							"bits": 4097
						},
						"char_set": 224,
						"max_size": 1280
					}
				},
				{
					"ordinal": 3,
					"name": "email_local",
					"type_info": {
						"type": "VarString",
						"flags": {
							"bits": 0
						},
						"char_set": 224,
						"max_size": 640
					}
				},
				{
					"ordinal": 4,
					"name": "domain_name",
					"type_info": {
						"type": "VarString",
						"flags": {
							"bits": 0
						},
						"char_set": 224,
						"max_size": 400
					}
				},
				{
					"ordinal": 5,
					"name": "password",
					"type_info": {
						"type": "String",
						"flags": {
							"bits": 4225
						},
						"char_set": 63,
						"max_size": 64
					}
				},
				{
					"ordinal": 6,
					"name": "first_name",
					"type_info": {
						"type": "VarString",
						"flags": {
							"bits": 4097
						},
						"char_set": 224,
						"max_size": 400
					}
				},
				{
					"ordinal": 7,
					"name": "last_name",
					"type_info": {
						"type": "VarString",
						"flags": {
							"bits": 4097
						},
						"char_set": 224,
						"max_size": 400
					}
				},
				{
					"ordinal": 8,
					"name": "organisation_name",
					"type_info": {
						"type": "VarString",
						"flags": {
							"bits": 0
						},
						"char_set": 224,
						"max_size": 400
					}
				},
				{
					"ordinal": 9,
					"name": "otp_hash",
					"type_info": {
						"type": "String",
						"flags": {
							"bits": 4229
						},
						"char_set": 63,
						"max_size": 64
					}
				},
				{
					"ordinal": 10,
					"name": "otp_expiry",
					"type_info": {
						"type": "LongLong",
						"flags": {
							"bits": 4129
						},
						"char_set": 63,
						"max_size": 20
					}
				}
			],
			"parameters": {
				"Right": 1
			},
			"nullable": [
				false,
				false,
				false,
				true,
				true,
				false,
				false,
				false,
				true,
				false,
				false
			]
		}
	},
	"805d2e555e679b236744897b2e1ebd3d26624bc99fd15ab7f0dcf22afcf2b7a0": {
		"query": "CREATE TABLE IF NOT EXISTS deployment ( id BINARY(16) PRIMARY KEY, name VARCHAR(255) NOT NULL, registry VARCHAR(255) NOT NULL DEFAULT \"registry.docker.vicara.co\", image_name VARCHAR(512) NOT NULL, image_tag VARCHAR(255) NOT NULL, domain_id BINARY(16) NOT NULL, sub_domain VARCHAR(255) NOT NULL, path VARCHAR(255) NOT NULL DEFAULT \"/\", /* TODO change port to port array, and take image from docker_registry_repository */ port SMALLINT UNSIGNED NOT NULL, UNIQUE(domain_id, sub_domain, path) );",
		"describe": {
			"columns": [],
			"parameters": {
				"Right": 0
			},
			"nullable": []
		}
	},
	"80d87f55cd48c8ed559d4dd4f4f488109bd7d83c9578f5deb9369818c6f34191": {
		"query": "DELETE FROM organisation_user WHERE role_id = ?;",
		"describe": {
			"columns": [],
			"parameters": {
				"Right": 1
			},
			"nullable": []
		}
	},
	"84071fcc2602af52bf7155e3c4b20c14d3213e1fb5f8aee16f281ac5dfa77e05": {
		"query": "DELETE FROM deployment WHERE id = ?;",
		"describe": {
			"columns": [],
			"parameters": {
				"Right": 1
			},
			"nullable": []
		}
	},
	"8659a1c8e68476e1dd39e11fcc5a07c18f488e8f7a0d8cc81c11a5cc8270d006": {
		"query": "SELECT * FROM organisation WHERE super_admin_id = ?;",
		"describe": {
			"columns": [
				{
					"ordinal": 0,
					"name": "id",
					"type_info": {
						"type": "String",
						"flags": {
							"bits": 4227
						},
						"char_set": 63,
						"max_size": 16
					}
				},
				{
					"ordinal": 1,
					"name": "name",
					"type_info": {
						"type": "VarString",
						"flags": {
							"bits": 4101
						},
						"char_set": 224,
						"max_size": 400
					}
				},
				{
					"ordinal": 2,
					"name": "super_admin_id",
					"type_info": {
						"type": "String",
						"flags": {
							"bits": 4233
						},
						"char_set": 63,
						"max_size": 16
					}
				},
				{
					"ordinal": 3,
					"name": "active",
					"type_info": {
						"type": "Tiny",
						"flags": {
							"bits": 1
						},
						"char_set": 63,
						"max_size": 1
					}
				},
				{
					"ordinal": 4,
					"name": "created",
					"type_info": {
						"type": "LongLong",
						"flags": {
							"bits": 4129
						},
						"char_set": 63,
						"max_size": 20
					}
				}
			],
			"parameters": {
				"Right": 1
			},
			"nullable": [false, false, false, false, false]
		}
	},
	"8a8bbee60fc109098b0ac29824b8f6b0a91959274cadb0aa982f4c68375c9659": {
		"query": "CREATE TABLE IF NOT EXISTS role_permissions_resource_type ( role_id BINARY(16), permission_id BINARY(16), resource_type_id BINARY(16), PRIMARY KEY(role_id, permission_id, resource_type_id), FOREIGN KEY(role_id) REFERENCES role(id), FOREIGN KEY(permission_id) REFERENCES permission(id), FOREIGN KEY(resource_type_id) REFERENCES resource_type(id) );",
		"describe": {
			"columns": [],
			"parameters": {
				"Right": 0
			},
			"nullable": []
		}
	},
	"8b22e725398b06040883dd3eb702e691de73ec8de97fd72cf687038f70151e11": {
		"query": "SELECT * FROM docker_registry_repository WHERE id = ?;",
		"describe": {
			"columns": [
				{
					"ordinal": 0,
					"name": "id",
					"type_info": {
						"type": "String",
						"flags": {
							"bits": 4227
						},
						"char_set": 63,
						"max_size": 16
					}
				},
				{
					"ordinal": 1,
					"name": "organisation_id",
					"type_info": {
						"type": "String",
						"flags": {
							"bits": 4233
						},
						"char_set": 63,
						"max_size": 16
					}
				},
				{
					"ordinal": 2,
					"name": "name",
					"type_info": {
						"type": "VarString",
						"flags": {
							"bits": 4097
						},
						"char_set": 224,
						"max_size": 1020
					}
				}
			],
			"parameters": {
				"Right": 1
			},
			"nullable": [false, false, false]
		}
	},
	"8c5645c36730c188bd15d5888e831e37e94ddb8bcdf8ad4bf48ca24e4138fbad": {
		"query": "SELECT * FROM user_login WHERE refresh_token = ?;",
		"describe": {
			"columns": [
				{
					"ordinal": 0,
					"name": "refresh_token",
					"type_info": {
						"type": "String",
						"flags": {
							"bits": 4227
						},
						"char_set": 63,
						"max_size": 16
					}
				},
				{
					"ordinal": 1,
					"name": "token_expiry",
					"type_info": {
						"type": "LongLong",
						"flags": {
							"bits": 4129
						},
						"char_set": 63,
						"max_size": 20
					}
				},
				{
					"ordinal": 2,
					"name": "user_id",
					"type_info": {
						"type": "String",
						"flags": {
							"bits": 4233
						},
						"char_set": 63,
						"max_size": 16
					}
				},
				{
					"ordinal": 3,
					"name": "last_login",
					"type_info": {
						"type": "LongLong",
						"flags": {
							"bits": 4129
						},
						"char_set": 63,
						"max_size": 20
					}
				},
				{
					"ordinal": 4,
					"name": "last_activity",
					"type_info": {
						"type": "LongLong",
						"flags": {
							"bits": 4129
						},
						"char_set": 63,
						"max_size": 20
					}
				}
			],
			"parameters": {
				"Right": 1
			},
			"nullable": [false, false, false, false, false]
		}
	},
	"92b3f791e9aa52a16fdd721291d03093f23c67e7e228b1847512fa78169c835a": {
		"query": "CREATE TABLE IF NOT EXISTS application ( id BINARY(16) PRIMARY KEY, name VARCHAR(100) UNIQUE NOT NULL );",
		"describe": {
			"columns": [],
			"parameters": {
				"Right": 0
			},
			"nullable": []
		}
	},
	"94b589a75b3fb8a01da02a16f38002db53287b5fff53f031b008a96b7167436c": {
		"query": "INSERT INTO user_to_sign_up VALUES (?, 'organisation', ?, ?, ?, ?, ?, ?, ?, ?, ?) ON DUPLICATE KEY UPDATE account_type = 'organisation', email_address = ?, email_local = ?, domain_name = ?, password = ?, first_name = ?, last_name = ?, organisation_name = ?, otp_hash = ?, otp_expiry = ?;",
		"describe": {
			"columns": [],
			"parameters": {
				"Right": 19
			},
			"nullable": []
		}
	},
	"991fa0051805c981ee2e6b6669b4f3f05de0a724cf9edb688db6c726f01bd694": {
		"query": "SELECT * FROM application WHERE id = ?;",
		"describe": {
			"columns": [
				{
					"ordinal": 0,
					"name": "id",
					"type_info": {
						"type": "String",
						"flags": {
							"bits": 4227
						},
						"char_set": 63,
						"max_size": 16
					}
				},
				{
					"ordinal": 1,
					"name": "name",
					"type_info": {
						"type": "VarString",
						"flags": {
							"bits": 4101
						},
						"char_set": 224,
						"max_size": 400
					}
				}
			],
			"parameters": {
				"Right": 1
			},
			"nullable": [false, false]
		}
	},
	"9a6d60a224be2211ef20f30a47ea65f729e640b423fc66d6b866e8ff4b22131f": {
		"query": "SELECT id, name, is_verified as `is_verified: bool` FROM domain WHERE is_verified = FALSE;",
		"describe": {
			"columns": [
				{
					"ordinal": 0,
					"name": "id",
					"type_info": {
						"type": "String",
						"flags": {
							"bits": 4227
						},
						"char_set": 63,
						"max_size": 16
					}
				},
				{
					"ordinal": 1,
					"name": "name",
					"type_info": {
						"type": "VarString",
						"flags": {
							"bits": 4101
						},
						"char_set": 224,
						"max_size": 400
					}
				},
				{
					"ordinal": 2,
					"name": "is_verified: bool",
					"type_info": {
						"type": "Tiny",
						"flags": {
							"bits": 1
						},
						"char_set": 63,
						"max_size": 1
					}
				}
			],
			"parameters": {
				"Right": 0
			},
			"nullable": [false, false, false]
		}
	},
	"9b8133636b27cc7469941860bdc29710364e8b6b1c6462b0343b77aea0b1f740": {
		"query": "INSERT INTO resource_type VALUES (?, ?, NULL);",
		"describe": {
			"columns": [],
			"parameters": {
				"Right": 2
			},
			"nullable": []
		}
	},
	"9b8866cce443c5d16f545cb9180df5ed620726db397321fd6bcca7087bb5e0d3": {
		"query": "SELECT resource_type.* FROM resource_type INNER JOIN resource ON resource.resource_type_id = resource_type.id WHERE resource.id = ?;",
		"describe": {
			"columns": [
				{
					"ordinal": 0,
					"name": "id",
					"type_info": {
						"type": "String",
						"flags": {
							"bits": 4227
						},
						"char_set": 63,
						"max_size": 16
					}
				},
				{
					"ordinal": 1,
					"name": "name",
					"type_info": {
						"type": "VarString",
						"flags": {
							"bits": 4101
						},
						"char_set": 224,
						"max_size": 400
					}
				},
				{
					"ordinal": 2,
					"name": "description",
					"type_info": {
						"type": "VarString",
						"flags": {
							"bits": 0
						},
						"char_set": 224,
						"max_size": 2000
					}
				}
			],
			"parameters": {
				"Right": 1
			},
			"nullable": [false, false, true]
		}
	},
	"9bb70d8e5768e73db39b40cd55bf5bab4dbbc592c7e2dbb80cb25d42e5d9c845": {
		"query": "DELETE FROM docker_registry_repository WHERE id = ?;",
		"describe": {
			"columns": [],
			"parameters": {
				"Right": 1
			},
			"nullable": []
		}
	},
	"a43f43d015f46a9f162ca5d46e186e220fa84c2d6389705746d77798428f2899": {
		"query": "CREATE TABLE IF NOT EXISTS user_email_address ( type ENUM('personal', 'organisation') NOT NULL, /* Personal email address */ email_address VARCHAR(320), /* Organisation email address */ email_local VARCHAR(160), domain_id BINARY(16), user_id BINARY(16) NOT NULL, UNIQUE(email_address, email_local, domain_id, user_id), FOREIGN KEY(user_id) REFERENCES user(id), FOREIGN KEY(domain_id) REFERENCES domain(id), CONSTRAINT CHECK ( ( type = 'personal' AND ( email_address IS NOT NULL AND email_local IS NULL AND domain_id IS NULL ) ) OR ( type = 'organisation' AND ( email_address IS NULL AND email_local IS NOT NULL AND domain_id IS NOT NULL ) ) ) );",
		"describe": {
			"columns": [],
			"parameters": {
				"Right": 0
			},
			"nullable": []
		}
	},
	"a6045492fd4f4ff914dc8fa67215934b8c6bb644c99a9c887550694109390126": {
		"query": "UPDATE domain SET is_verified = TRUE WHERE id = ?;",
		"describe": {
			"columns": [],
			"parameters": {
				"Right": 1
			},
			"nullable": []
		}
	},
	"a7a9ff1e297f63dd61d53a96a32bfea46c4aa2f7f7ca202282ecb2d1807cddc3": {
		"query": "CREATE TABLE IF NOT EXISTS password_reset_request ( user_id BINARY(16) PRIMARY KEY, token BINARY(64) UNIQUE NOT NULL, token_expiry BIGINT UNSIGNED NOT NULL, FOREIGN KEY(user_id) REFERENCES user(id) );",
		"describe": {
			"columns": [],
			"parameters": {
				"Right": 0
			},
			"nullable": []
		}
	},
	"abc73c01e06ecb0567f992fdf42fd74fcdb9e084178eab52980b95cdc62e7184": {
		"query": "SELECT id, name, resource_type_id, owner_id as `owner_id!` FROM resource WHERE id = ?;",
		"describe": {
			"columns": [
				{
					"ordinal": 0,
					"name": "id",
					"type_info": {
						"type": "String",
						"flags": {
							"bits": 4227
						},
						"char_set": 63,
						"max_size": 16
					}
				},
				{
					"ordinal": 1,
					"name": "name",
					"type_info": {
						"type": "VarString",
						"flags": {
							"bits": 4097
						},
						"char_set": 224,
						"max_size": 400
					}
				},
				{
					"ordinal": 2,
					"name": "resource_type_id",
					"type_info": {
						"type": "String",
						"flags": {
							"bits": 4233
						},
						"char_set": 63,
						"max_size": 16
					}
				},
				{
					"ordinal": 3,
					"name": "owner_id!",
					"type_info": {
						"type": "String",
						"flags": {
							"bits": 136
						},
						"char_set": 63,
						"max_size": 16
					}
				}
			],
			"parameters": {
				"Right": 1
			},
			"nullable": [false, false, false, true]
		}
	},
	"abf07b761467e57f88e1ecb9625e310d61df9d5afc38b973b06996c73111f430": {
		"query": "SELECT * FROM user_unverified_email_address WHERE user_id = ? AND email_address = ?;",
		"describe": {
			"columns": [
				{
					"ordinal": 0,
					"name": "email_address",
					"type_info": {
						"type": "VarString",
						"flags": {
							"bits": 4099
						},
						"char_set": 224,
						"max_size": 1280
					}
				},
				{
					"ordinal": 1,
					"name": "user_id",
					"type_info": {
						"type": "String",
						"flags": {
							"bits": 4235
						},
						"char_set": 63,
						"max_size": 16
					}
				},
				{
					"ordinal": 2,
					"name": "verification_token_hash",
					"type_info": {
						"type": "String",
						"flags": {
							"bits": 4229
						},
						"char_set": 63,
						"max_size": 64
					}
				},
				{
					"ordinal": 3,
					"name": "verification_token_expiry",
					"type_info": {
						"type": "LongLong",
						"flags": {
							"bits": 4129
						},
						"char_set": 63,
						"max_size": 20
					}
				}
			],
			"parameters": {
				"Right": 2
			},
			"nullable": [false, false, false, false]
		}
	},
	"ad6002853dd49f16db9502a04399e53e402302ddd975009c40dd0951ec30f538": {
		"query": "SELECT * FROM portus_tunnel WHERE id = ?;",
		"describe": {
			"columns": [
				{
					"ordinal": 0,
					"name": "id",
					"type_info": {
						"type": "String",
						"flags": {
							"bits": 4227
						},
						"char_set": 63,
						"max_size": 16
					}
				},
				{
					"ordinal": 1,
					"name": "username",
					"type_info": {
						"type": "VarString",
						"flags": {
							"bits": 4097
						},
						"char_set": 224,
						"max_size": 400
					}
				},
				{
					"ordinal": 2,
					"name": "ssh_port",
					"type_info": {
						"type": "Short",
						"flags": {
							"bits": 4129
						},
						"char_set": 63,
						"max_size": 5
					}
				},
				{
					"ordinal": 3,
					"name": "exposed_port",
					"type_info": {
						"type": "Short",
						"flags": {
							"bits": 4129
						},
						"char_set": 63,
						"max_size": 5
					}
				},
				{
					"ordinal": 4,
					"name": "name",
					"type_info": {
						"type": "VarString",
						"flags": {
							"bits": 4097
						},
						"char_set": 224,
						"max_size": 200
					}
				},
				{
					"ordinal": 5,
					"name": "created",
					"type_info": {
						"type": "LongLong",
						"flags": {
							"bits": 4129
						},
						"char_set": 63,
						"max_size": 20
					}
				}
			],
			"parameters": {
				"Right": 1
			},
			"nullable": [false, false, false, false, false, false]
		}
	},
	"b37436a94bc6c50a821c0ab0b04266208194734aaab71bee5ef1b552b3bf03e0": {
		"query": "ALTER TABLE portus_tunnel ADD CONSTRAINT FOREIGN KEY(id) REFERENCES resource(id);",
		"describe": {
			"columns": [],
			"parameters": {
				"Right": 0
			},
			"nullable": []
		}
	},
	"b57be83f666c81c38197c96f4f9b845e520144d3295f4fb1218a3c34ca7cd1b2": {
		"query": "CREATE TABLE IF NOT EXISTS user_to_sign_up ( username VARCHAR(100) PRIMARY KEY, account_type ENUM('personal', 'organisation') NOT NULL, /* Personal email address OR backup email */ email_address VARCHAR(320) NOT NULL, /* Organisation email address */ email_local VARCHAR(160), domain_name VARCHAR(100), password BINARY(64) NOT NULL, first_name VARCHAR(100) NOT NULL, last_name VARCHAR(100) NOT NULL, organisation_name VARCHAR(100), otp_hash BINARY(64) UNIQUE NOT NULL, otp_expiry BIGINT UNSIGNED NOT NULL, CONSTRAINT CHECK ( ( account_type = 'personal' AND ( email_local IS NULL AND domain_name IS NULL AND organisation_name IS NULL ) ) OR ( account_type = 'organisation' AND ( email_local IS NOT NULL AND domain_name IS NOT NULL AND organisation_name IS NOT NULL ) ) ) );",
		"describe": {
			"columns": [],
			"parameters": {
				"Right": 0
			},
			"nullable": []
		}
	},
	"b5a46edf59414b8ff2594c37e329621f5578dcdde0cedc389be2122ce179aaf4": {
		"query": "INSERT INTO role_permissions_resource VALUES (?, ?, ?);",
		"describe": {
			"columns": [],
			"parameters": {
				"Right": 3
			},
			"nullable": []
		}
	},
	"b72999b5d95529aa6764e8ab1ef235c16a8f00e0c908ef6b81a030155cc13a5d": {
		"query": "CREATE TABLE IF NOT EXISTS docker_registry_repository ( id BINARY(16) PRIMARY KEY, organisation_id BINARY(16) NOT NULL, name VARCHAR(255) NOT NULL, UNIQUE(organisation_id, name) );",
		"describe": {
			"columns": [],
			"parameters": {
				"Right": 0
			},
			"nullable": []
		}
	},
	"b7b665b9b9844c24322f7a1153d86945a7380c40e2c40f01b018412e4153e8df": {
		"query": "SELECT id, name, super_admin_id, active as `active: bool`, created FROM organisation WHERE name = ?;",
		"describe": {
			"columns": [
				{
					"ordinal": 0,
					"name": "id",
					"type_info": {
						"type": "String",
						"flags": {
							"bits": 4227
						},
						"char_set": 63,
						"max_size": 16
					}
				},
				{
					"ordinal": 1,
					"name": "name",
					"type_info": {
						"type": "VarString",
						"flags": {
							"bits": 4101
						},
						"char_set": 224,
						"max_size": 400
					}
				},
				{
					"ordinal": 2,
					"name": "super_admin_id",
					"type_info": {
						"type": "String",
						"flags": {
							"bits": 4233
						},
						"char_set": 63,
						"max_size": 16
					}
				},
				{
					"ordinal": 3,
					"name": "active: bool",
					"type_info": {
						"type": "Tiny",
						"flags": {
							"bits": 1
						},
						"char_set": 63,
						"max_size": 1
					}
				},
				{
					"ordinal": 4,
					"name": "created",
					"type_info": {
						"type": "LongLong",
						"flags": {
							"bits": 4129
						},
						"char_set": 63,
						"max_size": 20
					}
				}
			],
			"parameters": {
				"Right": 1
			},
			"nullable": [false, false, false, false, false]
		}
	},
	"b8db8b23ba2514928e24c5d221a4dcbb5ccc819852a8131fb362e77b615d60ee": {
		"query": "SELECT domain.id, domain.name, is_verified as `is_verified: bool` FROM domain INNER JOIN resource ON domain.id = resource.id WHERE resource.owner_id = ?;",
		"describe": {
			"columns": [
				{
					"ordinal": 0,
					"name": "id",
					"type_info": {
						"type": "String",
						"flags": {
							"bits": 4227
						},
						"char_set": 63,
						"max_size": 16
					}
				},
				{
					"ordinal": 1,
					"name": "name",
					"type_info": {
						"type": "VarString",
						"flags": {
							"bits": 4101
						},
						"char_set": 224,
						"max_size": 400
					}
				},
				{
					"ordinal": 2,
					"name": "is_verified: bool",
					"type_info": {
						"type": "Tiny",
						"flags": {
							"bits": 1
						},
						"char_set": 63,
						"max_size": 1
					}
				}
			],
			"parameters": {
				"Right": 1
			},
			"nullable": [false, false, false]
		}
	},
	"b98f6ad11050eb79fed881ff45dfabde14271b91f1eab617ba8f055d4a189f5b": {
		"query": "DELETE FROM user_to_sign_up WHERE username = ?;",
		"describe": {
			"columns": [],
			"parameters": {
				"Right": 1
			},
			"nullable": []
		}
	},
	"b9cf30b43dfc8b65bf4d1b1fd14072d0195ba8cf34758875fa9507a09efc3794": {
		"query": "INSERT INTO role VALUES (?, ?, ?, ?);",
		"describe": {
			"columns": [],
			"parameters": {
				"Right": 4
			},
			"nullable": []
		}
	},
	"b9ec2211672bc544b95281318be44056c7e74dc07c5914d9fbbfd46b3e1cffb9": {
		"query": "SELECT * FROM user WHERE id = ?",
		"describe": {
			"columns": [
				{
					"ordinal": 0,
					"name": "id",
					"type_info": {
						"type": "String",
						"flags": {
							"bits": 4227
						},
						"char_set": 63,
						"max_size": 16
					}
				},
				{
					"ordinal": 1,
					"name": "username",
					"type_info": {
						"type": "VarString",
						"flags": {
							"bits": 4101
						},
						"char_set": 224,
						"max_size": 400
					}
				},
				{
					"ordinal": 2,
					"name": "password",
					"type_info": {
						"type": "String",
						"flags": {
							"bits": 4225
						},
						"char_set": 63,
						"max_size": 64
					}
				},
				{
					"ordinal": 3,
					"name": "backup_email",
					"type_info": {
						"type": "VarString",
						"flags": {
							"bits": 4101
						},
						"char_set": 224,
						"max_size": 1280
					}
				},
				{
					"ordinal": 4,
					"name": "first_name",
					"type_info": {
						"type": "VarString",
						"flags": {
							"bits": 4097
						},
						"char_set": 224,
						"max_size": 400
					}
				},
				{
					"ordinal": 5,
					"name": "last_name",
					"type_info": {
						"type": "VarString",
						"flags": {
							"bits": 4097
						},
						"char_set": 224,
						"max_size": 400
					}
				},
				{
					"ordinal": 6,
					"name": "dob",
					"type_info": {
						"type": "LongLong",
						"flags": {
							"bits": 32
						},
						"char_set": 63,
						"max_size": 20
					}
				},
				{
					"ordinal": 7,
					"name": "bio",
					"type_info": {
						"type": "VarString",
						"flags": {
							"bits": 0
						},
						"char_set": 224,
						"max_size": 512
					}
				},
				{
					"ordinal": 8,
					"name": "location",
					"type_info": {
						"type": "VarString",
						"flags": {
							"bits": 0
						},
						"char_set": 224,
						"max_size": 512
					}
				},
				{
					"ordinal": 9,
					"name": "created",
					"type_info": {
						"type": "LongLong",
						"flags": {
							"bits": 4129
						},
						"char_set": 63,
						"max_size": 20
					}
				}
			],
			"parameters": {
				"Right": 1
			},
			"nullable": [
				false,
				false,
				false,
				false,
				false,
				false,
				true,
				true,
				true,
				false
			]
		}
	},
	"c057024a48f7f44b924ee20c14458f43b5798ab122c4f0adf70246a0640200ea": {
		"query": "INSERT INTO password_reset_request VALUES (?, ?, ?) ON DUPLICATE KEY UPDATE token = ?, token_expiry = ?;",
		"describe": {
			"columns": [],
			"parameters": {
				"Right": 5
			},
			"nullable": []
		}
	},
	"c05f2b360a302d1b3fe52bb37e80a8bc57e2618c05a4040d3657ec852fd09cc4": {
		"query": "CREATE TABLE IF NOT EXISTS resource_type ( id BINARY(16) PRIMARY KEY, name VARCHAR(100) UNIQUE NOT NULL, description VARCHAR(500) );",
		"describe": {
			"columns": [],
			"parameters": {
				"Right": 0
			},
			"nullable": []
		}
	},
	"c16ef2a1d5294754262b0c77e596bb523c27ddbed94da43617285203dd95959d": {
		"query": "CREATE TABLE IF NOT EXISTS domain ( id BINARY(16) PRIMARY KEY, name VARCHAR(100) UNIQUE NOT NULL, is_verified BOOL NOT NULL DEFAULT FALSE );",
		"describe": {
			"columns": [],
			"parameters": {
				"Right": 0
			},
			"nullable": []
		}
	},
	"c17460773d9b52491bd2ad7e8f6db5ae04391e7e2fb1f481854760de2a8284aa": {
		"query": "SELECT * FROM permission;",
		"describe": {
			"columns": [
				{
					"ordinal": 0,
					"name": "id",
					"type_info": {
						"type": "String",
						"flags": {
							"bits": 4227
						},
						"char_set": 63,
						"max_size": 16
					}
				},
				{
					"ordinal": 1,
					"name": "name",
					"type_info": {
						"type": "VarString",
						"flags": {
							"bits": 4097
						},
						"char_set": 224,
						"max_size": 400
					}
				},
				{
					"ordinal": 2,
					"name": "description",
					"type_info": {
						"type": "VarString",
						"flags": {
							"bits": 0
						},
						"char_set": 224,
						"max_size": 2000
					}
				}
			],
			"parameters": {
				"Right": 0
			},
			"nullable": [false, false, true]
		}
	},
	"c6fd001247a7d00ff678efaf200f373293cedc44182733e05af9f7c743b6ab3d": {
		"query": "SELECT * FROM user WHERE username = ?",
		"describe": {
			"columns": [
				{
					"ordinal": 0,
					"name": "id",
					"type_info": {
						"type": "String",
						"flags": {
							"bits": 4227
						},
						"char_set": 63,
						"max_size": 16
					}
				},
				{
					"ordinal": 1,
					"name": "username",
					"type_info": {
						"type": "VarString",
						"flags": {
							"bits": 4101
						},
						"char_set": 224,
						"max_size": 400
					}
				},
				{
					"ordinal": 2,
					"name": "password",
					"type_info": {
						"type": "String",
						"flags": {
							"bits": 4225
						},
						"char_set": 63,
						"max_size": 64
					}
				},
				{
					"ordinal": 3,
					"name": "backup_email",
					"type_info": {
						"type": "VarString",
						"flags": {
							"bits": 4101
						},
						"char_set": 224,
						"max_size": 1280
					}
				},
				{
					"ordinal": 4,
					"name": "first_name",
					"type_info": {
						"type": "VarString",
						"flags": {
							"bits": 4097
						},
						"char_set": 224,
						"max_size": 400
					}
				},
				{
					"ordinal": 5,
					"name": "last_name",
					"type_info": {
						"type": "VarString",
						"flags": {
							"bits": 4097
						},
						"char_set": 224,
						"max_size": 400
					}
				},
				{
					"ordinal": 6,
					"name": "dob",
					"type_info": {
						"type": "LongLong",
						"flags": {
							"bits": 32
						},
						"char_set": 63,
						"max_size": 20
					}
				},
				{
					"ordinal": 7,
					"name": "bio",
					"type_info": {
						"type": "VarString",
						"flags": {
							"bits": 0
						},
						"char_set": 224,
						"max_size": 512
					}
				},
				{
					"ordinal": 8,
					"name": "location",
					"type_info": {
						"type": "VarString",
						"flags": {
							"bits": 0
						},
						"char_set": 224,
						"max_size": 512
					}
				},
				{
					"ordinal": 9,
					"name": "created",
					"type_info": {
						"type": "LongLong",
						"flags": {
							"bits": 4129
						},
						"char_set": 63,
						"max_size": 20
					}
				}
			],
			"parameters": {
				"Right": 1
			},
			"nullable": [
				false,
				false,
				false,
				false,
				false,
				false,
				true,
				true,
				true,
				false
			]
		}
	},
	"c72f443e3f15c221a223b0fe388e34e25fb583068b6a0034f68ca0b06cb391d6": {
		"query": "INSERT INTO user_unverified_email_address VALUES (?, ?, ?, ?) ON DUPLICATE KEY UPDATE verification_token_hash = ?, verification_token_expiry = ?;",
		"describe": {
			"columns": [],
			"parameters": {
				"Right": 6
			},
			"nullable": []
		}
	},
	"c89eededfa80cac15f7db7130b072db36bac1d0e4340bb8c8e756ab46c79580d": {
		"query": "SELECT application.* FROM application INNER JOIN resource ON application.id = resource.id WHERE resource.owner_id = ?;",
		"describe": {
			"columns": [
				{
					"ordinal": 0,
					"name": "id",
					"type_info": {
						"type": "String",
						"flags": {
							"bits": 4227
						},
						"char_set": 63,
						"max_size": 16
					}
				},
				{
					"ordinal": 1,
					"name": "name",
					"type_info": {
						"type": "VarString",
						"flags": {
							"bits": 4101
						},
						"char_set": 224,
						"max_size": 400
					}
				}
			],
			"parameters": {
				"Right": 1
			},
			"nullable": [false, false]
		}
	},
	"c945d82b570986348540507d4588925089baedd7877a07c2e8d9be3cf258ce6f": {
		"query": "INSERT INTO meta_data VALUES ('version_major', ?), ('version_minor', ?), ('version_patch', ?) ON DUPLICATE KEY UPDATE value = VALUES(value);",
		"describe": {
			"columns": [],
			"parameters": {
				"Right": 3
			},
			"nullable": []
		}
	},
	"ca81844373fa9941691d926a125d282680f84008bc3bb780bea8b05ad595a66f": {
		"query": "UPDATE resource SET owner_id = ? WHERE id = ?;",
		"describe": {
			"columns": [],
			"parameters": {
				"Right": 2
			},
			"nullable": []
		}
	},
	"cebce49fbac635b253575a841bae02bca13a53323b655259c2bea4312f9860fc": {
		"query": "UPDATE domain SET is_verified = FALSE WHERE id = ?;",
		"describe": {
			"columns": [],
			"parameters": {
				"Right": 1
			},
			"nullable": []
		}
	},
	"d1a13d223e75fa39e2df585c2949f6c5b1f2325813bcd6c3d9fdbfa53f6f9047": {
		"query": "INSERT INTO user_to_sign_up VALUES (?, 'personal', ?, NULL, NULL, ?, ?, ?, NULL, ?, ?) ON DUPLICATE KEY UPDATE account_type = 'personal', email_address = ?, email_local = NULL, domain_name = NULL, organisation_name = NULL, password = ?, first_name = ?, last_name = ?, otp_hash = ?, otp_expiry = ?;",
		"describe": {
			"columns": [],
			"parameters": {
				"Right": 13
			},
			"nullable": []
		}
	},
	"d334dbe26b7ab3688b0cf565d4a2542516a1d7680731fea0b37d5ddbe869b480": {
		"query": "CREATE TABLE IF NOT EXISTS file ( id BINARY(16) PRIMARY KEY, name VARCHAR(250) NOT NULL );",
		"describe": {
			"columns": [],
			"parameters": {
				"Right": 0
			},
			"nullable": []
		}
	},
	"d44888489c6f1b2ec6ce6dd190b49d7a629eaef2d24dc766d1997e3db2a6b187": {
		"query": "SELECT * FROM deployment WHERE id = ?;",
		"describe": {
			"columns": [
				{
					"ordinal": 0,
					"name": "id",
					"type_info": {
						"type": "String",
						"flags": {
							"bits": 4227
						},
						"char_set": 63,
						"max_size": 16
					}
				},
				{
					"ordinal": 1,
					"name": "name",
					"type_info": {
						"type": "VarString",
						"flags": {
							"bits": 4097
						},
						"char_set": 224,
						"max_size": 1020
					}
				},
				{
					"ordinal": 2,
					"name": "registry",
					"type_info": {
						"type": "String",
						"flags": {
							"bits": 257
						},
						"char_set": 224,
						"max_size": 100
					}
				},
				{
					"ordinal": 3,
					"name": "image_name",
					"type_info": {
						"type": "VarString",
						"flags": {
							"bits": 4097
						},
						"char_set": 224,
						"max_size": 2048
					}
				},
				{
					"ordinal": 4,
					"name": "image_tag",
					"type_info": {
						"type": "VarString",
						"flags": {
							"bits": 4097
						},
						"char_set": 224,
						"max_size": 1020
					}
				},
				{
					"ordinal": 5,
					"name": "domain_id",
					"type_info": {
						"type": "String",
						"flags": {
							"bits": 4233
						},
						"char_set": 63,
						"max_size": 16
					}
				},
				{
					"ordinal": 6,
					"name": "sub_domain",
					"type_info": {
						"type": "VarString",
						"flags": {
							"bits": 4097
						},
						"char_set": 224,
						"max_size": 1020
					}
				},
				{
					"ordinal": 7,
					"name": "path",
					"type_info": {
						"type": "VarString",
						"flags": {
							"bits": 1
						},
						"char_set": 224,
						"max_size": 1020
					}
				},
				{
					"ordinal": 8,
					"name": "port",
					"type_info": {
						"type": "Short",
						"flags": {
							"bits": 4129
						},
						"char_set": 63,
						"max_size": 5
					}
				}
			],
			"parameters": {
				"Right": 1
			},
			"nullable": [
				false,
				false,
				false,
				false,
				false,
				false,
				false,
				false,
				false
			]
		}
	},
	"d5afdc451676c5d7982f7c8aca2ec96ffda9238858136bf1b263d6a6ae8aa27b": {
		"query": "CREATE TABLE IF NOT EXISTS organisation ( id BINARY(16) PRIMARY KEY, name VARCHAR(100) UNIQUE NOT NULL, super_admin_id BINARY(16) NOT NULL, active BOOL NOT NULL DEFAULT FALSE, created BIGINT UNSIGNED NOT NULL, FOREIGN KEY(super_admin_id) REFERENCES user(id) );",
		"describe": {
			"columns": [],
			"parameters": {
				"Right": 0
			},
			"nullable": []
		}
	},
	"d6401cd7f6ec9aaa0c4f33649e8de449447ff408f059aa0e88b9e0fa4358668d": {
		"query": "CREATE TABLE IF NOT EXISTS user_login ( refresh_token BINARY(16) PRIMARY KEY, token_expiry BIGINT UNSIGNED NOT NULL, user_id BINARY(16) NOT NULL, last_login BIGINT UNSIGNED NOT NULL, last_activity BIGINT UNSIGNED NOT NULL, FOREIGN KEY(user_id) REFERENCES user(id) );",
		"describe": {
			"columns": [],
			"parameters": {
				"Right": 0
			},
			"nullable": []
		}
	},
	"d85b169f94a97d1e8ab470deb5373e31723fa1dd872ecb9edbcb1461243e7be2": {
		"query": "SELECT application_id, version FROM application_version WHERE application_id = ?;",
		"describe": {
			"columns": [
				{
					"ordinal": 0,
					"name": "application_id",
					"type_info": {
						"type": "String",
						"flags": {
							"bits": 4227
						},
						"char_set": 63,
						"max_size": 16
					}
				},
				{
					"ordinal": 1,
					"name": "version",
					"type_info": {
						"type": "VarString",
						"flags": {
							"bits": 4099
						},
						"char_set": 224,
						"max_size": 128
					}
				}
			],
			"parameters": {
				"Right": 1
			},
			"nullable": [false, false]
		}
	},
	"d87c8d3cd9fa7c8d0fddc72860f38f372ce116e3a099b6a4143eb37116dc6c6d": {
		"query": "SELECT * FROM role WHERE owner_id = ?;",
		"describe": {
			"columns": [
				{
					"ordinal": 0,
					"name": "id",
					"type_info": {
						"type": "String",
						"flags": {
							"bits": 4227
						},
						"char_set": 63,
						"max_size": 16
					}
				},
				{
					"ordinal": 1,
					"name": "name",
					"type_info": {
						"type": "VarString",
						"flags": {
							"bits": 4105
						},
						"char_set": 224,
						"max_size": 400
					}
				},
				{
					"ordinal": 2,
					"name": "description",
					"type_info": {
						"type": "VarString",
						"flags": {
							"bits": 0
						},
						"char_set": 224,
						"max_size": 2000
					}
				},
				{
					"ordinal": 3,
					"name": "owner_id",
					"type_info": {
						"type": "String",
						"flags": {
							"bits": 4233
						},
						"char_set": 63,
						"max_size": 16
					}
				}
			],
			"parameters": {
				"Right": 1
			},
			"nullable": [false, false, true, false]
		}
	},
	"d96261f4b6ee15ce075ca8e64067fd6d3edf4c6359b1746fec6c1acf46ac1826": {
		"query": "INSERT INTO deployment VALUES (?, ?, ?, ?, ?, ?, ?, ?, ?);",
		"describe": {
			"columns": [],
			"parameters": {
				"Right": 9
			},
			"nullable": []
		}
	},
	"dcb001a506be9d77bbb944507b2634f1bcc77cc0edfe14337d8d3b3c0cc281c9": {
		"query": "UPDATE user_login SET token_expiry = ?, last_activity = ? WHERE refresh_token = ?;",
		"describe": {
			"columns": [],
			"parameters": {
				"Right": 3
			},
			"nullable": []
		}
	},
	"e11db95f5c17f7aab93d6e1c9a8688c6620478927417860d7df315090e74a6ee": {
		"query": "INSERT INTO domain VALUES (?, ?, FALSE);",
		"describe": {
			"columns": [],
			"parameters": {
				"Right": 2
			},
			"nullable": []
		}
	},
	"e23aa701eee9f9caeebf736e1cdc6cde9ea42a082eb31bd44eac5cedb7f16fd9": {
		"query": "CREATE TABLE IF NOT EXISTS portus_tunnel ( id BINARY(16) PRIMARY KEY, username VARCHAR(100) NOT NULL, ssh_port SMALLINT UNSIGNED NOT NULL, exposed_port SMALLINT UNSIGNED NOT NULL, name VARCHAR(50) NOT NULL, created BIGINT UNSIGNED NOT NULL );",
		"describe": {
			"columns": [],
			"parameters": {
				"Right": 0
			},
			"nullable": []
		}
	},
	"e53bd14d5797f2615c52332c8825324a7f26df4f0321ded65bfbf2a694b73931": {
		"query": "CREATE TABLE IF NOT EXISTS permission ( id BINARY(16) PRIMARY KEY, name VARCHAR(100) NOT NULL, description VARCHAR(500) );",
		"describe": {
			"columns": [],
			"parameters": {
				"Right": 0
			},
			"nullable": []
		}
	},
	"e6ca3a70fe08bad0f61d4f84b1f83d651912dd175931a0d2ec2786de87064a76": {
		"query": "CREATE TABLE IF NOT EXISTS resource ( id BINARY(16) PRIMARY KEY, name VARCHAR(100) NOT NULL, resource_type_id BINARY(16) NOT NULL, owner_id BINARY(16), FOREIGN KEY(owner_id) REFERENCES organisation(id), FOREIGN KEY(resource_type_id) REFERENCES resource_type(id) );",
		"describe": {
			"columns": [],
			"parameters": {
				"Right": 0
			},
			"nullable": []
		}
	},
	"eca653429eddbfe6a41f012b9fad4d53554ae7b79cde8d4150b0b84ee9bf9a8b": {
		"query": "SELECT * FROM user ORDER BY created DESC LIMIT 1;",
		"describe": {
			"columns": [
				{
					"ordinal": 0,
					"name": "id",
					"type_info": {
						"type": "String",
						"flags": {
							"bits": 4227
						},
						"char_set": 63,
						"max_size": 16
					}
				},
				{
					"ordinal": 1,
					"name": "username",
					"type_info": {
						"type": "VarString",
						"flags": {
							"bits": 4101
						},
						"char_set": 224,
						"max_size": 400
					}
				},
				{
					"ordinal": 2,
					"name": "password",
					"type_info": {
						"type": "String",
						"flags": {
							"bits": 4225
						},
						"char_set": 63,
						"max_size": 64
					}
				},
				{
					"ordinal": 3,
					"name": "backup_email",
					"type_info": {
						"type": "VarString",
						"flags": {
							"bits": 4101
						},
						"char_set": 224,
						"max_size": 1280
					}
				},
				{
					"ordinal": 4,
					"name": "first_name",
					"type_info": {
						"type": "VarString",
						"flags": {
							"bits": 4097
						},
						"char_set": 224,
						"max_size": 400
					}
				},
				{
					"ordinal": 5,
					"name": "last_name",
					"type_info": {
						"type": "VarString",
						"flags": {
							"bits": 4097
						},
						"char_set": 224,
						"max_size": 400
					}
				},
				{
					"ordinal": 6,
					"name": "dob",
					"type_info": {
						"type": "LongLong",
						"flags": {
							"bits": 32
						},
						"char_set": 63,
						"max_size": 20
					}
				},
				{
					"ordinal": 7,
					"name": "bio",
					"type_info": {
						"type": "VarString",
						"flags": {
							"bits": 0
						},
						"char_set": 224,
						"max_size": 512
					}
				},
				{
					"ordinal": 8,
					"name": "location",
					"type_info": {
						"type": "VarString",
						"flags": {
							"bits": 0
						},
						"char_set": 224,
						"max_size": 512
					}
				},
				{
					"ordinal": 9,
					"name": "created",
					"type_info": {
						"type": "LongLong",
						"flags": {
							"bits": 4129
						},
						"char_set": 63,
						"max_size": 20
					}
				}
			],
			"parameters": {
				"Right": 0
			},
			"nullable": [
				false,
				false,
				false,
				false,
				false,
				false,
				true,
				true,
				true,
				false
			]
		}
	},
	"edddc427c2d59da76499dd64cc93166619332951071305d67df5b2cb056f442d": {
		"query": "ALTER TABLE file ADD CONSTRAINT FOREIGN KEY(id) REFERENCES resource(id);",
		"describe": {
			"columns": [],
			"parameters": {
				"Right": 0
			},
			"nullable": []
		}
	},
	"f0eda87bd07f36dab8d2ce25961202654985cd6e1f16b06fa5083f1ae3fd8612": {
		"query": "INSERT INTO docker_registry_repository VALUES (?,?,?);",
		"describe": {
			"columns": [],
			"parameters": {
				"Right": 3
			},
			"nullable": []
		}
	},
	"f10a94d2cb6ef8ede5b0588f0825fca7641597066705d944adf7d1f902f1058a": {
		"query": "INSERT INTO organisation VALUES (?, ?, ?, ?, ?);",
		"describe": {
			"columns": [],
			"parameters": {
				"Right": 5
			},
			"nullable": []
		}
	},
	"f22bee21592c46ae6b6f434c48dad7616e68289bc6fd82ccc7613c60a1d2b95f": {
		"query": "SHOW TABLES;",
		"describe": {
			"columns": [
				{
					"ordinal": 0,
					"name": "Tables_in_api",
					"type_info": {
						"type": "VarString",
						"flags": {
							"bits": 4225
						},
						"char_set": 224,
						"max_size": 256
					}
				}
			],
			"parameters": {
				"Right": 0
			},
			"nullable": [false]
		}
	},
	"f27ab5bf47553e16a61f8763f0f6a4d884acfe04dd6cbbd305a9524aa079d87e": {
		"query": "DELETE FROM password_reset_request WHERE user_id = ?;",
		"describe": {
			"columns": [],
			"parameters": {
				"Right": 1
			},
			"nullable": []
		}
	},
	"f57e5719d61530f8066baef69b1170d122e028a85fa4936bf6578bd38ba8c682": {
		"query": "SELECT * FROM portus_tunnel WHERE ssh_port = ? OR exposed_port = ?;",
		"describe": {
			"columns": [
				{
					"ordinal": 0,
					"name": "id",
					"type_info": {
						"type": "String",
						"flags": {
							"bits": 4227
						},
						"char_set": 63,
						"max_size": 16
					}
				},
				{
					"ordinal": 1,
					"name": "username",
					"type_info": {
						"type": "VarString",
						"flags": {
							"bits": 4097
						},
						"char_set": 224,
						"max_size": 400
					}
				},
				{
					"ordinal": 2,
					"name": "ssh_port",
					"type_info": {
						"type": "Short",
						"flags": {
							"bits": 4129
						},
						"char_set": 63,
						"max_size": 5
					}
				},
				{
					"ordinal": 3,
					"name": "exposed_port",
					"type_info": {
						"type": "Short",
						"flags": {
							"bits": 4129
						},
						"char_set": 63,
						"max_size": 5
					}
				},
				{
					"ordinal": 4,
					"name": "name",
					"type_info": {
						"type": "VarString",
						"flags": {
							"bits": 4097
						},
						"char_set": 224,
						"max_size": 200
					}
				},
				{
					"ordinal": 5,
					"name": "created",
					"type_info": {
						"type": "LongLong",
						"flags": {
							"bits": 4129
						},
						"char_set": 63,
						"max_size": 20
					}
				}
			],
			"parameters": {
				"Right": 2
			},
			"nullable": [false, false, false, false, false, false]
		}
	},
	"f8ef316753f63e41cb293ae11a2a4bf8d5367c2b4fdb790726d5d881afc49395": {
		"query": "INSERT INTO permission VALUES (?, ?, NULL)",
		"describe": {
			"columns": [],
			"parameters": {
				"Right": 2
			},
			"nullable": []
		}
	},
	"fbd5a4972f8c2e85662b22388e880700f353450a6a5399a1752694a5b6aa3a12": {
		"query": "SELECT * FROM role_permissions_resource WHERE role_id = ?",
		"describe": {
			"columns": [
				{
					"ordinal": 0,
					"name": "role_id",
					"type_info": {
						"type": "String",
						"flags": {
							"bits": 4227
						},
						"char_set": 63,
						"max_size": 16
					}
				},
				{
					"ordinal": 1,
					"name": "permission_id",
					"type_info": {
						"type": "String",
						"flags": {
							"bits": 4235
						},
						"char_set": 63,
						"max_size": 16
					}
				},
				{
					"ordinal": 2,
					"name": "resource_id",
					"type_info": {
						"type": "String",
						"flags": {
							"bits": 4235
						},
						"char_set": 63,
						"max_size": 16
					}
				}
			],
			"parameters": {
				"Right": 1
			},
			"nullable": [false, false, false]
		}
	},
	"fd5013df5bb3d03308f709b021942aeecfe581821ac0911fc05db8d90bb67b2f": {
		"query": "SELECT portus_tunnel.* FROM portus_tunnel INNER JOIN resource ON resource.id = portus_tunnel.id WHERE resource.owner_id = ?;",
		"describe": {
			"columns": [
				{
					"ordinal": 0,
					"name": "id",
					"type_info": {
						"type": "String",
						"flags": {
							"bits": 4227
						},
						"char_set": 63,
						"max_size": 16
					}
				},
				{
					"ordinal": 1,
					"name": "username",
					"type_info": {
						"type": "VarString",
						"flags": {
							"bits": 4097
						},
						"char_set": 224,
						"max_size": 400
					}
				},
				{
					"ordinal": 2,
					"name": "ssh_port",
					"type_info": {
						"type": "Short",
						"flags": {
							"bits": 4129
						},
						"char_set": 63,
						"max_size": 5
					}
				},
				{
					"ordinal": 3,
					"name": "exposed_port",
					"type_info": {
						"type": "Short",
						"flags": {
							"bits": 4129
						},
						"char_set": 63,
						"max_size": 5
					}
				},
				{
					"ordinal": 4,
					"name": "name",
					"type_info": {
						"type": "VarString",
						"flags": {
							"bits": 4097
						},
						"char_set": 224,
						"max_size": 200
					}
				},
				{
					"ordinal": 5,
					"name": "created",
					"type_info": {
						"type": "LongLong",
						"flags": {
							"bits": 4129
						},
						"char_set": 63,
						"max_size": 20
					}
				}
			],
			"parameters": {
				"Right": 1
			},
			"nullable": [false, false, false, false, false, false]
		}
	},
	"ff65c21de42357bd3eb28ac6ac44fad8b2dca5862319563433fa092b85dbcc30": {
		"query": "INSERT INTO portus_tunnel VALUES (?, ?, ?, ?, ?, ?);",
		"describe": {
			"columns": [],
			"parameters": {
				"Right": 6
			},
			"nullable": []
		}
	}
=======
  "db": "MySQL",
<<<<<<< HEAD
  "02c3f1118df5a288de6c68a9e1fe0f4cda0da6cc8ef8e87100f86a6037777e73": {
    "query": "ALTER TABLE deployment ADD CONSTRAINT FOREIGN KEY(id) REFERENCES resource(id);",
    "describe": {
      "columns": [],
      "parameters": {
        "Right": 0
      },
      "nullable": []
=======
  "011df9f23a66603ea96c2bea79e60397feec346a5fdddb0ff3cab3db4f88581b": {
    "query": "SELECT domain.name, organisation_domain.id, organisation_domain.domain_type, organisation_domain.is_verified as `is_verified: bool` FROM domain INNER JOIN organisation_domain ON organisation_domain.id = domain.id INNER JOIN resource ON domain.id = resource.id WHERE resource.owner_id = ?;",
    "describe": {
      "columns": [
        {
          "ordinal": 0,
          "name": "name",
          "type_info": {
            "type": "VarString",
            "flags": {
              "bits": 4101
            },
            "char_set": 224,
            "max_size": 1020
          }
        },
        {
          "ordinal": 1,
          "name": "id",
          "type_info": {
            "type": "String",
            "flags": {
              "bits": 4235
            },
            "char_set": 63,
            "max_size": 16
          }
        },
        {
          "ordinal": 2,
          "name": "domain_type",
          "type_info": {
            "type": "String",
            "flags": {
              "bits": 4353
            },
            "char_set": 224,
            "max_size": 48
          }
        },
        {
          "ordinal": 3,
          "name": "is_verified: bool",
          "type_info": {
            "type": "Tiny",
            "flags": {
              "bits": 1
            },
            "char_set": 63,
            "max_size": 1
          }
        }
      ],
      "parameters": {
        "Right": 1
      },
      "nullable": [
        false,
        false,
        false,
        false
      ]
>>>>>>> develop
    }
  },
  "0346579f00f2674ce01f47d580460271ff00e265fb686ace54b5dcb496092fb8": {
    "query": "INSERT INTO resource VALUES (?, ?, ?, NULL);",
    "describe": {
      "columns": [],
      "parameters": {
        "Right": 3
      },
      "nullable": []
    }
  },
  "03c361d86a523b9340c0b4516f802b04c3ac59f7f4d183f45d9e6df7ad72cb9d": {
    "query": "ALTER TABLE organisation ADD CONSTRAINT FOREIGN KEY(id) REFERENCES resource(id);",
    "describe": {
      "columns": [],
      "parameters": {
        "Right": 0
      },
      "nullable": []
    }
  },
<<<<<<< HEAD
  "0405b243645def0bdd3c74266606e33ec850e2e1f9e771fa2b94dddea52aafd5": {
    "query": "SELECT * FROM deployment WHERE domain_id = ? AND sub_domain = ? AND path = ?;",
=======
  "06d91bd00423f858a2a00607b4de6f84deaec7300a8c5a4a672d56ebd9a2eee6": {
    "query": "SELECT domain.name, organisation_domain.id, organisation_domain.domain_type, organisation_domain.is_verified as `is_verified: bool` FROM organisation_domain INNER JOIN domain ON domain.id = organisation_domain.id WHERE domain.id = ?;",
>>>>>>> develop
    "describe": {
      "columns": [
        {
          "ordinal": 0,
<<<<<<< HEAD
          "name": "id",
          "type_info": {
            "type": "String",
            "flags": {
              "bits": 4227
            },
            "char_set": 63,
            "max_size": 16
          }
        },
        {
          "ordinal": 1,
=======
>>>>>>> develop
          "name": "name",
          "type_info": {
            "type": "VarString",
            "flags": {
<<<<<<< HEAD
              "bits": 4097
=======
              "bits": 4101
>>>>>>> develop
            },
            "char_set": 224,
            "max_size": 1020
          }
        },
        {
<<<<<<< HEAD
          "ordinal": 2,
          "name": "registry",
          "type_info": {
            "type": "VarString",
            "flags": {
              "bits": 1
            },
            "char_set": 224,
            "max_size": 1020
          }
        },
        {
          "ordinal": 3,
          "name": "image_name",
          "type_info": {
            "type": "VarString",
            "flags": {
              "bits": 4097
            },
            "char_set": 224,
            "max_size": 2048
          }
        },
        {
          "ordinal": 4,
          "name": "image_tag",
          "type_info": {
            "type": "VarString",
            "flags": {
              "bits": 4097
            },
            "char_set": 224,
            "max_size": 1020
          }
        },
        {
          "ordinal": 5,
          "name": "domain_id",
          "type_info": {
            "type": "String",
            "flags": {
              "bits": 4233
=======
          "ordinal": 1,
          "name": "id",
          "type_info": {
            "type": "String",
            "flags": {
              "bits": 4235
>>>>>>> develop
            },
            "char_set": 63,
            "max_size": 16
          }
        },
        {
<<<<<<< HEAD
          "ordinal": 6,
          "name": "sub_domain",
          "type_info": {
            "type": "VarString",
            "flags": {
              "bits": 4097
            },
            "char_set": 224,
            "max_size": 1020
          }
        },
        {
          "ordinal": 7,
          "name": "path",
          "type_info": {
            "type": "VarString",
            "flags": {
              "bits": 1
            },
            "char_set": 224,
            "max_size": 1020
          }
        },
        {
          "ordinal": 8,
          "name": "port",
          "type_info": {
            "type": "Short",
            "flags": {
              "bits": 4129
            },
            "char_set": 63,
            "max_size": 5
=======
          "ordinal": 2,
          "name": "domain_type",
          "type_info": {
            "type": "String",
            "flags": {
              "bits": 4353
            },
            "char_set": 224,
            "max_size": 48
          }
        },
        {
          "ordinal": 3,
          "name": "is_verified: bool",
          "type_info": {
            "type": "Tiny",
            "flags": {
              "bits": 1
            },
            "char_set": 63,
            "max_size": 1
>>>>>>> develop
          }
        }
      ],
      "parameters": {
<<<<<<< HEAD
        "Right": 3
=======
        "Right": 1
>>>>>>> develop
      },
      "nullable": [
        false,
        false,
        false,
<<<<<<< HEAD
        false,
        false,
        false,
        false,
        false,
=======
>>>>>>> develop
        false
      ]
    }
  },
  "08ca3806e5ab2178c5fc829db0aae32082ae97cc51e7c9024b2791805abdcbb7": {
    "query": "DELETE FROM resource WHERE id = ?;",
    "describe": {
      "columns": [],
      "parameters": {
        "Right": 1
      },
      "nullable": []
    }
  },
  "0cd0154b524b65dee7e5d7f2de9f8e21a2047b94ac9f02a2ecb66b3400c9dcbd": {
    "query": "SELECT * FROM password_reset_request WHERE user_id = ?;",
    "describe": {
      "columns": [
        {
          "ordinal": 0,
          "name": "user_id",
          "type_info": {
            "type": "String",
            "flags": {
              "bits": 4227
            },
            "char_set": 63,
            "max_size": 16
          }
        },
        {
          "ordinal": 1,
          "name": "token",
          "type_info": {
            "type": "Blob",
            "flags": {
              "bits": 4113
            },
            "char_set": 224,
            "max_size": 262140
          }
        },
        {
          "ordinal": 2,
          "name": "token_expiry",
          "type_info": {
            "type": "LongLong",
            "flags": {
              "bits": 4129
            },
            "char_set": 63,
            "max_size": 20
          }
        }
      ],
      "parameters": {
        "Right": 1
      },
      "nullable": [
        false,
        false,
        false
      ]
    }
  },
  "0e75ba0580fb988cf27485a1e0546e038441d30034c8d6990352041dcc86ff67": {
    "query": "INSERT INTO role_permissions_resource_type VALUES (?, ?, ?);",
    "describe": {
      "columns": [],
      "parameters": {
        "Right": 3
      },
      "nullable": []
    }
  },
  "13f15f51dc5726aaa59c18dfc9bebc948a5128290f0c3f68d9352330731e49b4": {
    "query": "SELECT * FROM domain WHERE name = ?;",
    "describe": {
      "columns": [
        {
          "ordinal": 0,
          "name": "id",
          "type_info": {
            "type": "String",
            "flags": {
              "bits": 4235
            },
            "char_set": 63,
            "max_size": 16
          }
        },
        {
          "ordinal": 1,
          "name": "name",
          "type_info": {
            "type": "VarString",
            "flags": {
              "bits": 4101
            },
            "char_set": 224,
            "max_size": 1020
          }
        },
        {
          "ordinal": 2,
          "name": "type",
          "type_info": {
            "type": "String",
            "flags": {
              "bits": 4353
            },
            "char_set": 224,
            "max_size": 48
          }
        }
      ],
      "parameters": {
        "Right": 1
      },
      "nullable": [
        false,
        false,
        false
      ]
    }
  },
  "14fdbb15b2dfa4d6db05bab5a04402ddb188d7a89c270dccf98b3f4feb1ab1eb": {
    "query": "SELECT * FROM role WHERE id = ?;",
    "describe": {
      "columns": [
        {
          "ordinal": 0,
          "name": "id",
          "type_info": {
            "type": "String",
            "flags": {
              "bits": 4227
            },
            "char_set": 63,
            "max_size": 16
          }
        },
        {
          "ordinal": 1,
          "name": "name",
          "type_info": {
            "type": "VarString",
            "flags": {
              "bits": 4105
            },
            "char_set": 224,
            "max_size": 400
          }
        },
        {
          "ordinal": 2,
          "name": "description",
          "type_info": {
            "type": "VarString",
            "flags": {
              "bits": 0
            },
            "char_set": 224,
            "max_size": 2000
          }
        },
        {
          "ordinal": 3,
          "name": "owner_id",
          "type_info": {
            "type": "String",
            "flags": {
              "bits": 4233
            },
            "char_set": 63,
            "max_size": 16
          }
        }
      ],
      "parameters": {
        "Right": 1
      },
      "nullable": [
        false,
        false,
        true,
        false
      ]
    }
  },
  "18dab6bbd5dd9236b9cd5ef0c6ebabfb547b5766af96b22ab25b671f8c0a5514": {
    "query": "SELECT id, name, super_admin_id, active as `active: bool`, created FROM organisation WHERE id = ?;",
    "describe": {
      "columns": [
        {
          "ordinal": 0,
          "name": "id",
          "type_info": {
            "type": "String",
            "flags": {
              "bits": 4227
            },
            "char_set": 63,
            "max_size": 16
          }
        },
        {
          "ordinal": 1,
          "name": "name",
          "type_info": {
            "type": "VarString",
            "flags": {
              "bits": 4101
            },
            "char_set": 224,
            "max_size": 400
          }
        },
        {
          "ordinal": 2,
          "name": "super_admin_id",
          "type_info": {
            "type": "String",
            "flags": {
              "bits": 4233
            },
            "char_set": 63,
            "max_size": 16
          }
        },
        {
          "ordinal": 3,
          "name": "active: bool",
          "type_info": {
            "type": "Tiny",
            "flags": {
              "bits": 1
            },
            "char_set": 63,
            "max_size": 1
          }
        },
        {
          "ordinal": 4,
          "name": "created",
          "type_info": {
            "type": "LongLong",
            "flags": {
              "bits": 4129
            },
            "char_set": 63,
            "max_size": 20
          }
        }
      ],
      "parameters": {
        "Right": 1
      },
      "nullable": [
        false,
        false,
        false,
        false,
        false
      ]
    }
  },
  "19985f2d68f445f815d54b09c7ce3137489c6b9bd2e3506bf0616ba9e9775d7e": {
    "query": "CREATE TABLE IF NOT EXISTS organisation_user ( user_id BINARY(16) NOT NULL, organisation_id BINARY(16) NOT NULL, role_id BINARY(16) NOT NULL, PRIMARY KEY(user_id, organisation_id, role_id), FOREIGN KEY(user_id) REFERENCES user(id), FOREIGN KEY(organisation_id) REFERENCES organisation(id), FOREIGN KEY(role_id) REFERENCES role(id) );",
    "describe": {
      "columns": [],
      "parameters": {
        "Right": 0
      },
      "nullable": []
    }
  },
  "1a16c0f33f230f7a4f3f677f2dd9ccbcbeef13f84f093de77295e051c4f8c260": {
    "query": "SELECT user_unverified_personal_email.* FROM user_unverified_personal_email INNER JOIN domain ON domain.id = user_unverified_personal_email.domain_id WHERE user_id = ? AND CONCAT(local, '@', domain.name) = ?;",
    "describe": {
      "columns": [
        {
          "ordinal": 0,
          "name": "local",
          "type_info": {
            "type": "VarString",
            "flags": {
              "bits": 4099
            },
            "char_set": 224,
            "max_size": 256
          }
        },
        {
          "ordinal": 1,
          "name": "domain_id",
          "type_info": {
            "type": "String",
            "flags": {
              "bits": 4235
            },
            "char_set": 63,
            "max_size": 16
          }
        },
        {
          "ordinal": 2,
          "name": "user_id",
          "type_info": {
            "type": "String",
            "flags": {
              "bits": 4233
            },
            "char_set": 63,
            "max_size": 16
          }
        },
        {
          "ordinal": 3,
          "name": "verification_token_hash",
          "type_info": {
            "type": "Blob",
            "flags": {
              "bits": 4113
            },
            "char_set": 224,
            "max_size": 262140
          }
        },
        {
          "ordinal": 4,
          "name": "verification_token_expiry",
          "type_info": {
            "type": "LongLong",
            "flags": {
              "bits": 4129
            },
            "char_set": 63,
            "max_size": 20
          }
        }
      ],
      "parameters": {
        "Right": 2
      },
      "nullable": [
        false,
        false,
        false,
        false,
        false
      ]
    }
  },
  "1c2ff6984341d1fa4a1613766133cbef384baedd155561fce616ec9c72339588": {
    "query": "CREATE TABLE IF NOT EXISTS password_reset_request ( user_id BINARY(16) PRIMARY KEY, token TEXT NOT NULL, token_expiry BIGINT UNSIGNED NOT NULL, FOREIGN KEY(user_id) REFERENCES user(id) );",
    "describe": {
      "columns": [],
      "parameters": {
        "Right": 0
      },
      "nullable": []
    }
  },
  "1db8bafdde3f2fa4402ed243659f68717f97843536f9ad0e09ff0ffc3d40c5c1": {
    "query": "ALTER TABLE application ADD CONSTRAINT FOREIGN KEY(id) REFERENCES resource(id);",
    "describe": {
      "columns": [],
      "parameters": {
        "Right": 0
      },
      "nullable": []
    }
  },
<<<<<<< HEAD
  "2170f039ddb46624f010285cbd21fe3a4b8d233da09ef51569b17157657329ac": {
    "query": "INSERT INTO user_email_address VALUES ('organisation', NULL, ?, ?, ?);",
    "describe": {
      "columns": [],
      "parameters": {
        "Right": 3
      },
      "nullable": []
    }
  },
  "219a89b3784f82c89200c08b51bb987cc564f05a174e92e24895a50c7538060b": {
    "query": "SELECT * FROM docker_registry_repository WHERE name = ? AND organisation_id = ?;",
    "describe": {
      "columns": [
        {
          "ordinal": 0,
          "name": "id",
          "type_info": {
            "type": "String",
            "flags": {
              "bits": 4227
            },
            "char_set": 63,
            "max_size": 16
          }
        },
        {
          "ordinal": 1,
          "name": "organisation_id",
          "type_info": {
            "type": "String",
            "flags": {
              "bits": 4233
            },
            "char_set": 63,
            "max_size": 16
          }
        },
        {
          "ordinal": 2,
          "name": "name",
          "type_info": {
            "type": "VarString",
            "flags": {
              "bits": 4097
            },
            "char_set": 224,
            "max_size": 1020
          }
        }
      ],
      "parameters": {
        "Right": 2
      },
      "nullable": [
        false,
        false,
        false
      ]
    }
  },
=======
>>>>>>> develop
  "228e6bc3a8eb9c3113acda6e4fa32f347b99cf44fb9935e39461eaa8e8cef7e7": {
    "query": "SELECT * FROM meta_data WHERE id = 'version_major' OR id = 'version_minor' OR id = 'version_patch';",
    "describe": {
      "columns": [
        {
          "ordinal": 0,
          "name": "id",
          "type_info": {
            "type": "VarString",
            "flags": {
              "bits": 4099
            },
            "char_set": 224,
            "max_size": 400
          }
        },
        {
          "ordinal": 1,
          "name": "value",
          "type_info": {
            "type": "Blob",
            "flags": {
              "bits": 4113
            },
            "char_set": 224,
            "max_size": 262140
          }
        }
      ],
      "parameters": {
        "Right": 0
      },
      "nullable": [
        false,
        false
      ]
    }
  },
  "23842286e5e76685178fe086624b3afa5206535e5abded414a4fe27e58decedf": {
    "query": "CREATE TABLE IF NOT EXISTS role ( id BINARY(16) PRIMARY KEY, name VARCHAR(100) NOT NULL, description VARCHAR(500), owner_id BINARY(16) NOT NULL, UNIQUE(name, owner_id), FOREIGN KEY(owner_id) REFERENCES organisation(id) );",
    "describe": {
      "columns": [],
      "parameters": {
        "Right": 0
      },
      "nullable": []
    }
  },
<<<<<<< HEAD
  "270607c5a5464d2dc9a24c4b1fb63dffd37a83d24f80fa5529655e82d48063d2": {
    "query": "SELECT deployment.* FROM deployment, resource WHERE deployment.id = resource.id AND image_name = ? AND image_tag = ? AND resource.owner_id = ?;",
    "describe": {
      "columns": [
        {
          "ordinal": 0,
          "name": "id",
          "type_info": {
            "type": "String",
            "flags": {
              "bits": 4227
            },
            "char_set": 63,
            "max_size": 16
          }
        },
        {
          "ordinal": 1,
          "name": "name",
          "type_info": {
            "type": "VarString",
            "flags": {
              "bits": 4097
            },
            "char_set": 224,
            "max_size": 1020
          }
        },
        {
          "ordinal": 2,
          "name": "registry",
          "type_info": {
            "type": "VarString",
            "flags": {
              "bits": 1
            },
            "char_set": 224,
            "max_size": 1020
          }
        },
        {
          "ordinal": 3,
          "name": "image_name",
          "type_info": {
            "type": "VarString",
            "flags": {
              "bits": 4097
            },
            "char_set": 224,
            "max_size": 2048
          }
        },
        {
          "ordinal": 4,
          "name": "image_tag",
          "type_info": {
            "type": "VarString",
            "flags": {
              "bits": 4097
            },
            "char_set": 224,
            "max_size": 1020
          }
        },
        {
          "ordinal": 5,
          "name": "domain_id",
          "type_info": {
            "type": "String",
            "flags": {
              "bits": 4233
            },
            "char_set": 63,
            "max_size": 16
          }
        },
        {
          "ordinal": 6,
          "name": "sub_domain",
          "type_info": {
            "type": "VarString",
            "flags": {
              "bits": 4097
            },
            "char_set": 224,
            "max_size": 1020
          }
        },
        {
          "ordinal": 7,
          "name": "path",
          "type_info": {
            "type": "VarString",
            "flags": {
              "bits": 1
            },
            "char_set": 224,
            "max_size": 1020
          }
        },
        {
          "ordinal": 8,
          "name": "port",
          "type_info": {
            "type": "Short",
            "flags": {
              "bits": 4129
            },
            "char_set": 63,
            "max_size": 5
          }
        }
      ],
      "parameters": {
        "Right": 3
      },
      "nullable": [
        false,
        false,
        false,
        false,
        false,
        false,
        false,
        false,
        false
      ]
=======
  "2590c16cb786aee708555231245bcf77f707d7354ac24359b364f8c9aee29aa3": {
    "query": "INSERT INTO user_to_sign_up VALUES ( ?, 'organisation', ?, ?, ?, ?, ?, ?, ?, ?, ?, ?, ?, ? ) ON DUPLICATE KEY UPDATE account_type = 'organisation', password = ?, first_name = ?, last_name = ?, backup_email_local = ?, backup_email_domain_id = ?, backup_phone_country_code = ?, backup_phone_number = ?, org_email_local = ?, org_domain_name = ?, organisation_name = ?, otp_hash = ?, otp_expiry = ?;",
    "describe": {
      "columns": [],
      "parameters": {
        "Right": 25
      },
      "nullable": []
>>>>>>> develop
    }
  },
  "2800638e0b9b0a15ed2f97715f6b16eee1f5ecd998fbeea9ace67289a8a09643": {
    "query": "DELETE FROM role_permissions_resource WHERE role_id = ?;",
    "describe": {
      "columns": [],
      "parameters": {
        "Right": 1
      },
      "nullable": []
    }
  },
  "2be8c5de464f3454de2f9d7841f4611b2e10717a31054b89b5a9091b6908bb48": {
    "query": "SELECT * FROM role_permissions_resource_type WHERE role_id = ?;",
    "describe": {
      "columns": [
        {
          "ordinal": 0,
          "name": "role_id",
          "type_info": {
            "type": "String",
            "flags": {
              "bits": 4227
            },
            "char_set": 63,
            "max_size": 16
          }
        },
        {
          "ordinal": 1,
          "name": "permission_id",
          "type_info": {
            "type": "String",
            "flags": {
              "bits": 4235
            },
            "char_set": 63,
            "max_size": 16
          }
        },
        {
          "ordinal": 2,
          "name": "resource_type_id",
          "type_info": {
            "type": "String",
            "flags": {
              "bits": 4235
            },
            "char_set": 63,
            "max_size": 16
          }
        }
      ],
      "parameters": {
        "Right": 1
      },
      "nullable": [
        false,
        false,
        false
      ]
    }
  },
  "2e73a0e3ddc5425711ac7d47d4bc4d793a993e3d8031ccb0eac3470af0ed775c": {
    "query": "DELETE FROM portus_tunnel WHERE id = ?;",
    "describe": {
      "columns": [],
      "parameters": {
        "Right": 1
      },
      "nullable": []
    }
  },
  "315c7d55765d5484420872df4f1a390f92459bc0299d3d2bf6384dfabb36df21": {
    "query": "INSERT INTO personal_email VALUES (?, ?, ?);",
    "describe": {
      "columns": [],
      "parameters": {
        "Right": 3
      },
      "nullable": []
    }
  },
  "32b30194b7c8a2630470eba3330fdcdd184c011ffa2ff0565f73e7ec7420c68e": {
    "query": "CREATE TABLE IF NOT EXISTS application_version ( application_id BINARY(16) NOT NULL, version VARCHAR(32) NOT NULL, PRIMARY KEY(application_id, version), FOREIGN KEY(application_id) REFERENCES application(id) );",
    "describe": {
      "columns": [],
      "parameters": {
        "Right": 0
      },
      "nullable": []
    }
  },
  "32bbca67f63e1e5aa72546ffbf96822796156627286ecd1c1f8a6156407579e3": {
    "query": "SELECT * FROM resource_type;",
    "describe": {
      "columns": [
        {
          "ordinal": 0,
          "name": "id",
          "type_info": {
            "type": "String",
            "flags": {
              "bits": 4227
            },
            "char_set": 63,
            "max_size": 16
          }
        },
        {
          "ordinal": 1,
          "name": "name",
          "type_info": {
            "type": "VarString",
            "flags": {
              "bits": 4101
            },
            "char_set": 224,
            "max_size": 400
          }
        },
        {
          "ordinal": 2,
          "name": "description",
          "type_info": {
            "type": "VarString",
            "flags": {
              "bits": 0
            },
            "char_set": 224,
            "max_size": 2000
          }
        }
      ],
      "parameters": {
        "Right": 0
      },
      "nullable": [
        false,
        false,
        true
      ]
    }
  },
  "371d5aa97e791ac2ea5007444c5383183135698ed3baca2f010c88499bf9cfb2": {
    "query": "SELECT * FROM role_permissions_resource INNER JOIN permission ON role_permissions_resource.permission_id = permission.id WHERE role_permissions_resource.role_id = ?;",
    "describe": {
      "columns": [
        {
          "ordinal": 0,
          "name": "role_id",
          "type_info": {
            "type": "String",
            "flags": {
              "bits": 4227
            },
            "char_set": 63,
            "max_size": 16
          }
        },
        {
          "ordinal": 1,
          "name": "permission_id",
          "type_info": {
            "type": "String",
            "flags": {
              "bits": 4235
            },
            "char_set": 63,
            "max_size": 16
          }
        },
        {
          "ordinal": 2,
          "name": "resource_id",
          "type_info": {
            "type": "String",
            "flags": {
              "bits": 4235
            },
            "char_set": 63,
            "max_size": 16
          }
        },
        {
          "ordinal": 3,
          "name": "id",
          "type_info": {
            "type": "String",
            "flags": {
              "bits": 4227
            },
            "char_set": 63,
            "max_size": 16
          }
        },
        {
          "ordinal": 4,
          "name": "name",
          "type_info": {
            "type": "VarString",
            "flags": {
              "bits": 4097
            },
            "char_set": 224,
            "max_size": 400
          }
        },
        {
          "ordinal": 5,
          "name": "description",
          "type_info": {
            "type": "VarString",
            "flags": {
              "bits": 0
            },
            "char_set": 224,
            "max_size": 2000
          }
        }
      ],
      "parameters": {
        "Right": 1
      },
      "nullable": [
        false,
        false,
        false,
        false,
        false,
        true
      ]
    }
  },
<<<<<<< HEAD
  "3368f0a932d8a3e5c0f94b9b390d81dd7cce6162b3a885fcae47b407f487510b": {
    "query": "ALTER TABLE docker_registry_repository ADD CONSTRAINT FOREIGN KEY(id) REFERENCES resource(id);",
=======
  "3c563cf15443d3f27bff42bf8056a023ae71280cd6038bf84808808c76b5b6f3": {
    "query": "CREATE TABLE IF NOT EXISTS meta_data ( id VARCHAR(100) PRIMARY KEY, value TEXT NOT NULL );",
>>>>>>> develop
    "describe": {
      "columns": [],
      "parameters": {
        "Right": 0
      },
      "nullable": []
    }
  },
<<<<<<< HEAD
  "34725b1bba891ee860fbdbc88ff8b85b92a930fb5104cb779fa9dada00ab9366": {
    "query": "SELECT user.* FROM user LEFT JOIN user_email_address_view ON user_email_address_view.user_id = user.id WHERE user.username = ? OR user_email_address_view.email = ?;",
=======
  "3dc7a4e588bdf132ecb612573c215c0f6e970c468e14b09bdaa33bdf39aec7a4": {
    "query": "SELECT * FROM portus_tunnel WHERE name = ?;",
>>>>>>> develop
    "describe": {
      "columns": [
        {
          "ordinal": 0,
          "name": "id",
          "type_info": {
            "type": "String",
            "flags": {
              "bits": 4227
            },
            "char_set": 63,
            "max_size": 16
          }
        },
        {
          "ordinal": 1,
          "name": "username",
          "type_info": {
            "type": "VarString",
            "flags": {
              "bits": 4097
            },
            "char_set": 224,
            "max_size": 400
          }
        },
        {
          "ordinal": 2,
          "name": "ssh_port",
          "type_info": {
            "type": "Short",
            "flags": {
              "bits": 4129
            },
            "char_set": 63,
            "max_size": 5
          }
        },
        {
          "ordinal": 3,
          "name": "exposed_port",
          "type_info": {
            "type": "Short",
            "flags": {
              "bits": 4129
            },
            "char_set": 63,
            "max_size": 5
          }
        },
        {
          "ordinal": 4,
          "name": "name",
          "type_info": {
            "type": "VarString",
            "flags": {
              "bits": 4097
            },
            "char_set": 224,
            "max_size": 200
          }
        },
        {
          "ordinal": 5,
          "name": "created",
          "type_info": {
            "type": "LongLong",
            "flags": {
              "bits": 4129
            },
            "char_set": 63,
            "max_size": 20
          }
        }
      ],
      "parameters": {
        "Right": 1
      },
      "nullable": [
        false,
        false,
        false,
        false,
        false,
        false
      ]
    }
  },
  "3e9c3969fef4dbd846ee2e9e5f0c572737f1d8dfbb29e890486fefe09a8bda5f": {
    "query": "SELECT * FROM organisation_user WHERE user_id = ? ORDER BY organisation_id;",
    "describe": {
      "columns": [
        {
          "ordinal": 0,
          "name": "user_id",
          "type_info": {
            "type": "String",
            "flags": {
              "bits": 4227
            },
            "char_set": 63,
            "max_size": 16
          }
        },
        {
          "ordinal": 1,
          "name": "organisation_id",
          "type_info": {
            "type": "String",
            "flags": {
              "bits": 4235
            },
            "char_set": 63,
            "max_size": 16
          }
        },
        {
          "ordinal": 2,
          "name": "role_id",
          "type_info": {
            "type": "String",
            "flags": {
              "bits": 4235
            },
            "char_set": 63,
            "max_size": 16
          }
        }
      ],
      "parameters": {
        "Right": 1
      },
      "nullable": [
        false,
        false,
        false
      ]
    }
  },
  "4381c233c7c762f95acd31726c1afab88e926b797bc3ab22e22228a3b2ac96e4": {
    "query": "DELETE FROM domain WHERE id = ?;",
    "describe": {
      "columns": [],
      "parameters": {
        "Right": 1
      },
      "nullable": []
    }
  },
  "45597f9b8e3d821096f2e4e26a496155ddb1bb23433465e471eb7f8a100196a3": {
    "query": "UPDATE user SET password = ? WHERE id = ?;",
    "describe": {
      "columns": [],
      "parameters": {
        "Right": 2
      },
      "nullable": []
    }
  },
<<<<<<< HEAD
  "3c777fe63c3c2530602b8fda3e34c8bc62f57ccd0a6c88f13c782e43077d5044": {
    "query": "SELECT * FROM docker_registry_repository WHERE organisation_id = ?;",
    "describe": {
      "columns": [
        {
          "ordinal": 0,
          "name": "id",
          "type_info": {
            "type": "String",
            "flags": {
              "bits": 4227
            },
            "char_set": 63,
            "max_size": 16
          }
        },
        {
          "ordinal": 1,
          "name": "organisation_id",
          "type_info": {
            "type": "String",
            "flags": {
              "bits": 4233
            },
            "char_set": 63,
            "max_size": 16
          }
        },
        {
          "ordinal": 2,
          "name": "name",
          "type_info": {
            "type": "VarString",
            "flags": {
              "bits": 4097
            },
            "char_set": 224,
            "max_size": 1020
          }
        }
      ],
      "parameters": {
        "Right": 1
      },
      "nullable": [
        false,
        false,
        false
      ]
    }
  },
  "3dc7a4e588bdf132ecb612573c215c0f6e970c468e14b09bdaa33bdf39aec7a4": {
    "query": "SELECT * FROM portus_tunnel WHERE name = ?;",
=======
  "48abb42c3402fb054e4b5afa35f35b891c56ba49b91c0bbdacc4e7e306706efb": {
    "query": "DELETE FROM role WHERE id = ?;",
>>>>>>> develop
    "describe": {
      "columns": [],
      "parameters": {
        "Right": 1
      },
      "nullable": []
    }
  },
  "48dfaa544a461dea9efb3c5a91dfdcc4c0a0a7b1fc87fb29cf9569a47a905c2d": {
    "query": "INSERT INTO user_phone_number VALUES (NULL, ?, ?);",
    "describe": {
      "columns": [],
      "parameters": {
        "Right": 2
      },
      "nullable": []
    }
  },
  "4a143c48cce086d5c32790a4d82dc7a68050d95be95e6fcd8f25d63239ecbcdf": {
    "query": "DELETE FROM personal_domain WHERE id = ?;",
    "describe": {
      "columns": [],
      "parameters": {
        "Right": 1
      },
      "nullable": []
    }
  },
  "4f6e7535ab071b0910a06269bc765549449729470f299316474f304583736d66": {
    "query": "CREATE TABLE IF NOT EXISTS role_permissions_resource ( role_id BINARY(16), permission_id BINARY(16), resource_id BINARY(16), PRIMARY KEY(role_id, permission_id, resource_id), FOREIGN KEY(role_id) REFERENCES role(id), FOREIGN KEY(permission_id) REFERENCES permission(id), FOREIGN KEY(resource_id) REFERENCES resource(id) );",
    "describe": {
      "columns": [],
      "parameters": {
        "Right": 0
      },
      "nullable": []
    }
  },
  "503b68f8d7eac57d8d17737224194aa778b56ccb8cbad17e84b3f86749ebda24": {
    "query": "CREATE TABLE IF NOT EXISTS organisation_email ( user_id BINARY(16) NOT NULL, local VARCHAR(64) NOT NULL, domain_id BINARY(16) NOT NULL, PRIMARY KEY(local, domain_id), FOREIGN KEY(user_id) REFERENCES user(id), FOREIGN KEY(domain_id) REFERENCES organisation_domain(id) );",
    "describe": {
      "columns": [],
      "parameters": {
        "Right": 0
      },
      "nullable": []
    }
  },
  "508d1c7bdf5baf09363b5c04c7e59d9569c44297541c1ffc1c58b992ae40afd8": {
    "query": "UPDATE organisation_domain SET is_verified = FALSE WHERE id = ?;",
    "describe": {
      "columns": [],
      "parameters": {
        "Right": 1
      },
      "nullable": []
    }
  },
  "568eb5c0315ff61c251326e4943cc2efdb8f17663cc4f18fbadd554f5753e2ae": {
    "query": "INSERT INTO user_phone_number VALUES (?, ?, ?);",
    "describe": {
      "columns": [],
      "parameters": {
        "Right": 3
      },
      "nullable": []
    }
  },
  "572ee1bc7c428de24baeecc05146b31607bac7390f5d960d8563bd8450c1f7f4": {
    "query": "UPDATE user_login SET token_expiry = ?, last_activity = ? WHERE login_id = ?;",
    "describe": {
      "columns": [],
      "parameters": {
        "Right": 3
      },
      "nullable": []
    }
  },
  "5bbdf6d1f9fa1a9fd269af05f67192c4d3b7a1b574aa359b635890c598122489": {
    "query": "CREATE TABLE IF NOT EXISTS user_phone_number ( user_id BINARY(16), country_code CHAR(2) NOT NULL, number VARCHAR(15) NOT NULL, PRIMARY KEY(country_code, number), FOREIGN KEY(user_id) REFERENCES user(id), FOREIGN KEY(country_code) REFERENCES phone_number_country_code(country_code), CONSTRAINT CHECK ( LENGTH(number) >= 7 AND LENGTH(number) <= 15 AND CAST(number AS UNSIGNED) != 0 ) );",
    "describe": {
      "columns": [],
      "parameters": {
        "Right": 0
      },
      "nullable": []
    }
  },
  "5c9d8c96cd0e5ba43916e348518be8a09788b9864f09ed016f95fb4f75ac109d": {
    "query": "DELETE FROM role_permissions_resource_type WHERE role_id = ?;",
    "describe": {
      "columns": [],
      "parameters": {
        "Right": 1
      },
      "nullable": []
    }
  },
  "5cd0a78fcf69ed853bc49d1efd8afa8cabc699d0ce35fad11b95a256d6571779": {
    "query": "ALTER TABLE domain ADD CONSTRAINT FOREIGN KEY(id) REFERENCES resource(id);",
    "describe": {
      "columns": [],
      "parameters": {
        "Right": 0
      },
      "nullable": []
    }
  },
  "62d7ad3fba535207bbfae8092d29fe16b340fd3a0165a914cd93489a35d9045e": {
    "query": "UPDATE user_phone_number SET user_id = ? WHERE country_code = ? AND number = ?;",
    "describe": {
      "columns": [],
      "parameters": {
        "Right": 3
      },
      "nullable": []
    }
  },
  "63e41055c49bcc16c270cc4dd906c4a1f2c0176228ad9b6f974d8d426e814a28": {
    "query": "SELECT * FROM role_permissions_resource_type INNER JOIN permission ON role_permissions_resource_type.permission_id = permission.id WHERE role_permissions_resource_type.role_id = ?;",
    "describe": {
      "columns": [
        {
          "ordinal": 0,
          "name": "role_id",
          "type_info": {
            "type": "String",
            "flags": {
              "bits": 4227
            },
            "char_set": 63,
            "max_size": 16
          }
        },
        {
          "ordinal": 1,
          "name": "permission_id",
          "type_info": {
            "type": "String",
            "flags": {
              "bits": 4235
            },
            "char_set": 63,
            "max_size": 16
          }
        },
        {
          "ordinal": 2,
          "name": "resource_type_id",
          "type_info": {
            "type": "String",
            "flags": {
              "bits": 4235
            },
            "char_set": 63,
            "max_size": 16
          }
        },
        {
          "ordinal": 3,
          "name": "id",
          "type_info": {
            "type": "String",
            "flags": {
              "bits": 4227
            },
            "char_set": 63,
            "max_size": 16
          }
        },
        {
          "ordinal": 4,
          "name": "name",
          "type_info": {
            "type": "VarString",
            "flags": {
              "bits": 4097
            },
            "char_set": 224,
            "max_size": 400
          }
        },
        {
          "ordinal": 5,
          "name": "description",
          "type_info": {
            "type": "VarString",
            "flags": {
              "bits": 0
            },
            "char_set": 224,
            "max_size": 2000
          }
        }
      ],
      "parameters": {
        "Right": 1
      },
      "nullable": [
        false,
        false,
        false,
        false,
        false,
        true
      ]
    }
  },
  "646b2763c95edd7db30a0eb81a9838a37f6836d31d5dcf927c40bedefb8421c3": {
    "query": "SELECT deployment.* FROM deployment, resource WHERE resource.id = deployment.id AND resource.owner_id = ?;",
    "describe": {
      "columns": [
        {
          "ordinal": 0,
          "name": "id",
          "type_info": {
            "type": "String",
            "flags": {
              "bits": 4227
            },
            "char_set": 63,
            "max_size": 16
          }
        },
        {
          "ordinal": 1,
          "name": "name",
          "type_info": {
            "type": "VarString",
            "flags": {
              "bits": 4097
            },
            "char_set": 224,
            "max_size": 1020
          }
        },
        {
          "ordinal": 2,
          "name": "registry",
          "type_info": {
            "type": "VarString",
            "flags": {
              "bits": 1
            },
            "char_set": 224,
            "max_size": 1020
          }
        },
        {
          "ordinal": 3,
          "name": "image_name",
          "type_info": {
            "type": "VarString",
            "flags": {
              "bits": 4097
            },
            "char_set": 224,
            "max_size": 2048
          }
        },
        {
          "ordinal": 4,
          "name": "image_tag",
          "type_info": {
            "type": "VarString",
            "flags": {
              "bits": 4097
            },
            "char_set": 224,
            "max_size": 1020
          }
        },
        {
          "ordinal": 5,
          "name": "domain_id",
          "type_info": {
            "type": "String",
            "flags": {
              "bits": 4233
            },
            "char_set": 63,
            "max_size": 16
          }
        },
        {
          "ordinal": 6,
          "name": "sub_domain",
          "type_info": {
            "type": "VarString",
            "flags": {
              "bits": 4097
            },
            "char_set": 224,
            "max_size": 1020
          }
        },
        {
          "ordinal": 7,
          "name": "path",
          "type_info": {
            "type": "VarString",
            "flags": {
              "bits": 1
            },
            "char_set": 224,
            "max_size": 1020
          }
        },
        {
          "ordinal": 8,
          "name": "port",
          "type_info": {
            "type": "Short",
            "flags": {
              "bits": 4129
            },
            "char_set": 63,
            "max_size": 5
          }
        }
      ],
      "parameters": {
        "Right": 1
      },
      "nullable": [
        false,
        false,
        false,
        false,
        false,
        false,
        false,
        false,
        false
      ]
    }
  },
  "64b74cd527d15c37d142424ba7b93bbabb4d036dc64e66318b519bfa09c3b5fa": {
    "query": "SELECT domain.name, organisation_domain.id, organisation_domain.domain_type, organisation_domain.is_verified as `is_verified: bool` FROM organisation_domain INNER JOIN domain ON domain.id = organisation_domain.id WHERE is_verified = FALSE;",
    "describe": {
      "columns": [
        {
          "ordinal": 0,
          "name": "name",
          "type_info": {
            "type": "VarString",
            "flags": {
              "bits": 4101
            },
            "char_set": 224,
            "max_size": 1020
          }
        },
        {
          "ordinal": 1,
          "name": "id",
          "type_info": {
            "type": "String",
            "flags": {
              "bits": 4235
            },
            "char_set": 63,
            "max_size": 16
          }
        },
        {
          "ordinal": 2,
          "name": "domain_type",
          "type_info": {
            "type": "String",
            "flags": {
              "bits": 4353
            },
            "char_set": 224,
            "max_size": 48
          }
        },
        {
          "ordinal": 3,
          "name": "is_verified: bool",
          "type_info": {
            "type": "Tiny",
            "flags": {
              "bits": 1
            },
            "char_set": 63,
            "max_size": 1
          }
        }
      ],
      "parameters": {
        "Right": 0
      },
      "nullable": [
        false,
        false,
        false,
        false
      ]
    }
  },
  "67a053d423aed30932aa9d3714e3fb8735f3ae19a99aedb1bcbd21b9b9a08157": {
    "query": "CREATE TABLE IF NOT EXISTS user ( id BINARY(16) PRIMARY KEY, username VARCHAR(100) UNIQUE NOT NULL, password TEXT NOT NULL, first_name VARCHAR(100) NOT NULL, last_name VARCHAR(100) NOT NULL, dob BIGINT UNSIGNED DEFAULT NULL, bio VARCHAR(128) DEFAULT NULL, location VARCHAR(128) DEFAULT NULL, created BIGINT UNSIGNED NOT NULL, /* Recovery options */ backup_email_local VARCHAR(64), backup_email_domain_id BINARY(16), backup_phone_country_code CHAR(2), backup_phone_number VARCHAR(15), UNIQUE(backup_email_local, backup_email_domain_id), UNIQUE(backup_phone_country_code, backup_phone_number), CONSTRAINT CHECK ( ( backup_email_local IS NOT NULL AND backup_email_domain_id IS NOT NULL ) OR ( backup_phone_country_code IS NOT NULL AND backup_phone_number IS NOT NULL ) ) );",
    "describe": {
      "columns": [],
      "parameters": {
        "Right": 0
      },
      "nullable": []
    }
  },
  "69de1faf28c994e01dd5351bc56d21980caeabf5dd9788a11162761020008829": {
    "query": "INSERT INTO user_to_sign_up VALUES ( ?, 'personal', ?, ?, ?, ?, ?, ?, ?, NULL, NULL, NULL, ?, ? ) ON DUPLICATE KEY UPDATE account_type = 'personal', password = ?, first_name = ?, last_name = ?, backup_email_local = ?, backup_email_domain_id = ?, backup_phone_country_code = ?, backup_phone_number = ?, org_email_local = NULL, org_domain_name = NULL, organisation_name = NULL, otp_hash = ?, otp_expiry = ?;",
    "describe": {
      "columns": [],
      "parameters": {
        "Right": 19
      },
      "nullable": []
    }
  },
  "6a7bd45e3c86a4823d26ceb91f49ce5780a5f315fe767df5dd2a9298bba2da04": {
    "query": "SELECT domain.name, organisation_domain.id, organisation_domain.domain_type, organisation_domain.is_verified as `is_verified: bool` FROM organisation_domain INNER JOIN domain ON domain.id = organisation_domain.id WHERE is_verified = TRUE;",
    "describe": {
      "columns": [
        {
          "ordinal": 0,
          "name": "name",
          "type_info": {
            "type": "VarString",
            "flags": {
              "bits": 4101
            },
            "char_set": 224,
            "max_size": 1020
          }
        },
        {
          "ordinal": 1,
          "name": "id",
          "type_info": {
            "type": "String",
            "flags": {
              "bits": 4235
            },
            "char_set": 63,
            "max_size": 16
          }
        },
        {
          "ordinal": 2,
          "name": "domain_type",
          "type_info": {
            "type": "String",
            "flags": {
              "bits": 4353
            },
            "char_set": 224,
            "max_size": 48
          }
        },
        {
          "ordinal": 3,
          "name": "is_verified: bool",
          "type_info": {
            "type": "Tiny",
            "flags": {
              "bits": 1
            },
            "char_set": 63,
            "max_size": 1
          }
        }
      ],
      "parameters": {
        "Right": 0
      },
      "nullable": [
        false,
        false,
        false,
        false
      ]
    }
  },
  "6fa2444bb63e13a9590e092c01ba865ce21d7b2c4a5b434272bda49d9c2ea729": {
    "query": "UPDATE organisation SET name = ? WHERE id = ?;",
    "describe": {
      "columns": [],
      "parameters": {
        "Right": 2
      },
      "nullable": []
    }
  },
  "6fca493e0ba449480e3a101e7ef9ef2367df7fa4b87b4d5ab49f89c21a91de3f": {
    "query": "SELECT user.* FROM user LEFT JOIN personal_email ON personal_email.user_id = user.id LEFT JOIN organisation_email ON organisation_email.user_id = user.id LEFT JOIN domain ON domain.id = personal_email.domain_id OR domain.id = organisation_email.domain_id WHERE CONCAT(personal_email.local, '@', domain.name) = ? OR CONCAT(organisation_email.local, '@', domain.name) = ?;",
    "describe": {
      "columns": [
        {
          "ordinal": 0,
          "name": "id",
          "type_info": {
            "type": "String",
            "flags": {
              "bits": 4227
            },
            "char_set": 63,
            "max_size": 16
          }
        },
        {
          "ordinal": 1,
          "name": "username",
          "type_info": {
            "type": "VarString",
            "flags": {
              "bits": 4101
            },
            "char_set": 224,
            "max_size": 400
          }
        },
        {
          "ordinal": 2,
          "name": "password",
          "type_info": {
            "type": "Blob",
            "flags": {
              "bits": 4113
            },
            "char_set": 224,
            "max_size": 262140
          }
        },
        {
          "ordinal": 3,
          "name": "first_name",
          "type_info": {
            "type": "VarString",
            "flags": {
              "bits": 4097
            },
            "char_set": 224,
            "max_size": 400
          }
        },
        {
          "ordinal": 4,
          "name": "last_name",
          "type_info": {
            "type": "VarString",
            "flags": {
              "bits": 4097
            },
            "char_set": 224,
            "max_size": 400
          }
        },
        {
          "ordinal": 5,
          "name": "dob",
          "type_info": {
            "type": "LongLong",
            "flags": {
              "bits": 32
            },
            "char_set": 63,
            "max_size": 20
          }
        },
        {
          "ordinal": 6,
          "name": "bio",
          "type_info": {
            "type": "VarString",
            "flags": {
              "bits": 0
            },
            "char_set": 224,
            "max_size": 512
          }
        },
        {
          "ordinal": 7,
          "name": "location",
          "type_info": {
            "type": "VarString",
            "flags": {
              "bits": 0
            },
            "char_set": 224,
            "max_size": 512
          }
        },
        {
          "ordinal": 8,
          "name": "created",
          "type_info": {
            "type": "LongLong",
            "flags": {
              "bits": 4129
            },
            "char_set": 63,
            "max_size": 20
          }
        },
        {
          "ordinal": 9,
          "name": "backup_email_local",
          "type_info": {
            "type": "VarString",
            "flags": {
              "bits": 8
            },
            "char_set": 224,
            "max_size": 256
          }
        },
        {
          "ordinal": 10,
          "name": "backup_email_domain_id",
          "type_info": {
            "type": "String",
            "flags": {
              "bits": 128
            },
            "char_set": 63,
            "max_size": 16
          }
        },
        {
          "ordinal": 11,
          "name": "backup_phone_country_code",
          "type_info": {
            "type": "String",
            "flags": {
              "bits": 8
            },
            "char_set": 224,
            "max_size": 8
          }
        },
        {
          "ordinal": 12,
          "name": "backup_phone_number",
          "type_info": {
            "type": "VarString",
            "flags": {
              "bits": 0
            },
            "char_set": 224,
            "max_size": 60
          }
        }
      ],
      "parameters": {
        "Right": 2
      },
      "nullable": [
        false,
        false,
        false,
        false,
        false,
        true,
        true,
        true,
        false,
        true,
        true,
        true,
        true
      ]
    }
  },
  "74552dd3887b7800f00b007dbd6b8362d041a7d0c3157bc1073837435d6098a7": {
    "query": "CREATE TABLE IF NOT EXISTS application_version_platform ( application_id BINARY(16) NOT NULL, version VARCHAR(32) NOT NULL, platform VARCHAR(60) NOT NULL, PRIMARY KEY(application_id, version, platform), FOREIGN KEY(application_id, version) REFERENCES application_version(application_id, version) );",
    "describe": {
      "columns": [],
      "parameters": {
        "Right": 0
      },
      "nullable": []
    }
  },
  "798d68e061eee18646da986bd67702094a9047014e63691aeba97f6b01a8f504": {
    "query": "SELECT * FROM phone_number_country_code WHERE country_code = ?;",
    "describe": {
      "columns": [
        {
          "ordinal": 0,
          "name": "country_code",
          "type_info": {
            "type": "VarString",
            "flags": {
              "bits": 4099
            },
            "char_set": 224,
            "max_size": 8
          }
        },
        {
          "ordinal": 1,
          "name": "phone_code",
          "type_info": {
            "type": "VarString",
            "flags": {
              "bits": 4097
            },
            "char_set": 224,
            "max_size": 20
          }
        },
        {
          "ordinal": 2,
          "name": "country_name",
          "type_info": {
            "type": "VarString",
            "flags": {
              "bits": 4097
            },
            "char_set": 224,
            "max_size": 320
          }
        }
      ],
      "parameters": {
        "Right": 1
      },
      "nullable": [
        false,
        false,
        false
      ]
    }
  },
  "79b16b905cb201a6e81c6190120324df27fc4372ac663acac6909db3e2a329b9": {
    "query": "INSERT INTO resource VALUES (?, ?, ?, ?);",
    "describe": {
      "columns": [],
      "parameters": {
        "Right": 4
      },
      "nullable": []
    }
  },
  "7b3de69304ed8779f0f64bbc10dab57e4d1f4d35f81ed4e99ae103df361669c0": {
    "query": "CREATE TABLE IF NOT EXISTS organisation_domain ( id BINARY(16) PRIMARY KEY, domain_type ENUM('personal', 'organisation') NOT NULL, is_verified BOOLEAN NOT NULL DEFAULT FALSE, FOREIGN KEY(id, domain_type) REFERENCES domain(id, type), CONSTRAINT CHECK(domain_type = 'organisation') );",
    "describe": {
      "columns": [],
      "parameters": {
        "Right": 0
      },
      "nullable": []
    }
  },
  "80d87f55cd48c8ed559d4dd4f4f488109bd7d83c9578f5deb9369818c6f34191": {
    "query": "DELETE FROM organisation_user WHERE role_id = ?;",
    "describe": {
      "columns": [],
      "parameters": {
        "Right": 1
      },
      "nullable": []
    }
  },
  "8659a1c8e68476e1dd39e11fcc5a07c18f488e8f7a0d8cc81c11a5cc8270d006": {
    "query": "SELECT * FROM organisation WHERE super_admin_id = ?;",
    "describe": {
      "columns": [
        {
          "ordinal": 0,
          "name": "id",
          "type_info": {
            "type": "String",
            "flags": {
              "bits": 4227
            },
            "char_set": 63,
            "max_size": 16
          }
        },
        {
          "ordinal": 1,
          "name": "name",
          "type_info": {
            "type": "VarString",
            "flags": {
              "bits": 4101
            },
            "char_set": 224,
            "max_size": 400
          }
        },
        {
          "ordinal": 2,
          "name": "super_admin_id",
          "type_info": {
            "type": "String",
            "flags": {
              "bits": 4233
            },
            "char_set": 63,
            "max_size": 16
          }
        },
        {
          "ordinal": 3,
          "name": "active",
          "type_info": {
            "type": "Tiny",
            "flags": {
              "bits": 1
            },
            "char_set": 63,
            "max_size": 1
          }
        },
        {
          "ordinal": 4,
          "name": "created",
          "type_info": {
            "type": "LongLong",
            "flags": {
              "bits": 4129
            },
            "char_set": 63,
            "max_size": 20
          }
        }
      ],
      "parameters": {
        "Right": 1
      },
      "nullable": [
        false,
        false,
        false,
        false,
        false
      ]
    }
  },
  "8a8bbee60fc109098b0ac29824b8f6b0a91959274cadb0aa982f4c68375c9659": {
    "query": "CREATE TABLE IF NOT EXISTS role_permissions_resource_type ( role_id BINARY(16), permission_id BINARY(16), resource_type_id BINARY(16), PRIMARY KEY(role_id, permission_id, resource_type_id), FOREIGN KEY(role_id) REFERENCES role(id), FOREIGN KEY(permission_id) REFERENCES permission(id), FOREIGN KEY(resource_type_id) REFERENCES resource_type(id) );",
    "describe": {
      "columns": [],
      "parameters": {
        "Right": 0
      },
      "nullable": []
    }
  },
  "8ab6e7092b8a786a1077dea5c1bbc73ceac95254dca51a62775d6f7f15e216f1": {
    "query": "CREATE TABLE IF NOT EXISTS organisation ( id BINARY(16) PRIMARY KEY, name VARCHAR(100) UNIQUE NOT NULL, super_admin_id BINARY(16) NOT NULL, active BOOLEAN NOT NULL DEFAULT FALSE, created BIGINT UNSIGNED NOT NULL, FOREIGN KEY(super_admin_id) REFERENCES user(id) );",
    "describe": {
      "columns": [],
      "parameters": {
        "Right": 0
      },
      "nullable": []
    }
  },
  "8b77e7c7474f0c7583b90ccfcbccc259ac5c4f982f31355a9eea391839f37f7a": {
    "query": "INSERT INTO user_login VALUES (?, ?, ?, ?, ?, ?);",
    "describe": {
      "columns": [],
      "parameters": {
        "Right": 6
      },
      "nullable": []
    }
  },
  "8f00bc9a5554b57c45b900dd9c312f6adc48939426cf4c67eb256a70e9c55ef9": {
    "query": "INSERT INTO organisation_domain VALUES (?, 'organisation', FALSE);",
    "describe": {
      "columns": [],
      "parameters": {
        "Right": 1
      },
      "nullable": []
    }
  },
  "8fee7fead10d3e69fa9fe7b210526b7ddd79d9b18c3a4e7dc2b556154e92f232": {
    "query": "ALTER TABLE user ADD CONSTRAINT FOREIGN KEY ( backup_email_local, backup_email_domain_id ) REFERENCES personal_email ( local, domain_id );",
    "describe": {
      "columns": [],
      "parameters": {
        "Right": 0
      },
      "nullable": []
    }
  },
  "91191101d6acbe9bc2ebd8b1db04898f14db2198dbbdadc907c879197b87897e": {
    "query": "SELECT * FROM user WHERE username = ?;",
    "describe": {
      "columns": [
        {
          "ordinal": 0,
          "name": "id",
          "type_info": {
            "type": "String",
            "flags": {
              "bits": 4227
            },
            "char_set": 63,
            "max_size": 16
          }
        },
        {
          "ordinal": 1,
          "name": "username",
          "type_info": {
            "type": "VarString",
            "flags": {
              "bits": 4101
            },
            "char_set": 224,
            "max_size": 400
          }
        },
        {
          "ordinal": 2,
          "name": "password",
          "type_info": {
            "type": "Blob",
            "flags": {
              "bits": 4113
            },
            "char_set": 224,
            "max_size": 262140
          }
        },
        {
          "ordinal": 3,
          "name": "first_name",
          "type_info": {
            "type": "VarString",
            "flags": {
              "bits": 4097
            },
            "char_set": 224,
            "max_size": 400
          }
        },
        {
          "ordinal": 4,
          "name": "last_name",
          "type_info": {
            "type": "VarString",
            "flags": {
              "bits": 4097
            },
            "char_set": 224,
            "max_size": 400
          }
        },
        {
          "ordinal": 5,
          "name": "dob",
          "type_info": {
            "type": "LongLong",
            "flags": {
              "bits": 32
            },
            "char_set": 63,
            "max_size": 20
          }
        },
        {
          "ordinal": 6,
          "name": "bio",
          "type_info": {
            "type": "VarString",
            "flags": {
              "bits": 0
            },
            "char_set": 224,
            "max_size": 512
          }
        },
        {
          "ordinal": 7,
          "name": "location",
          "type_info": {
            "type": "VarString",
            "flags": {
              "bits": 0
            },
            "char_set": 224,
            "max_size": 512
          }
        },
        {
          "ordinal": 8,
          "name": "created",
          "type_info": {
            "type": "LongLong",
            "flags": {
              "bits": 4129
            },
            "char_set": 63,
            "max_size": 20
          }
        },
        {
          "ordinal": 9,
          "name": "backup_email_local",
          "type_info": {
            "type": "VarString",
            "flags": {
              "bits": 8
            },
            "char_set": 224,
            "max_size": 256
          }
        },
        {
          "ordinal": 10,
          "name": "backup_email_domain_id",
          "type_info": {
            "type": "String",
            "flags": {
              "bits": 128
            },
            "char_set": 63,
            "max_size": 16
          }
        },
        {
          "ordinal": 11,
          "name": "backup_phone_country_code",
          "type_info": {
            "type": "String",
            "flags": {
              "bits": 8
            },
            "char_set": 224,
            "max_size": 8
          }
        },
        {
          "ordinal": 12,
          "name": "backup_phone_number",
          "type_info": {
            "type": "VarString",
            "flags": {
              "bits": 0
            },
            "char_set": 224,
            "max_size": 60
          }
        }
      ],
      "parameters": {
        "Right": 1
      },
      "nullable": [
        false,
        false,
        false,
        false,
        false,
        true,
        true,
        true,
        false,
        true,
        true,
        true,
        true
      ]
    }
  },
  "92b3f791e9aa52a16fdd721291d03093f23c67e7e228b1847512fa78169c835a": {
    "query": "CREATE TABLE IF NOT EXISTS application ( id BINARY(16) PRIMARY KEY, name VARCHAR(100) UNIQUE NOT NULL );",
    "describe": {
      "columns": [],
      "parameters": {
        "Right": 0
      },
      "nullable": []
    }
  },
  "959f1a05f930ca62e96b2d9e40c8d62b3caffd553f902bd3e407515690b4813b": {
    "query": "SELECT user.*, domain.name FROM organisation_domain INNER JOIN domain ON domain.id = organisation_domain.id INNER JOIN resource ON organisation_domain.id = resource.id INNER JOIN organisation ON resource.owner_id = organisation.id INNER JOIN user ON organisation.super_admin_id = user.id WHERE organisation_domain.id = ?;",
    "describe": {
      "columns": [
        {
          "ordinal": 0,
          "name": "id",
          "type_info": {
            "type": "String",
            "flags": {
              "bits": 4227
            },
            "char_set": 63,
            "max_size": 16
          }
        },
        {
          "ordinal": 1,
          "name": "username",
          "type_info": {
            "type": "VarString",
            "flags": {
              "bits": 4101
            },
            "char_set": 224,
            "max_size": 400
          }
        },
        {
          "ordinal": 2,
          "name": "password",
          "type_info": {
            "type": "Blob",
            "flags": {
              "bits": 4113
            },
            "char_set": 224,
            "max_size": 262140
          }
        },
        {
          "ordinal": 3,
          "name": "first_name",
          "type_info": {
            "type": "VarString",
            "flags": {
              "bits": 4097
            },
            "char_set": 224,
            "max_size": 400
          }
        },
        {
          "ordinal": 4,
          "name": "last_name",
          "type_info": {
            "type": "VarString",
            "flags": {
              "bits": 4097
            },
            "char_set": 224,
            "max_size": 400
          }
        },
        {
          "ordinal": 5,
          "name": "dob",
          "type_info": {
            "type": "LongLong",
            "flags": {
              "bits": 32
            },
            "char_set": 63,
            "max_size": 20
          }
        },
        {
          "ordinal": 6,
          "name": "bio",
          "type_info": {
            "type": "VarString",
            "flags": {
              "bits": 0
            },
            "char_set": 224,
            "max_size": 512
          }
        },
        {
          "ordinal": 7,
          "name": "location",
          "type_info": {
            "type": "VarString",
            "flags": {
              "bits": 0
            },
            "char_set": 224,
            "max_size": 512
          }
        },
        {
          "ordinal": 8,
          "name": "created",
          "type_info": {
            "type": "LongLong",
            "flags": {
              "bits": 4129
            },
            "char_set": 63,
            "max_size": 20
          }
        },
        {
          "ordinal": 9,
          "name": "backup_email_local",
          "type_info": {
            "type": "VarString",
            "flags": {
              "bits": 8
            },
            "char_set": 224,
            "max_size": 256
          }
        },
        {
          "ordinal": 10,
          "name": "backup_email_domain_id",
          "type_info": {
            "type": "String",
            "flags": {
              "bits": 128
            },
            "char_set": 63,
            "max_size": 16
          }
        },
        {
          "ordinal": 11,
          "name": "backup_phone_country_code",
          "type_info": {
            "type": "String",
            "flags": {
              "bits": 8
            },
            "char_set": 224,
            "max_size": 8
          }
        },
        {
          "ordinal": 12,
          "name": "backup_phone_number",
          "type_info": {
            "type": "VarString",
            "flags": {
              "bits": 0
            },
            "char_set": 224,
            "max_size": 60
          }
        },
        {
          "ordinal": 13,
          "name": "name",
          "type_info": {
            "type": "VarString",
            "flags": {
              "bits": 4101
            },
            "char_set": 224,
            "max_size": 1020
          }
        }
      ],
      "parameters": {
        "Right": 1
      },
      "nullable": [
        false,
        false,
        false,
        false,
        false,
        true,
        true,
        true,
        false,
        true,
        true,
        true,
        true,
        false
      ]
    }
  },
  "991fa0051805c981ee2e6b6669b4f3f05de0a724cf9edb688db6c726f01bd694": {
    "query": "SELECT * FROM application WHERE id = ?;",
    "describe": {
      "columns": [
        {
          "ordinal": 0,
          "name": "id",
          "type_info": {
            "type": "String",
            "flags": {
              "bits": 4227
            },
            "char_set": 63,
            "max_size": 16
          }
        },
        {
          "ordinal": 1,
          "name": "name",
          "type_info": {
            "type": "VarString",
            "flags": {
              "bits": 4101
            },
            "char_set": 224,
            "max_size": 400
          }
        }
      ],
      "parameters": {
        "Right": 1
      },
      "nullable": [
        false,
        false
      ]
    }
  },
  "9a1173498fefca13bf7b4e882355adfec614c2f576165d07b5ee27feac86e77e": {
    "query": "CREATE TABLE IF NOT EXISTS phone_number_country_code ( country_code VARCHAR(2) PRIMARY KEY, phone_code VARCHAR(5) NOT NULL, country_name VARCHAR(80) NOT NULL );",
    "describe": {
      "columns": [],
      "parameters": {
        "Right": 0
      },
      "nullable": []
    }
  },
  "9b8133636b27cc7469941860bdc29710364e8b6b1c6462b0343b77aea0b1f740": {
    "query": "INSERT INTO resource_type VALUES (?, ?, NULL);",
    "describe": {
      "columns": [],
      "parameters": {
        "Right": 2
      },
      "nullable": []
    }
  },
  "9b8866cce443c5d16f545cb9180df5ed620726db397321fd6bcca7087bb5e0d3": {
    "query": "SELECT resource_type.* FROM resource_type INNER JOIN resource ON resource.resource_type_id = resource_type.id WHERE resource.id = ?;",
    "describe": {
      "columns": [
        {
          "ordinal": 0,
          "name": "id",
          "type_info": {
            "type": "String",
            "flags": {
              "bits": 4227
            },
            "char_set": 63,
            "max_size": 16
          }
        },
        {
          "ordinal": 1,
          "name": "name",
          "type_info": {
            "type": "VarString",
            "flags": {
              "bits": 4101
            },
            "char_set": 224,
            "max_size": 400
          }
        },
        {
          "ordinal": 2,
          "name": "description",
          "type_info": {
            "type": "VarString",
            "flags": {
              "bits": 0
            },
            "char_set": 224,
            "max_size": 2000
          }
        }
      ],
      "parameters": {
        "Right": 1
      },
      "nullable": [
        false,
        false,
        true
      ]
    }
  },
  "9e64d943444bf4d584f19bcb5fc0446a3ee8a7a2febbb0f1b3fc9b512a23cd25": {
    "query": "INSERT INTO user VALUES ( ?, ?, ?, ?, ?, NULL, NULL, NULL, ?, ?, ?, ?, ? );",
    "describe": {
      "columns": [],
      "parameters": {
        "Right": 10
      },
      "nullable": []
    }
  },
  "a0d117b90884a00fa6cfffcf4748bddbb49c78de75637b9d6773d542e67b6db1": {
    "query": "CREATE TABLE IF NOT EXISTS user_to_sign_up ( username VARCHAR(100) PRIMARY KEY, account_type ENUM('personal', 'organisation') NOT NULL, password TEXT NOT NULL, first_name VARCHAR(100) NOT NULL, last_name VARCHAR(100) NOT NULL, /* Personal email address OR backup email */ backup_email_local VARCHAR(64), backup_email_domain_id BINARY(16), backup_phone_country_code CHAR(2), backup_phone_number VARCHAR(15), /* Organisation email address */ org_email_local VARCHAR(64), org_domain_name VARCHAR(100), organisation_name VARCHAR(100), otp_hash TEXT NOT NULL, otp_expiry BIGINT UNSIGNED NOT NULL, FOREIGN KEY(backup_email_domain_id) REFERENCES personal_domain(id), CONSTRAINT CHECK ( ( account_type = 'personal' AND ( org_email_local IS NULL AND org_domain_name IS NULL AND organisation_name IS NULL ) ) OR ( account_type = 'organisation' AND ( org_email_local IS NOT NULL AND org_domain_name IS NOT NULL AND organisation_name IS NOT NULL ) ) ), CONSTRAINT CHECK ( ( backup_email_local IS NOT NULL AND backup_email_domain_id IS NOT NULL ) OR ( backup_phone_country_code IS NOT NULL AND backup_phone_number IS NOT NULL ) ) );",
    "describe": {
      "columns": [],
      "parameters": {
        "Right": 0
      },
      "nullable": []
    }
  },
  "a0fcc5906bd25566d4fed9acedce387ab74939780a03af86afb62a7e4efcf43f": {
    "query": "ALTER TABLE user ADD CONSTRAINT FOREIGN KEY ( backup_phone_country_code, backup_phone_number ) REFERENCES user_phone_number ( country_code, number );",
    "describe": {
      "columns": [],
      "parameters": {
        "Right": 0
      },
      "nullable": []
    }
  },
  "a6ac07b1221ede4d07dd38e2901a1a71cac16122637fba54f6e0d98ccac0bdc5": {
    "query": "INSERT INTO personal_domain VALUES (?, 'personal');",
    "describe": {
      "columns": [],
      "parameters": {
        "Right": 1
      },
      "nullable": []
    }
  },
  "aaa0833fdfb215a672b9397f2ae2c1461730f4528ea4fad1d87ac6f31360d4fc": {
    "query": "SELECT user.* FROM user LEFT JOIN personal_email ON personal_email.user_id = user.id LEFT JOIN organisation_email ON organisation_email.user_id = user.id LEFT JOIN domain ON domain.id = personal_email.domain_id OR domain.id = organisation_email.domain_id WHERE user.username = ? OR CONCAT(personal_email.local, '@', domain.name) = ? OR CONCAT(organisation_email.local, '@', domain.name) = ?;",
    "describe": {
      "columns": [
        {
          "ordinal": 0,
          "name": "id",
          "type_info": {
            "type": "String",
            "flags": {
              "bits": 4227
            },
            "char_set": 63,
            "max_size": 16
          }
        },
        {
          "ordinal": 1,
          "name": "username",
          "type_info": {
            "type": "VarString",
            "flags": {
              "bits": 4101
            },
            "char_set": 224,
            "max_size": 400
          }
        },
        {
          "ordinal": 2,
          "name": "password",
          "type_info": {
            "type": "Blob",
            "flags": {
              "bits": 4113
            },
            "char_set": 224,
            "max_size": 262140
          }
        },
        {
          "ordinal": 3,
          "name": "first_name",
          "type_info": {
            "type": "VarString",
            "flags": {
              "bits": 4097
            },
            "char_set": 224,
            "max_size": 400
          }
        },
        {
          "ordinal": 4,
          "name": "last_name",
          "type_info": {
            "type": "VarString",
            "flags": {
              "bits": 4097
            },
            "char_set": 224,
            "max_size": 400
          }
        },
        {
          "ordinal": 5,
          "name": "dob",
          "type_info": {
            "type": "LongLong",
            "flags": {
              "bits": 32
            },
            "char_set": 63,
            "max_size": 20
          }
        },
        {
          "ordinal": 6,
          "name": "bio",
          "type_info": {
            "type": "VarString",
            "flags": {
              "bits": 0
            },
            "char_set": 224,
            "max_size": 512
          }
        },
        {
          "ordinal": 7,
          "name": "location",
          "type_info": {
            "type": "VarString",
            "flags": {
              "bits": 0
            },
            "char_set": 224,
            "max_size": 512
          }
        },
        {
          "ordinal": 8,
          "name": "created",
          "type_info": {
            "type": "LongLong",
            "flags": {
              "bits": 4129
            },
            "char_set": 63,
            "max_size": 20
          }
        },
        {
          "ordinal": 9,
          "name": "backup_email_local",
          "type_info": {
            "type": "VarString",
            "flags": {
              "bits": 8
            },
            "char_set": 224,
            "max_size": 256
          }
        },
        {
          "ordinal": 10,
          "name": "backup_email_domain_id",
          "type_info": {
            "type": "String",
            "flags": {
              "bits": 128
            },
            "char_set": 63,
            "max_size": 16
          }
        },
        {
          "ordinal": 11,
          "name": "backup_phone_country_code",
          "type_info": {
            "type": "String",
            "flags": {
              "bits": 8
            },
            "char_set": 224,
            "max_size": 8
          }
        },
        {
          "ordinal": 12,
          "name": "backup_phone_number",
          "type_info": {
            "type": "VarString",
            "flags": {
              "bits": 0
            },
            "char_set": 224,
            "max_size": 60
          }
        }
      ],
      "parameters": {
        "Right": 3
      },
      "nullable": [
        false,
        false,
        false,
        false,
        false,
        true,
        true,
        true,
        false,
        true,
        true,
        true,
        true
      ]
    }
  },
<<<<<<< HEAD
  "805d2e555e679b236744897b2e1ebd3d26624bc99fd15ab7f0dcf22afcf2b7a0": {
    "query": "CREATE TABLE IF NOT EXISTS deployment ( id BINARY(16) PRIMARY KEY, name VARCHAR(255) NOT NULL, registry VARCHAR(255) NOT NULL DEFAULT \"registry.docker.vicara.co\", image_name VARCHAR(512) NOT NULL, image_tag VARCHAR(255) NOT NULL, domain_id BINARY(16) NOT NULL, sub_domain VARCHAR(255) NOT NULL, path VARCHAR(255) NOT NULL DEFAULT \"/\", /* TODO change port to port array, and take image from docker_registry_repository */ port SMALLINT UNSIGNED NOT NULL, UNIQUE(domain_id, sub_domain, path) );",
    "describe": {
      "columns": [],
      "parameters": {
        "Right": 0
      },
      "nullable": []
    }
  },
  "80d87f55cd48c8ed559d4dd4f4f488109bd7d83c9578f5deb9369818c6f34191": {
    "query": "DELETE FROM organisation_user WHERE role_id = ?;",
    "describe": {
      "columns": [],
      "parameters": {
        "Right": 1
      },
      "nullable": []
    }
  },
  "84071fcc2602af52bf7155e3c4b20c14d3213e1fb5f8aee16f281ac5dfa77e05": {
    "query": "DELETE FROM deployment WHERE id = ?;",
    "describe": {
      "columns": [],
      "parameters": {
        "Right": 1
      },
      "nullable": []
    }
  },
  "8659a1c8e68476e1dd39e11fcc5a07c18f488e8f7a0d8cc81c11a5cc8270d006": {
    "query": "SELECT * FROM organisation WHERE super_admin_id = ?;",
=======
  "abc73c01e06ecb0567f992fdf42fd74fcdb9e084178eab52980b95cdc62e7184": {
    "query": "SELECT id, name, resource_type_id, owner_id as `owner_id!` FROM resource WHERE id = ?;",
>>>>>>> develop
    "describe": {
      "columns": [
        {
          "ordinal": 0,
          "name": "id",
          "type_info": {
            "type": "String",
            "flags": {
              "bits": 4227
            },
            "char_set": 63,
            "max_size": 16
          }
        },
        {
          "ordinal": 1,
          "name": "name",
          "type_info": {
            "type": "VarString",
            "flags": {
              "bits": 4097
            },
            "char_set": 224,
            "max_size": 400
          }
        },
        {
          "ordinal": 2,
          "name": "resource_type_id",
          "type_info": {
            "type": "String",
            "flags": {
              "bits": 4233
            },
            "char_set": 63,
            "max_size": 16
          }
        },
        {
          "ordinal": 3,
          "name": "owner_id!",
          "type_info": {
            "type": "String",
            "flags": {
              "bits": 136
            },
            "char_set": 63,
            "max_size": 16
          }
        }
      ],
      "parameters": {
        "Right": 1
      },
      "nullable": [
        false,
        false,
        false,
        true
      ]
    }
  },
<<<<<<< HEAD
  "8a8bbee60fc109098b0ac29824b8f6b0a91959274cadb0aa982f4c68375c9659": {
    "query": "CREATE TABLE IF NOT EXISTS role_permissions_resource_type ( role_id BINARY(16), permission_id BINARY(16), resource_type_id BINARY(16), PRIMARY KEY(role_id, permission_id, resource_type_id), FOREIGN KEY(role_id) REFERENCES role(id), FOREIGN KEY(permission_id) REFERENCES permission(id), FOREIGN KEY(resource_type_id) REFERENCES resource_type(id) );",
    "describe": {
      "columns": [],
      "parameters": {
        "Right": 0
      },
      "nullable": []
    }
  },
  "8b22e725398b06040883dd3eb702e691de73ec8de97fd72cf687038f70151e11": {
    "query": "SELECT * FROM docker_registry_repository WHERE id = ?;",
    "describe": {
      "columns": [
        {
          "ordinal": 0,
          "name": "id",
          "type_info": {
            "type": "String",
            "flags": {
              "bits": 4227
            },
            "char_set": 63,
            "max_size": 16
          }
        },
        {
          "ordinal": 1,
          "name": "organisation_id",
          "type_info": {
            "type": "String",
            "flags": {
              "bits": 4233
            },
            "char_set": 63,
            "max_size": 16
          }
        },
        {
          "ordinal": 2,
          "name": "name",
          "type_info": {
            "type": "VarString",
            "flags": {
              "bits": 4097
            },
            "char_set": 224,
            "max_size": 1020
          }
        }
      ],
      "parameters": {
        "Right": 1
      },
      "nullable": [
        false,
        false,
        false
      ]
    }
  },
  "8b77e7c7474f0c7583b90ccfcbccc259ac5c4f982f31355a9eea391839f37f7a": {
    "query": "INSERT INTO user_login VALUES (?, ?, ?, ?, ?, ?);",
    "describe": {
      "columns": [],
      "parameters": {
        "Right": 6
      },
      "nullable": []
    }
  },
  "92b3f791e9aa52a16fdd721291d03093f23c67e7e228b1847512fa78169c835a": {
    "query": "CREATE TABLE IF NOT EXISTS application ( id BINARY(16) PRIMARY KEY, name VARCHAR(100) UNIQUE NOT NULL );",
    "describe": {
      "columns": [],
      "parameters": {
        "Right": 0
      },
      "nullable": []
    }
  },
  "94b589a75b3fb8a01da02a16f38002db53287b5fff53f031b008a96b7167436c": {
    "query": "INSERT INTO user_to_sign_up VALUES (?, 'organisation', ?, ?, ?, ?, ?, ?, ?, ?, ?) ON DUPLICATE KEY UPDATE account_type = 'organisation', email_address = ?, email_local = ?, domain_name = ?, password = ?, first_name = ?, last_name = ?, organisation_name = ?, otp_hash = ?, otp_expiry = ?;",
=======
  "ad598f2dde3e3fe93bdfab67aca0cd2ed816d918775f69e3028d51462f0e97de": {
    "query": "INSERT INTO personal_email VALUES (NULL, ?, ?);",
>>>>>>> develop
    "describe": {
      "columns": [],
      "parameters": {
        "Right": 2
      },
      "nullable": []
    }
  },
  "ad6002853dd49f16db9502a04399e53e402302ddd975009c40dd0951ec30f538": {
    "query": "SELECT * FROM portus_tunnel WHERE id = ?;",
    "describe": {
      "columns": [
        {
          "ordinal": 0,
          "name": "id",
          "type_info": {
            "type": "String",
            "flags": {
              "bits": 4227
            },
            "char_set": 63,
            "max_size": 16
          }
        },
        {
          "ordinal": 1,
          "name": "username",
          "type_info": {
            "type": "VarString",
            "flags": {
              "bits": 4097
            },
            "char_set": 224,
            "max_size": 400
          }
        },
        {
          "ordinal": 2,
          "name": "ssh_port",
          "type_info": {
            "type": "Short",
            "flags": {
              "bits": 4129
            },
            "char_set": 63,
            "max_size": 5
          }
        },
        {
          "ordinal": 3,
          "name": "exposed_port",
          "type_info": {
            "type": "Short",
            "flags": {
              "bits": 4129
            },
            "char_set": 63,
            "max_size": 5
          }
        },
        {
          "ordinal": 4,
          "name": "name",
          "type_info": {
            "type": "VarString",
            "flags": {
              "bits": 4097
            },
            "char_set": 224,
            "max_size": 200
          }
        },
        {
          "ordinal": 5,
          "name": "created",
          "type_info": {
            "type": "LongLong",
            "flags": {
              "bits": 4129
            },
            "char_set": 63,
            "max_size": 20
          }
        }
      ],
      "parameters": {
        "Right": 1
      },
      "nullable": [
        false,
        false,
<<<<<<< HEAD
        true
      ]
    }
  },
  "9bb70d8e5768e73db39b40cd55bf5bab4dbbc592c7e2dbb80cb25d42e5d9c845": {
    "query": "DELETE FROM docker_registry_repository WHERE id = ?;",
    "describe": {
      "columns": [],
      "parameters": {
        "Right": 1
      },
      "nullable": []
    }
  },
  "a43f43d015f46a9f162ca5d46e186e220fa84c2d6389705746d77798428f2899": {
    "query": "CREATE TABLE IF NOT EXISTS user_email_address ( type ENUM('personal', 'organisation') NOT NULL, /* Personal email address */ email_address VARCHAR(320), /* Organisation email address */ email_local VARCHAR(160), domain_id BINARY(16), user_id BINARY(16) NOT NULL, UNIQUE(email_address, email_local, domain_id, user_id), FOREIGN KEY(user_id) REFERENCES user(id), FOREIGN KEY(domain_id) REFERENCES domain(id), CONSTRAINT CHECK ( ( type = 'personal' AND ( email_address IS NOT NULL AND email_local IS NULL AND domain_id IS NULL ) ) OR ( type = 'organisation' AND ( email_address IS NULL AND email_local IS NOT NULL AND domain_id IS NOT NULL ) ) ) );",
    "describe": {
      "columns": [],
      "parameters": {
        "Right": 0
      },
      "nullable": []
    }
  },
  "a6045492fd4f4ff914dc8fa67215934b8c6bb644c99a9c887550694109390126": {
    "query": "UPDATE domain SET is_verified = TRUE WHERE id = ?;",
    "describe": {
      "columns": [],
      "parameters": {
        "Right": 1
      },
      "nullable": []
=======
        false,
        false,
        false,
        false
      ]
>>>>>>> develop
    }
  },
  "b1d492f3f3b2f64d9d6ddaed49d29fc6aa0245054ed717d462142662596a2d23": {
    "query": "SELECT * FROM user_login WHERE user_id = ?;",
    "describe": {
      "columns": [
        {
          "ordinal": 0,
          "name": "login_id",
          "type_info": {
            "type": "String",
            "flags": {
              "bits": 4227
            },
            "char_set": 63,
            "max_size": 16
          }
        },
        {
          "ordinal": 1,
          "name": "refresh_token",
          "type_info": {
            "type": "Blob",
            "flags": {
              "bits": 4113
            },
            "char_set": 224,
            "max_size": 262140
          }
        },
        {
          "ordinal": 2,
          "name": "token_expiry",
          "type_info": {
            "type": "LongLong",
            "flags": {
              "bits": 4129
            },
            "char_set": 63,
            "max_size": 20
          }
        },
        {
          "ordinal": 3,
          "name": "user_id",
          "type_info": {
            "type": "String",
            "flags": {
              "bits": 4233
            },
            "char_set": 63,
            "max_size": 16
          }
        },
        {
          "ordinal": 4,
          "name": "last_login",
          "type_info": {
            "type": "LongLong",
            "flags": {
              "bits": 4129
            },
            "char_set": 63,
            "max_size": 20
          }
        },
        {
          "ordinal": 5,
          "name": "last_activity",
          "type_info": {
            "type": "LongLong",
            "flags": {
              "bits": 4129
            },
            "char_set": 63,
            "max_size": 20
          }
        }
      ],
      "parameters": {
        "Right": 1
      },
      "nullable": [
        false,
        false,
        false,
        false,
        false,
        false
      ]
    }
  },
  "b22bf7afe931999f3a2d5f2dea8c8900de234cb50617bb3fe03419bc4a286080": {
    "query": "CREATE TABLE IF NOT EXISTS domain ( id BINARY(16) PRIMARY KEY, name VARCHAR(255) UNIQUE NOT NULL, type ENUM('personal', 'organisation') NOT NULL, KEY(id, type) );",
    "describe": {
      "columns": [],
      "parameters": {
        "Right": 0
      },
      "nullable": []
    }
  },
  "b3438ced75b4579f9664e158a04bdbfe5bb95a07688d8c9e1a31a434337f2504": {
    "query": "SELECT * FROM user_to_sign_up WHERE username = ?;",
    "describe": {
      "columns": [
        {
          "ordinal": 0,
          "name": "username",
          "type_info": {
            "type": "VarString",
            "flags": {
              "bits": 4099
            },
            "char_set": 224,
            "max_size": 400
          }
        },
        {
          "ordinal": 1,
          "name": "account_type",
          "type_info": {
            "type": "String",
            "flags": {
              "bits": 4353
            },
            "char_set": 224,
            "max_size": 48
          }
        },
        {
          "ordinal": 2,
          "name": "password",
          "type_info": {
            "type": "Blob",
            "flags": {
              "bits": 4113
            },
            "char_set": 224,
            "max_size": 262140
          }
        },
        {
          "ordinal": 3,
          "name": "first_name",
          "type_info": {
            "type": "VarString",
            "flags": {
              "bits": 4097
            },
            "char_set": 224,
            "max_size": 400
          }
<<<<<<< HEAD
        }
      ],
      "parameters": {
        "Right": 2
      },
      "nullable": [
        false,
        false,
        false,
        false
      ]
    }
  },
  "acedba795499e1a2f76bdf1fa5c89e9742f9cf00724c2dfadeb85978dbd07e5a": {
    "query": "DELETE FROM user_login WHERE login_id = ?;",
    "describe": {
      "columns": [],
      "parameters": {
        "Right": 1
      },
      "nullable": []
    }
  },
  "ad6002853dd49f16db9502a04399e53e402302ddd975009c40dd0951ec30f538": {
    "query": "SELECT * FROM portus_tunnel WHERE id = ?;",
    "describe": {
      "columns": [
=======
        },
>>>>>>> develop
        {
          "ordinal": 4,
          "name": "last_name",
          "type_info": {
            "type": "VarString",
            "flags": {
              "bits": 4097
            },
            "char_set": 224,
            "max_size": 400
          }
        },
        {
          "ordinal": 5,
          "name": "backup_email_local",
          "type_info": {
            "type": "VarString",
            "flags": {
              "bits": 0
            },
            "char_set": 224,
            "max_size": 256
          }
        },
        {
          "ordinal": 6,
          "name": "backup_email_domain_id",
          "type_info": {
            "type": "String",
            "flags": {
              "bits": 136
            },
            "char_set": 63,
            "max_size": 16
          }
        },
        {
          "ordinal": 7,
          "name": "backup_phone_country_code",
          "type_info": {
            "type": "String",
            "flags": {
              "bits": 0
            },
            "char_set": 224,
            "max_size": 8
          }
        },
        {
          "ordinal": 8,
          "name": "backup_phone_number",
          "type_info": {
            "type": "VarString",
            "flags": {
              "bits": 0
            },
            "char_set": 224,
            "max_size": 60
          }
        },
        {
          "ordinal": 9,
          "name": "org_email_local",
          "type_info": {
            "type": "VarString",
            "flags": {
              "bits": 0
            },
            "char_set": 224,
            "max_size": 256
          }
        },
        {
          "ordinal": 10,
          "name": "org_domain_name",
          "type_info": {
            "type": "VarString",
            "flags": {
              "bits": 0
            },
            "char_set": 224,
            "max_size": 400
          }
        },
        {
          "ordinal": 11,
          "name": "organisation_name",
          "type_info": {
            "type": "VarString",
            "flags": {
              "bits": 0
            },
            "char_set": 224,
            "max_size": 400
          }
        },
        {
          "ordinal": 12,
          "name": "otp_hash",
          "type_info": {
            "type": "Blob",
            "flags": {
              "bits": 4113
            },
            "char_set": 224,
            "max_size": 262140
          }
        },
        {
          "ordinal": 13,
          "name": "otp_expiry",
          "type_info": {
            "type": "LongLong",
            "flags": {
              "bits": 4129
            },
            "char_set": 63,
            "max_size": 20
          }
        }
      ],
      "parameters": {
        "Right": 1
      },
      "nullable": [
        false,
        false,
        false,
        false,
        false,
        true,
        true,
        true,
        true,
        true,
        true,
        true,
        false,
        false
      ]
    }
  },
  "b37436a94bc6c50a821c0ab0b04266208194734aaab71bee5ef1b552b3bf03e0": {
    "query": "ALTER TABLE portus_tunnel ADD CONSTRAINT FOREIGN KEY(id) REFERENCES resource(id);",
    "describe": {
      "columns": [],
      "parameters": {
        "Right": 0
      },
      "nullable": []
    }
  },
  "b4c820ff2d62e53e06aab6bc0098b8524e0a629362705289d187ac15a0a23738": {
    "query": "SELECT domain.name, personal_domain.* FROM personal_domain INNER JOIN domain ON domain.id = personal_domain.id WHERE domain.id = ?;",
    "describe": {
      "columns": [
        {
          "ordinal": 0,
          "name": "name",
          "type_info": {
            "type": "VarString",
            "flags": {
              "bits": 4101
            },
            "char_set": 224,
            "max_size": 1020
          }
        },
        {
          "ordinal": 1,
          "name": "id",
          "type_info": {
            "type": "String",
            "flags": {
              "bits": 4235
            },
            "char_set": 63,
            "max_size": 16
          }
        },
        {
          "ordinal": 2,
          "name": "domain_type",
          "type_info": {
            "type": "String",
            "flags": {
              "bits": 4353
            },
            "char_set": 224,
            "max_size": 48
          }
        }
      ],
      "parameters": {
        "Right": 1
      },
      "nullable": [
        false,
        false,
        false
      ]
    }
  },
  "b5a46edf59414b8ff2594c37e329621f5578dcdde0cedc389be2122ce179aaf4": {
    "query": "INSERT INTO role_permissions_resource VALUES (?, ?, ?);",
    "describe": {
      "columns": [],
      "parameters": {
        "Right": 3
      },
      "nullable": []
    }
  },
  "b72999b5d95529aa6764e8ab1ef235c16a8f00e0c908ef6b81a030155cc13a5d": {
    "query": "CREATE TABLE IF NOT EXISTS docker_registry_repository ( id BINARY(16) PRIMARY KEY, organisation_id BINARY(16) NOT NULL, name VARCHAR(255) NOT NULL, UNIQUE(organisation_id, name) );",
    "describe": {
      "columns": [],
      "parameters": {
        "Right": 0
      },
      "nullable": []
    }
  },
  "b7b665b9b9844c24322f7a1153d86945a7380c40e2c40f01b018412e4153e8df": {
    "query": "SELECT id, name, super_admin_id, active as `active: bool`, created FROM organisation WHERE name = ?;",
    "describe": {
      "columns": [
        {
          "ordinal": 0,
          "name": "id",
          "type_info": {
            "type": "String",
            "flags": {
              "bits": 4227
            },
            "char_set": 63,
            "max_size": 16
          }
        },
        {
          "ordinal": 1,
          "name": "name",
          "type_info": {
            "type": "VarString",
            "flags": {
              "bits": 4101
            },
            "char_set": 224,
            "max_size": 400
          }
        },
        {
          "ordinal": 2,
          "name": "super_admin_id",
          "type_info": {
            "type": "String",
            "flags": {
              "bits": 4233
            },
            "char_set": 63,
            "max_size": 16
          }
        },
        {
          "ordinal": 3,
          "name": "active: bool",
          "type_info": {
            "type": "Tiny",
            "flags": {
              "bits": 1
            },
            "char_set": 63,
            "max_size": 1
          }
        },
        {
          "ordinal": 4,
          "name": "created",
          "type_info": {
            "type": "LongLong",
            "flags": {
              "bits": 4129
            },
            "char_set": 63,
            "max_size": 20
          }
        }
      ],
      "parameters": {
        "Right": 1
      },
      "nullable": [
        false,
        false,
        false,
        false,
        false
      ]
    }
  },
  "b98f6ad11050eb79fed881ff45dfabde14271b91f1eab617ba8f055d4a189f5b": {
    "query": "DELETE FROM user_to_sign_up WHERE username = ?;",
    "describe": {
      "columns": [],
      "parameters": {
        "Right": 1
      },
      "nullable": []
    }
  },
  "b99d59757cb2e230e61e53822265101e3798808403ad5cb7f07d13b65d6c893e": {
    "query": "UPDATE organisation_domain SET is_verified = TRUE WHERE id = ?;",
    "describe": {
      "columns": [],
      "parameters": {
        "Right": 1
      },
      "nullable": []
    }
  },
  "b9cf30b43dfc8b65bf4d1b1fd14072d0195ba8cf34758875fa9507a09efc3794": {
    "query": "INSERT INTO role VALUES (?, ?, ?, ?);",
    "describe": {
      "columns": [],
      "parameters": {
        "Right": 4
      },
      "nullable": []
    }
  },
  "bac04b47777bccc88ced8cdb296aae251094b36c384bf5e57cfee94df2e5deb6": {
    "query": "CREATE TABLE IF NOT EXISTS user_login ( login_id BINARY(16) PRIMARY KEY, refresh_token TEXT NOT NULL, token_expiry BIGINT UNSIGNED NOT NULL, user_id BINARY(16) NOT NULL, last_login BIGINT UNSIGNED NOT NULL, last_activity BIGINT UNSIGNED NOT NULL, FOREIGN KEY(user_id) REFERENCES user(id) );",
    "describe": {
      "columns": [],
      "parameters": {
        "Right": 0
      },
      "nullable": []
    }
  },
  "c057024a48f7f44b924ee20c14458f43b5798ab122c4f0adf70246a0640200ea": {
    "query": "INSERT INTO password_reset_request VALUES (?, ?, ?) ON DUPLICATE KEY UPDATE token = ?, token_expiry = ?;",
    "describe": {
      "columns": [],
      "parameters": {
        "Right": 5
      },
      "nullable": []
    }
  },
  "c05f2b360a302d1b3fe52bb37e80a8bc57e2618c05a4040d3657ec852fd09cc4": {
    "query": "CREATE TABLE IF NOT EXISTS resource_type ( id BINARY(16) PRIMARY KEY, name VARCHAR(100) UNIQUE NOT NULL, description VARCHAR(500) );",
    "describe": {
      "columns": [],
      "parameters": {
        "Right": 0
      },
      "nullable": []
    }
  },
  "c17460773d9b52491bd2ad7e8f6db5ae04391e7e2fb1f481854760de2a8284aa": {
    "query": "SELECT * FROM permission;",
    "describe": {
      "columns": [
        {
          "ordinal": 0,
          "name": "id",
          "type_info": {
            "type": "String",
            "flags": {
              "bits": 4227
            },
            "char_set": 63,
            "max_size": 16
          }
        },
        {
          "ordinal": 1,
          "name": "name",
          "type_info": {
            "type": "VarString",
            "flags": {
              "bits": 4097
            },
            "char_set": 224,
            "max_size": 400
          }
        },
        {
          "ordinal": 2,
          "name": "description",
          "type_info": {
            "type": "VarString",
            "flags": {
              "bits": 0
            },
            "char_set": 224,
            "max_size": 2000
          }
        }
      ],
      "parameters": {
        "Right": 0
      },
      "nullable": [
        false,
        false,
        true
      ]
    }
  },
  "c17956975120eb16610769089719b6299bca9d50886641eb9a0863d1c0d89af7": {
    "query": "CREATE TABLE IF NOT EXISTS personal_domain ( id BINARY(16) PRIMARY KEY, domain_type ENUM('personal', 'organisation') NOT NULL, FOREIGN KEY(id, domain_type) REFERENCES domain(id, type), CONSTRAINT CHECK(domain_type = 'personal') );",
    "describe": {
      "columns": [],
      "parameters": {
        "Right": 0
      },
      "nullable": []
    }
  },
  "c5c940e3990a1e6ee65506fc52f1c870a5926eadb77236605e35921073237040": {
    "query": "DELETE FROM organisation_domain WHERE id = ?;",
    "describe": {
      "columns": [],
      "parameters": {
        "Right": 1
      },
      "nullable": []
    }
  },
  "c7381b1643a7ef583d68c032d23c092e71d4548819b4da111ae036c29438fba3": {
    "query": "INSERT INTO phone_number_country_code VALUES (\"AF\", \"93\", \"Afghanistan\"), (\"AX\", \"358\", \"Aland Islands\"), (\"AL\", \"355\", \"Albania\"), (\"DZ\", \"213\", \"Algeria\"), (\"AS\", \"1684\", \"American Samoa\"), (\"AD\", \"376\", \"Andorra\"), (\"AO\", \"244\", \"Angola\"), (\"AI\", \"1264\", \"Anguilla\"), (\"AQ\", \"672\", \"Antarctica\"), (\"AG\", \"1268\", \"Antigua and Barbuda\"), (\"AR\", \"54\", \"Argentina\"), (\"AM\", \"374\", \"Armenia\"), (\"AW\", \"297\", \"Aruba\"), (\"AU\", \"61\", \"Australia\"), (\"AT\", \"43\", \"Austria\"), (\"AZ\", \"994\", \"Azerbaijan\"), (\"BS\", \"1242\", \"Bahamas\"), (\"BH\", \"973\", \"Bahrain\"), (\"BD\", \"880\", \"Bangladesh\"), (\"BB\", \"1246\", \"Barbados\"), (\"BY\", \"375\", \"Belarus\"), (\"BE\", \"32\", \"Belgium\"), (\"BZ\", \"501\", \"Belize\"), (\"BJ\", \"229\", \"Benin\"), (\"BM\", \"1441\", \"Bermuda\"), (\"BT\", \"975\", \"Bhutan\"), (\"BO\", \"591\", \"Bolivia\"), (\"BQ\", \"599\", \"Bonaire, Sint Eustatius and Saba\"), (\"BA\", \"387\", \"Bosnia and Herzegovina\"), (\"BW\", \"267\", \"Botswana\"), (\"BV\", \"55\", \"Bouvet Island\"), (\"BR\", \"55\", \"Brazil\"), (\"IO\", \"246\", \"British Indian Ocean Territory\"), (\"BN\", \"673\", \"Brunei Darussalam\"), (\"BG\", \"359\", \"Bulgaria\"), (\"BF\", \"226\", \"Burkina Faso\"), (\"BI\", \"257\", \"Burundi\"), (\"KH\", \"855\", \"Cambodia\"), (\"CM\", \"237\", \"Cameroon\"), (\"CA\", \"1\", \"Canada\"), (\"CV\", \"238\", \"Cape Verde\"), (\"KY\", \"1345\", \"Cayman Islands\"), (\"CF\", \"236\", \"Central African Republic\"), (\"TD\", \"235\", \"Chad\"), (\"CL\", \"56\", \"Chile\"), (\"CN\", \"86\", \"China\"), (\"CX\", \"61\", \"Christmas Island\"), (\"CC\", \"672\", \"Cocos (Keeling) Islands\"), (\"CO\", \"57\", \"Colombia\"), (\"KM\", \"269\", \"Comoros\"), (\"CG\", \"242\", \"Congo\"), (\"CD\", \"242\", \"Congo, Democratic Republic of the Congo\"), (\"CK\", \"682\", \"Cook Islands\"), (\"CR\", \"506\", \"Costa Rica\"), (\"CI\", \"225\", \"Cote D'Ivoire\"), (\"HR\", \"385\", \"Croatia\"), (\"CU\", \"53\", \"Cuba\"), (\"CW\", \"599\", \"Curacao\"), (\"CY\", \"357\", \"Cyprus\"), (\"CZ\", \"420\", \"Czech Republic\"), (\"DK\", \"45\", \"Denmark\"), (\"DJ\", \"253\", \"Djibouti\"), (\"DM\", \"1767\", \"Dominica\"), (\"DO\", \"1809\", \"Dominican Republic\"), (\"EC\", \"593\", \"Ecuador\"), (\"EG\", \"20\", \"Egypt\"), (\"SV\", \"503\", \"El Salvador\"), (\"GQ\", \"240\", \"Equatorial Guinea\"), (\"ER\", \"291\", \"Eritrea\"), (\"EE\", \"372\", \"Estonia\"), (\"ET\", \"251\", \"Ethiopia\"), (\"FK\", \"500\", \"Falkland Islands (Malvinas)\"), (\"FO\", \"298\", \"Faroe Islands\"), (\"FJ\", \"679\", \"Fiji\"), (\"FI\", \"358\", \"Finland\"), (\"FR\", \"33\", \"France\"), (\"GF\", \"594\", \"French Guiana\"), (\"PF\", \"689\", \"French Polynesia\"), (\"TF\", \"262\", \"French Southern Territories\"), (\"GA\", \"241\", \"Gabon\"), (\"GM\", \"220\", \"Gambia\"), (\"GE\", \"995\", \"Georgia\"), (\"DE\", \"49\", \"Germany\"), (\"GH\", \"233\", \"Ghana\"), (\"GI\", \"350\", \"Gibraltar\"), (\"GR\", \"30\", \"Greece\"), (\"GL\", \"299\", \"Greenland\"), (\"GD\", \"1473\", \"Grenada\"), (\"GP\", \"590\", \"Guadeloupe\"), (\"GU\", \"1671\", \"Guam\"), (\"GT\", \"502\", \"Guatemala\"), (\"GG\", \"44\", \"Guernsey\"), (\"GN\", \"224\", \"Guinea\"), (\"GW\", \"245\", \"Guinea-Bissau\"), (\"GY\", \"592\", \"Guyana\"), (\"HT\", \"509\", \"Haiti\"), (\"HM\", \"0\", \"Heard Island and Mcdonald Islands\"), (\"VA\", \"39\", \"Holy See (Vatican City State)\"), (\"HN\", \"504\", \"Honduras\"), (\"HK\", \"852\", \"Hong Kong\"), (\"HU\", \"36\", \"Hungary\"), (\"IS\", \"354\", \"Iceland\"), (\"IN\", \"91\", \"India\"), (\"ID\", \"62\", \"Indonesia\"), (\"IR\", \"98\", \"Iran, Islamic Republic of\"), (\"IQ\", \"964\", \"Iraq\"), (\"IE\", \"353\", \"Ireland\"), (\"IM\", \"44\", \"Isle of Man\"), (\"IL\", \"972\", \"Israel\"), (\"IT\", \"39\", \"Italy\"), (\"JM\", \"1876\", \"Jamaica\"), (\"JP\", \"81\", \"Japan\"), (\"JE\", \"44\", \"Jersey\"), (\"JO\", \"962\", \"Jordan\"), (\"KZ\", \"7\", \"Kazakhstan\"), (\"KE\", \"254\", \"Kenya\"), (\"KI\", \"686\", \"Kiribati\"), (\"KP\", \"850\", \"Korea, Democratic People's Republic of\"), (\"KR\", \"82\", \"Korea, Republic of\"), (\"XK\", \"381\", \"Kosovo\"), (\"KW\", \"965\", \"Kuwait\"), (\"KG\", \"996\", \"Kyrgyzstan\"), (\"LA\", \"856\", \"Lao People's Democratic Republic\"), (\"LV\", \"371\", \"Latvia\"), (\"LB\", \"961\", \"Lebanon\"), (\"LS\", \"266\", \"Lesotho\"), (\"LR\", \"231\", \"Liberia\"), (\"LY\", \"218\", \"Libyan Arab Jamahiriya\"), (\"LI\", \"423\", \"Liechtenstein\"), (\"LT\", \"370\", \"Lithuania\"), (\"LU\", \"352\", \"Luxembourg\"), (\"MO\", \"853\", \"Macao\"), (\"MK\", \"389\", \"Macedonia, the Former Yugoslav Republic of\"), (\"MG\", \"261\", \"Madagascar\"), (\"MW\", \"265\", \"Malawi\"), (\"MY\", \"60\", \"Malaysia\"), (\"MV\", \"960\", \"Maldives\"), (\"ML\", \"223\", \"Mali\"), (\"MT\", \"356\", \"Malta\"), (\"MH\", \"692\", \"Marshall Islands\"), (\"MQ\", \"596\", \"Martinique\"), (\"MR\", \"222\", \"Mauritania\"), (\"MU\", \"230\", \"Mauritius\"), (\"YT\", \"269\", \"Mayotte\"), (\"MX\", \"52\", \"Mexico\"), (\"FM\", \"691\", \"Micronesia, Federated States of\"), (\"MD\", \"373\", \"Moldova, Republic of\"), (\"MC\", \"377\", \"Monaco\"), (\"MN\", \"976\", \"Mongolia\"), (\"ME\", \"382\", \"Montenegro\"), (\"MS\", \"1664\", \"Montserrat\"), (\"MA\", \"212\", \"Morocco\"), (\"MZ\", \"258\", \"Mozambique\"), (\"MM\", \"95\", \"Myanmar\"), (\"NA\", \"264\", \"Namibia\"), (\"NR\", \"674\", \"Nauru\"), (\"NP\", \"977\", \"Nepal\"), (\"NL\", \"31\", \"Netherlands\"), (\"AN\", \"599\", \"Netherlands Antilles\"), (\"NC\", \"687\", \"New Caledonia\"), (\"NZ\", \"64\", \"New Zealand\"), (\"NI\", \"505\", \"Nicaragua\"), (\"NE\", \"227\", \"Niger\"), (\"NG\", \"234\", \"Nigeria\"), (\"NU\", \"683\", \"Niue\"), (\"NF\", \"672\", \"Norfolk Island\"), (\"MP\", \"1670\", \"Northern Mariana Islands\"), (\"NO\", \"47\", \"Norway\"), (\"OM\", \"968\", \"Oman\"), (\"PK\", \"92\", \"Pakistan\"), (\"PW\", \"680\", \"Palau\"), (\"PS\", \"970\", \"Palestinian Territory, Occupied\"), (\"PA\", \"507\", \"Panama\"), (\"PG\", \"675\", \"Papua New Guinea\"), (\"PY\", \"595\", \"Paraguay\"), (\"PE\", \"51\", \"Peru\"), (\"PH\", \"63\", \"Philippines\"), (\"PN\", \"64\", \"Pitcairn\"), (\"PL\", \"48\", \"Poland\"), (\"PT\", \"351\", \"Portugal\"), (\"PR\", \"1787\", \"Puerto Rico\"), (\"QA\", \"974\", \"Qatar\"), (\"RE\", \"262\", \"Reunion\"), (\"RO\", \"40\", \"Romania\"), (\"RU\", \"70\", \"Russian Federation\"), (\"RW\", \"250\", \"Rwanda\"), (\"BL\", \"590\", \"Saint Barthelemy\"), (\"SH\", \"290\", \"Saint Helena\"), (\"KN\", \"1869\", \"Saint Kitts and Nevis\"), (\"LC\", \"1758\", \"Saint Lucia\"), (\"MF\", \"590\", \"Saint Martin\"), (\"PM\", \"508\", \"Saint Pierre and Miquelon\"), (\"VC\", \"1784\", \"Saint Vincent and the Grenadines\"), (\"WS\", \"684\", \"Samoa\"), (\"SM\", \"378\", \"San Marino\"), (\"ST\", \"239\", \"Sao Tome and Principe\"), (\"SA\", \"966\", \"Saudi Arabia\"), (\"SN\", \"221\", \"Senegal\"), (\"RS\", \"381\", \"Serbia\"), (\"CS\", \"381\", \"Serbia and Montenegro\"), (\"SC\", \"248\", \"Seychelles\"), (\"SL\", \"232\", \"Sierra Leone\"), (\"SG\", \"65\", \"Singapore\"), (\"SX\", \"1\", \"Sint Maarten\"), (\"SK\", \"421\", \"Slovakia\"), (\"SI\", \"386\", \"Slovenia\"), (\"SB\", \"677\", \"Solomon Islands\"), (\"SO\", \"252\", \"Somalia\"), (\"ZA\", \"27\", \"South Africa\"), (\"GS\", \"500\", \"South Georgia and the South Sandwich Islands\"), (\"SS\", \"211\", \"South Sudan\"), (\"ES\", \"34\", \"Spain\"), (\"LK\", \"94\", \"Sri Lanka\"), (\"SD\", \"249\", \"Sudan\"), (\"SR\", \"597\", \"Suriname\"), (\"SJ\", \"47\", \"Svalbard and Jan Mayen\"), (\"SZ\", \"268\", \"Swaziland\"), (\"SE\", \"46\", \"Sweden\"), (\"CH\", \"41\", \"Switzerland\"), (\"SY\", \"963\", \"Syrian Arab Republic\"), (\"TW\", \"886\", \"Taiwan, Province of China\"), (\"TJ\", \"992\", \"Tajikistan\"), (\"TZ\", \"255\", \"Tanzania, United Republic of\"), (\"TH\", \"66\", \"Thailand\"), (\"TL\", \"670\", \"Timor-Leste\"), (\"TG\", \"228\", \"Togo\"), (\"TK\", \"690\", \"Tokelau\"), (\"TO\", \"676\", \"Tonga\"), (\"TT\", \"1868\", \"Trinidad and Tobago\"), (\"TN\", \"216\", \"Tunisia\"), (\"TR\", \"90\", \"Turkey\"), (\"TM\", \"7370\", \"Turkmenistan\"), (\"TC\", \"1649\", \"Turks and Caicos Islands\"), (\"TV\", \"688\", \"Tuvalu\"), (\"UG\", \"256\", \"Uganda\"), (\"UA\", \"380\", \"Ukraine\"), (\"AE\", \"971\", \"United Arab Emirates\"), (\"GB\", \"44\", \"United Kingdom\"), (\"US\", \"1\", \"United States\"), (\"UM\", \"1\", \"United States Minor Outlying Islands\"), (\"UY\", \"598\", \"Uruguay\"), (\"UZ\", \"998\", \"Uzbekistan\"), (\"VU\", \"678\", \"Vanuatu\"), (\"VE\", \"58\", \"Venezuela\"), (\"VN\", \"84\", \"Viet Nam\"), (\"VG\", \"1284\", \"Virgin Islands, British\"), (\"VI\", \"1340\", \"Virgin Islands, U.s.\"), (\"WF\", \"681\", \"Wallis and Futuna\"), (\"EH\", \"212\", \"Western Sahara\"), (\"YE\", \"967\", \"Yemen\"), (\"ZM\", \"260\", \"Zambia\"), (\"ZW\", \"263\", \"Zimbabwe\");",
    "describe": {
      "columns": [],
      "parameters": {
        "Right": 0
      },
      "nullable": []
    }
  },
  "c89eededfa80cac15f7db7130b072db36bac1d0e4340bb8c8e756ab46c79580d": {
    "query": "SELECT application.* FROM application INNER JOIN resource ON application.id = resource.id WHERE resource.owner_id = ?;",
    "describe": {
      "columns": [
        {
          "ordinal": 0,
          "name": "id",
          "type_info": {
            "type": "String",
            "flags": {
              "bits": 4227
            },
            "char_set": 63,
            "max_size": 16
          }
        },
        {
          "ordinal": 1,
          "name": "name",
          "type_info": {
            "type": "VarString",
            "flags": {
              "bits": 4101
            },
            "char_set": 224,
            "max_size": 400
          }
        }
      ],
      "parameters": {
        "Right": 1
      },
      "nullable": [
        false,
        false
      ]
    }
  },
  "c945d82b570986348540507d4588925089baedd7877a07c2e8d9be3cf258ce6f": {
    "query": "INSERT INTO meta_data VALUES ('version_major', ?), ('version_minor', ?), ('version_patch', ?) ON DUPLICATE KEY UPDATE value = VALUES(value);",
    "describe": {
      "columns": [],
      "parameters": {
        "Right": 3
      },
      "nullable": []
    }
  },
  "ca81844373fa9941691d926a125d282680f84008bc3bb780bea8b05ad595a66f": {
    "query": "UPDATE resource SET owner_id = ? WHERE id = ?;",
    "describe": {
      "columns": [],
      "parameters": {
        "Right": 2
      },
      "nullable": []
    }
  },
  "cd8c5c626ace529045a54e548d3febf00e74728e819d59f8dc59a4147067041a": {
    "query": "SELECT DISTINCT organisation.id, organisation.name, organisation.super_admin_id, organisation.active as `active: bool`, organisation.created FROM organisation LEFT JOIN organisation_user ON organisation.id = organisation_user.organisation_id WHERE organisation.super_admin_id = ? OR organisation_user.user_id = ?;",
    "describe": {
      "columns": [
        {
          "ordinal": 0,
          "name": "id",
          "type_info": {
            "type": "String",
            "flags": {
              "bits": 4227
            },
            "char_set": 63,
            "max_size": 16
          }
        },
        {
          "ordinal": 1,
          "name": "name",
          "type_info": {
            "type": "VarString",
            "flags": {
              "bits": 4101
            },
            "char_set": 224,
            "max_size": 400
          }
        },
        {
          "ordinal": 2,
          "name": "super_admin_id",
          "type_info": {
            "type": "String",
            "flags": {
              "bits": 4233
            },
            "char_set": 63,
            "max_size": 16
          }
        },
        {
          "ordinal": 3,
          "name": "active: bool",
          "type_info": {
            "type": "Tiny",
            "flags": {
              "bits": 1
            },
            "char_set": 63,
            "max_size": 1
          }
        },
        {
          "ordinal": 4,
          "name": "created",
          "type_info": {
            "type": "LongLong",
            "flags": {
              "bits": 4129
            },
            "char_set": 63,
            "max_size": 20
          }
        }
      ],
      "parameters": {
        "Right": 2
      },
      "nullable": [
        false,
        false,
        false,
        false,
        false
      ]
    }
  },
  "cf24f2080b2b8c4307e1a25ce24cd1a359e68a3f82e89a316b335b40e0e17bd4": {
    "query": "SELECT user.* FROM user INNER JOIN user_phone_number ON user.id = user_phone_number.user_id INNER JOIN phone_number_country_code ON user_phone_number.country_code = phone_number_country_code.country_code WHERE CONCAT( '+', phone_number_country_code.phone_code, user_phone_number.number ) = ?;",
    "describe": {
      "columns": [
        {
          "ordinal": 0,
          "name": "id",
          "type_info": {
            "type": "String",
            "flags": {
              "bits": 4227
            },
            "char_set": 63,
            "max_size": 16
          }
        },
        {
          "ordinal": 1,
          "name": "username",
          "type_info": {
            "type": "VarString",
            "flags": {
              "bits": 4101
            },
            "char_set": 224,
            "max_size": 400
          }
        },
        {
          "ordinal": 2,
          "name": "password",
          "type_info": {
            "type": "Blob",
            "flags": {
              "bits": 4113
            },
            "char_set": 224,
            "max_size": 262140
          }
        },
        {
          "ordinal": 3,
          "name": "first_name",
          "type_info": {
            "type": "VarString",
            "flags": {
              "bits": 4097
            },
            "char_set": 224,
            "max_size": 400
          }
        },
        {
          "ordinal": 4,
          "name": "last_name",
          "type_info": {
            "type": "VarString",
            "flags": {
              "bits": 4097
            },
            "char_set": 224,
            "max_size": 400
          }
        },
        {
          "ordinal": 5,
          "name": "dob",
          "type_info": {
            "type": "LongLong",
            "flags": {
              "bits": 32
            },
            "char_set": 63,
            "max_size": 20
          }
        },
        {
          "ordinal": 6,
          "name": "bio",
          "type_info": {
            "type": "VarString",
            "flags": {
              "bits": 0
            },
            "char_set": 224,
            "max_size": 512
          }
        },
        {
          "ordinal": 7,
          "name": "location",
          "type_info": {
            "type": "VarString",
            "flags": {
              "bits": 0
            },
            "char_set": 224,
            "max_size": 512
          }
        },
        {
          "ordinal": 8,
          "name": "created",
          "type_info": {
            "type": "LongLong",
            "flags": {
              "bits": 4129
            },
            "char_set": 63,
            "max_size": 20
          }
        },
        {
          "ordinal": 9,
          "name": "backup_email_local",
          "type_info": {
            "type": "VarString",
            "flags": {
              "bits": 8
            },
            "char_set": 224,
            "max_size": 256
          }
        },
        {
          "ordinal": 10,
          "name": "backup_email_domain_id",
          "type_info": {
            "type": "String",
            "flags": {
              "bits": 128
            },
            "char_set": 63,
            "max_size": 16
          }
        },
        {
          "ordinal": 11,
          "name": "backup_phone_country_code",
          "type_info": {
            "type": "String",
            "flags": {
              "bits": 8
            },
            "char_set": 224,
            "max_size": 8
          }
        },
        {
          "ordinal": 12,
          "name": "backup_phone_number",
          "type_info": {
            "type": "VarString",
            "flags": {
              "bits": 0
            },
            "char_set": 224,
            "max_size": 60
          }
        }
      ],
      "parameters": {
        "Right": 1
      },
      "nullable": [
        false,
        false,
        false,
        false,
        false,
        true,
        true,
        true,
        false,
        true,
        true,
        true,
        true
      ]
    }
  },
  "d334dbe26b7ab3688b0cf565d4a2542516a1d7680731fea0b37d5ddbe869b480": {
    "query": "CREATE TABLE IF NOT EXISTS file ( id BINARY(16) PRIMARY KEY, name VARCHAR(250) NOT NULL );",
    "describe": {
      "columns": [],
      "parameters": {
        "Right": 0
      },
      "nullable": []
    }
  },
  "d44888489c6f1b2ec6ce6dd190b49d7a629eaef2d24dc766d1997e3db2a6b187": {
    "query": "SELECT * FROM deployment WHERE id = ?;",
    "describe": {
      "columns": [
        {
          "ordinal": 0,
          "name": "id",
          "type_info": {
            "type": "String",
            "flags": {
              "bits": 4227
            },
            "char_set": 63,
            "max_size": 16
          }
        },
        {
          "ordinal": 1,
          "name": "name",
          "type_info": {
            "type": "VarString",
            "flags": {
              "bits": 4097
            },
            "char_set": 224,
            "max_size": 1020
          }
        },
        {
          "ordinal": 2,
          "name": "registry",
          "type_info": {
            "type": "VarString",
            "flags": {
              "bits": 1
            },
            "char_set": 224,
            "max_size": 1020
          }
        },
        {
          "ordinal": 3,
          "name": "image_name",
          "type_info": {
            "type": "VarString",
            "flags": {
              "bits": 4097
            },
            "char_set": 224,
            "max_size": 2048
          }
        },
        {
          "ordinal": 4,
          "name": "image_tag",
          "type_info": {
            "type": "VarString",
            "flags": {
              "bits": 4097
            },
            "char_set": 224,
            "max_size": 1020
          }
        },
        {
          "ordinal": 5,
          "name": "domain_id",
          "type_info": {
            "type": "String",
            "flags": {
              "bits": 4233
            },
            "char_set": 63,
            "max_size": 16
          }
        },
        {
          "ordinal": 6,
          "name": "sub_domain",
          "type_info": {
            "type": "VarString",
            "flags": {
              "bits": 4097
            },
            "char_set": 224,
            "max_size": 1020
          }
        },
        {
          "ordinal": 7,
          "name": "path",
          "type_info": {
            "type": "VarString",
            "flags": {
              "bits": 1
            },
            "char_set": 224,
            "max_size": 1020
          }
        },
        {
          "ordinal": 8,
          "name": "port",
          "type_info": {
            "type": "Short",
            "flags": {
              "bits": 4129
            },
            "char_set": 63,
            "max_size": 5
          }
        }
      ],
      "parameters": {
        "Right": 1
      },
      "nullable": [
        false,
        false,
        false,
        false,
        false,
        false,
        false,
        false,
        false
      ]
    }
  },
  "d4d2ecce5a9761a66d35ad64a28fa27cf0ec6caebfe8ffc21cb88c4139110f56": {
    "query": "SELECT * FROM user WHERE id = ?;",
    "describe": {
      "columns": [
        {
          "ordinal": 0,
          "name": "id",
          "type_info": {
            "type": "String",
            "flags": {
              "bits": 4227
            },
            "char_set": 63,
            "max_size": 16
          }
        },
        {
          "ordinal": 1,
          "name": "username",
          "type_info": {
            "type": "VarString",
            "flags": {
              "bits": 4101
            },
            "char_set": 224,
            "max_size": 400
          }
        },
        {
          "ordinal": 2,
          "name": "password",
          "type_info": {
            "type": "Blob",
            "flags": {
              "bits": 4113
            },
            "char_set": 224,
            "max_size": 262140
          }
        },
        {
          "ordinal": 3,
          "name": "first_name",
          "type_info": {
            "type": "VarString",
            "flags": {
              "bits": 4097
            },
            "char_set": 224,
            "max_size": 400
          }
        },
        {
          "ordinal": 4,
          "name": "last_name",
          "type_info": {
            "type": "VarString",
            "flags": {
              "bits": 4097
            },
            "char_set": 224,
            "max_size": 400
          }
        },
        {
          "ordinal": 5,
          "name": "dob",
          "type_info": {
            "type": "LongLong",
            "flags": {
              "bits": 32
            },
            "char_set": 63,
            "max_size": 20
          }
        },
        {
          "ordinal": 6,
          "name": "bio",
          "type_info": {
            "type": "VarString",
            "flags": {
              "bits": 0
            },
            "char_set": 224,
            "max_size": 512
          }
        },
        {
          "ordinal": 7,
          "name": "location",
          "type_info": {
            "type": "VarString",
            "flags": {
              "bits": 0
            },
            "char_set": 224,
            "max_size": 512
          }
        },
        {
          "ordinal": 8,
          "name": "created",
          "type_info": {
            "type": "LongLong",
            "flags": {
              "bits": 4129
            },
            "char_set": 63,
            "max_size": 20
          }
        },
        {
          "ordinal": 9,
          "name": "backup_email_local",
          "type_info": {
            "type": "VarString",
            "flags": {
              "bits": 8
            },
            "char_set": 224,
            "max_size": 256
          }
        },
        {
          "ordinal": 10,
          "name": "backup_email_domain_id",
          "type_info": {
            "type": "String",
            "flags": {
              "bits": 128
            },
            "char_set": 63,
            "max_size": 16
          }
        },
        {
          "ordinal": 11,
          "name": "backup_phone_country_code",
          "type_info": {
            "type": "String",
            "flags": {
              "bits": 8
            },
            "char_set": 224,
            "max_size": 8
          }
        },
        {
          "ordinal": 12,
          "name": "backup_phone_number",
          "type_info": {
            "type": "VarString",
            "flags": {
              "bits": 0
            },
            "char_set": 224,
            "max_size": 60
          }
        }
      ],
      "parameters": {
        "Right": 1
      },
      "nullable": [
        false,
        false,
        false,
        false,
        false,
        true,
        true,
        true,
        false,
        true,
        true,
        true,
        true
      ]
    }
  },
  "d71480eb28452448e2773a9848c5ed050d3610c505c6731bc60a8f1ba0491358": {
    "query": "SELECT * FROM user_login WHERE login_id = ?;",
    "describe": {
      "columns": [
        {
          "ordinal": 0,
          "name": "login_id",
          "type_info": {
            "type": "String",
            "flags": {
              "bits": 4227
            },
            "char_set": 63,
            "max_size": 16
          }
        },
        {
          "ordinal": 1,
          "name": "refresh_token",
          "type_info": {
            "type": "Blob",
            "flags": {
              "bits": 4113
            },
            "char_set": 224,
            "max_size": 262140
          }
        },
        {
          "ordinal": 2,
          "name": "token_expiry",
          "type_info": {
            "type": "LongLong",
            "flags": {
              "bits": 4129
            },
            "char_set": 63,
            "max_size": 20
          }
        },
        {
          "ordinal": 3,
          "name": "user_id",
          "type_info": {
            "type": "String",
            "flags": {
              "bits": 4233
            },
            "char_set": 63,
            "max_size": 16
          }
        },
        {
          "ordinal": 4,
          "name": "last_login",
          "type_info": {
            "type": "LongLong",
            "flags": {
              "bits": 4129
            },
            "char_set": 63,
            "max_size": 20
          }
        },
        {
          "ordinal": 5,
          "name": "last_activity",
          "type_info": {
            "type": "LongLong",
            "flags": {
              "bits": 4129
            },
            "char_set": 63,
            "max_size": 20
          }
        }
      ],
      "parameters": {
        "Right": 1
      },
      "nullable": [
        false,
        false,
        false,
        false,
        false,
        false
      ]
    }
  },
  "d85b169f94a97d1e8ab470deb5373e31723fa1dd872ecb9edbcb1461243e7be2": {
    "query": "SELECT application_id, version FROM application_version WHERE application_id = ?;",
    "describe": {
      "columns": [
        {
          "ordinal": 0,
          "name": "application_id",
          "type_info": {
            "type": "String",
            "flags": {
              "bits": 4227
            },
            "char_set": 63,
            "max_size": 16
          }
        },
        {
          "ordinal": 1,
          "name": "version",
          "type_info": {
            "type": "VarString",
            "flags": {
              "bits": 4099
            },
            "char_set": 224,
            "max_size": 128
          }
        }
      ],
      "parameters": {
        "Right": 1
      },
      "nullable": [
        false,
        false
      ]
    }
  },
  "d87c8d3cd9fa7c8d0fddc72860f38f372ce116e3a099b6a4143eb37116dc6c6d": {
    "query": "SELECT * FROM role WHERE owner_id = ?;",
    "describe": {
      "columns": [
        {
          "ordinal": 0,
          "name": "id",
          "type_info": {
            "type": "String",
            "flags": {
              "bits": 4227
            },
            "char_set": 63,
            "max_size": 16
          }
        },
        {
          "ordinal": 1,
          "name": "name",
          "type_info": {
            "type": "VarString",
            "flags": {
              "bits": 4105
            },
            "char_set": 224,
            "max_size": 400
          }
        },
        {
          "ordinal": 2,
          "name": "description",
          "type_info": {
            "type": "VarString",
            "flags": {
              "bits": 0
            },
            "char_set": 224,
            "max_size": 2000
          }
        },
        {
          "ordinal": 3,
          "name": "owner_id",
          "type_info": {
            "type": "String",
            "flags": {
              "bits": 4233
            },
            "char_set": 63,
            "max_size": 16
          }
        }
      ],
      "parameters": {
        "Right": 1
      },
      "nullable": [
        false,
        false,
        true,
        false
      ]
    }
  },
<<<<<<< HEAD
  "d96261f4b6ee15ce075ca8e64067fd6d3edf4c6359b1746fec6c1acf46ac1826": {
    "query": "INSERT INTO deployment VALUES (?, ?, ?, ?, ?, ?, ?, ?, ?);",
    "describe": {
      "columns": [],
      "parameters": {
        "Right": 9
      },
      "nullable": []
    }
  },
  "e11db95f5c17f7aab93d6e1c9a8688c6620478927417860d7df315090e74a6ee": {
    "query": "INSERT INTO domain VALUES (?, ?, FALSE);",
    "describe": {
      "columns": [],
      "parameters": {
        "Right": 2
      },
      "nullable": []
    }
  },
  "e23aa701eee9f9caeebf736e1cdc6cde9ea42a082eb31bd44eac5cedb7f16fd9": {
    "query": "CREATE TABLE IF NOT EXISTS portus_tunnel ( id BINARY(16) PRIMARY KEY, username VARCHAR(100) NOT NULL, ssh_port SMALLINT UNSIGNED NOT NULL, exposed_port SMALLINT UNSIGNED NOT NULL, name VARCHAR(50) NOT NULL, created BIGINT UNSIGNED NOT NULL );",
    "describe": {
      "columns": [],
      "parameters": {
        "Right": 0
      },
      "nullable": []
    }
  },
  "e53bd14d5797f2615c52332c8825324a7f26df4f0321ded65bfbf2a694b73931": {
    "query": "CREATE TABLE IF NOT EXISTS permission ( id BINARY(16) PRIMARY KEY, name VARCHAR(100) NOT NULL, description VARCHAR(500) );",
    "describe": {
      "columns": [],
      "parameters": {
        "Right": 0
      },
      "nullable": []
    }
  },
  "e5f317bd1b3c4fa016d200d43f7c7b000c3a6298b86f266932ca3310691cbe3d": {
    "query": "SELECT * FROM user_to_sign_up WHERE organisation_name = ? AND otp_expiry < ?",
=======
  "d919f12b4eccb851ba887201fcb572366edbda9f17f3a0ee6a37fc7c36b42606": {
    "query": "SELECT * FROM user_to_sign_up WHERE organisation_name = ?;",
>>>>>>> develop
    "describe": {
      "columns": [
        {
          "ordinal": 0,
          "name": "username",
          "type_info": {
            "type": "VarString",
            "flags": {
              "bits": 4099
            },
            "char_set": 224,
            "max_size": 400
          }
        },
        {
          "ordinal": 1,
          "name": "account_type",
          "type_info": {
            "type": "String",
            "flags": {
              "bits": 4353
            },
            "char_set": 224,
            "max_size": 48
          }
        },
        {
          "ordinal": 2,
          "name": "password",
          "type_info": {
            "type": "Blob",
            "flags": {
              "bits": 4113
            },
            "char_set": 224,
            "max_size": 262140
          }
        },
        {
          "ordinal": 3,
          "name": "first_name",
          "type_info": {
            "type": "VarString",
            "flags": {
              "bits": 4097
            },
            "char_set": 224,
            "max_size": 400
          }
        },
        {
          "ordinal": 4,
          "name": "last_name",
          "type_info": {
            "type": "VarString",
            "flags": {
              "bits": 4097
            },
            "char_set": 224,
            "max_size": 400
          }
        },
        {
          "ordinal": 5,
          "name": "backup_email_local",
          "type_info": {
            "type": "VarString",
            "flags": {
              "bits": 0
            },
            "char_set": 224,
            "max_size": 256
          }
        },
        {
          "ordinal": 6,
          "name": "backup_email_domain_id",
          "type_info": {
            "type": "String",
            "flags": {
              "bits": 136
            },
            "char_set": 63,
            "max_size": 16
          }
        },
        {
          "ordinal": 7,
          "name": "backup_phone_country_code",
          "type_info": {
            "type": "String",
            "flags": {
              "bits": 0
            },
            "char_set": 224,
            "max_size": 8
          }
        },
        {
          "ordinal": 8,
          "name": "backup_phone_number",
          "type_info": {
            "type": "VarString",
            "flags": {
              "bits": 0
            },
            "char_set": 224,
            "max_size": 60
          }
        },
        {
          "ordinal": 9,
          "name": "org_email_local",
          "type_info": {
            "type": "VarString",
            "flags": {
              "bits": 0
            },
            "char_set": 224,
            "max_size": 256
          }
        },
        {
          "ordinal": 10,
          "name": "org_domain_name",
          "type_info": {
            "type": "VarString",
            "flags": {
              "bits": 0
            },
            "char_set": 224,
            "max_size": 400
          }
        },
        {
          "ordinal": 11,
          "name": "organisation_name",
          "type_info": {
            "type": "VarString",
            "flags": {
              "bits": 0
            },
            "char_set": 224,
            "max_size": 400
          }
        },
        {
          "ordinal": 12,
          "name": "otp_hash",
          "type_info": {
            "type": "Blob",
            "flags": {
              "bits": 4113
            },
            "char_set": 224,
            "max_size": 262140
          }
        },
        {
          "ordinal": 13,
          "name": "otp_expiry",
          "type_info": {
            "type": "LongLong",
            "flags": {
              "bits": 4129
            },
            "char_set": 63,
            "max_size": 20
          }
        }
      ],
      "parameters": {
        "Right": 1
      },
      "nullable": [
        false,
        false,
        false,
        false,
        false,
        true,
        true,
        true,
        true,
        true,
        true,
        true,
        false,
        false
      ]
    }
  },
  "e23aa701eee9f9caeebf736e1cdc6cde9ea42a082eb31bd44eac5cedb7f16fd9": {
    "query": "CREATE TABLE IF NOT EXISTS portus_tunnel ( id BINARY(16) PRIMARY KEY, username VARCHAR(100) NOT NULL, ssh_port SMALLINT UNSIGNED NOT NULL, exposed_port SMALLINT UNSIGNED NOT NULL, name VARCHAR(50) NOT NULL, created BIGINT UNSIGNED NOT NULL );",
    "describe": {
      "columns": [],
      "parameters": {
        "Right": 0
      },
      "nullable": []
    }
  },
  "e53bd14d5797f2615c52332c8825324a7f26df4f0321ded65bfbf2a694b73931": {
    "query": "CREATE TABLE IF NOT EXISTS permission ( id BINARY(16) PRIMARY KEY, name VARCHAR(100) NOT NULL, description VARCHAR(500) );",
    "describe": {
      "columns": [],
      "parameters": {
        "Right": 0
      },
      "nullable": []
    }
  },
  "e6ca3a70fe08bad0f61d4f84b1f83d651912dd175931a0d2ec2786de87064a76": {
    "query": "CREATE TABLE IF NOT EXISTS resource ( id BINARY(16) PRIMARY KEY, name VARCHAR(100) NOT NULL, resource_type_id BINARY(16) NOT NULL, owner_id BINARY(16), FOREIGN KEY(owner_id) REFERENCES organisation(id), FOREIGN KEY(resource_type_id) REFERENCES resource_type(id) );",
    "describe": {
      "columns": [],
      "parameters": {
        "Right": 0
      },
      "nullable": []
    }
  },
  "e706d3a79209fb88bb9ee3fd9a56ad110312a05e581bb238c4e042300b425ba8": {
    "query": "INSERT INTO organisation_email VALUES (?, ?, ?);",
    "describe": {
      "columns": [],
      "parameters": {
        "Right": 3
      },
      "nullable": []
    }
  },
  "e83739abb01613cb8634c2b2d66abdd719c0e5c4dbe8ff26b7f482d6599746a7": {
    "query": "UPDATE personal_email SET user_id = ? WHERE local = ? AND domain_id = ?;",
    "describe": {
      "columns": [],
      "parameters": {
        "Right": 3
      },
      "nullable": []
    }
  },
  "eae8e05ac1d52b813beb52611f862b88e717506fa3eb35c4d3d7683858a67ce9": {
    "query": "CREATE TABLE IF NOT EXISTS personal_email ( user_id BINARY(16), local VARCHAR(64) NOT NULL, domain_id BINARY(16) NOT NULL, PRIMARY KEY(local, domain_id), FOREIGN KEY(user_id) REFERENCES user(id), FOREIGN KEY(domain_id) REFERENCES personal_domain(id) );",
    "describe": {
      "columns": [],
      "parameters": {
        "Right": 0
      },
      "nullable": []
    }
  },
  "eca653429eddbfe6a41f012b9fad4d53554ae7b79cde8d4150b0b84ee9bf9a8b": {
    "query": "SELECT * FROM user ORDER BY created DESC LIMIT 1;",
    "describe": {
      "columns": [
        {
          "ordinal": 0,
          "name": "id",
          "type_info": {
            "type": "String",
            "flags": {
              "bits": 4227
            },
            "char_set": 63,
            "max_size": 16
          }
        },
        {
          "ordinal": 1,
          "name": "username",
          "type_info": {
            "type": "VarString",
            "flags": {
              "bits": 4101
            },
            "char_set": 224,
            "max_size": 400
          }
        },
        {
          "ordinal": 2,
          "name": "password",
          "type_info": {
            "type": "Blob",
            "flags": {
              "bits": 4113
            },
            "char_set": 224,
            "max_size": 262140
          }
        },
        {
          "ordinal": 3,
          "name": "first_name",
          "type_info": {
            "type": "VarString",
            "flags": {
              "bits": 4097
            },
            "char_set": 224,
            "max_size": 400
          }
        },
        {
          "ordinal": 4,
          "name": "last_name",
          "type_info": {
            "type": "VarString",
            "flags": {
              "bits": 4097
            },
            "char_set": 224,
            "max_size": 400
          }
        },
        {
          "ordinal": 5,
          "name": "dob",
          "type_info": {
            "type": "LongLong",
            "flags": {
              "bits": 32
            },
            "char_set": 63,
            "max_size": 20
          }
        },
        {
          "ordinal": 6,
          "name": "bio",
          "type_info": {
            "type": "VarString",
            "flags": {
              "bits": 0
            },
            "char_set": 224,
            "max_size": 512
          }
        },
        {
          "ordinal": 7,
          "name": "location",
          "type_info": {
            "type": "VarString",
            "flags": {
              "bits": 0
            },
            "char_set": 224,
            "max_size": 512
          }
        },
        {
          "ordinal": 8,
          "name": "created",
          "type_info": {
            "type": "LongLong",
            "flags": {
              "bits": 4129
            },
            "char_set": 63,
            "max_size": 20
          }
        },
        {
          "ordinal": 9,
          "name": "backup_email_local",
          "type_info": {
            "type": "VarString",
            "flags": {
              "bits": 8
            },
            "char_set": 224,
            "max_size": 256
          }
        },
        {
          "ordinal": 10,
          "name": "backup_email_domain_id",
          "type_info": {
            "type": "String",
            "flags": {
              "bits": 128
            },
            "char_set": 63,
            "max_size": 16
          }
        },
        {
          "ordinal": 11,
          "name": "backup_phone_country_code",
          "type_info": {
            "type": "String",
            "flags": {
              "bits": 8
            },
            "char_set": 224,
            "max_size": 8
          }
        },
        {
          "ordinal": 12,
          "name": "backup_phone_number",
          "type_info": {
            "type": "VarString",
            "flags": {
              "bits": 0
            },
            "char_set": 224,
            "max_size": 60
          }
        }
      ],
      "parameters": {
        "Right": 0
      },
      "nullable": [
        false,
        false,
        false,
        false,
        false,
        true,
        true,
        true,
        false,
        true,
        true,
        true,
        true
      ]
    }
  },
  "edddc427c2d59da76499dd64cc93166619332951071305d67df5b2cb056f442d": {
    "query": "ALTER TABLE file ADD CONSTRAINT FOREIGN KEY(id) REFERENCES resource(id);",
    "describe": {
      "columns": [],
      "parameters": {
        "Right": 0
      },
      "nullable": []
    }
  },
<<<<<<< HEAD
  "f0eda87bd07f36dab8d2ce25961202654985cd6e1f16b06fa5083f1ae3fd8612": {
    "query": "INSERT INTO docker_registry_repository VALUES (?,?,?);",
    "describe": {
      "columns": [],
      "parameters": {
        "Right": 3
      },
      "nullable": []
    }
  },
  "f10a94d2cb6ef8ede5b0588f0825fca7641597066705d944adf7d1f902f1058a": {
    "query": "INSERT INTO organisation VALUES (?, ?, ?, ?, ?);",
=======
  "ee8c91864d60a0f9025574b0d4f2f1af014d933d88e35b97ecbff6f146509219": {
    "query": "INSERT INTO domain VALUES (?, ?, ?);",
>>>>>>> develop
    "describe": {
      "columns": [],
      "parameters": {
        "Right": 3
      },
      "nullable": []
    }
  },
  "f10a94d2cb6ef8ede5b0588f0825fca7641597066705d944adf7d1f902f1058a": {
    "query": "INSERT INTO organisation VALUES (?, ?, ?, ?, ?);",
    "describe": {
      "columns": [],
      "parameters": {
        "Right": 5
      },
      "nullable": []
    }
  },
  "f22bee21592c46ae6b6f434c48dad7616e68289bc6fd82ccc7613c60a1d2b95f": {
    "query": "SHOW TABLES;",
    "describe": {
      "columns": [
        {
          "ordinal": 0,
          "name": "Tables_in_api",
          "type_info": {
            "type": "VarString",
            "flags": {
              "bits": 0
            },
            "char_set": 224,
            "max_size": 256
          }
        }
      ],
      "parameters": {
        "Right": 0
      },
      "nullable": [
        true
      ]
    }
  },
  "f27ab5bf47553e16a61f8763f0f6a4d884acfe04dd6cbbd305a9524aa079d87e": {
    "query": "DELETE FROM password_reset_request WHERE user_id = ?;",
    "describe": {
      "columns": [],
      "parameters": {
        "Right": 1
      },
      "nullable": []
    }
  },
  "f2fb8a826a196b0b60e4416a1a1ce224a22b0573cb64fc34dc71e37e2ded63dd": {
    "query": "INSERT INTO user_unverified_personal_email VALUES (?, ?, ?, ?, ?) ON DUPLICATE KEY UPDATE user_id = ?, verification_token_hash = ?, verification_token_expiry = ?;",
    "describe": {
      "columns": [],
      "parameters": {
        "Right": 8
      },
      "nullable": []
    }
  },
  "f47de2a076e82c03818b6aba24bc85480d343e700a2a217fd1b82e8a959ac60d": {
    "query": "CREATE TABLE IF NOT EXISTS user_unverified_personal_email ( local VARCHAR(64) NOT NULL, domain_id BINARY(16) NOT NULL, user_id BINARY(16) NOT NULL, verification_token_hash TEXT NOT NULL, verification_token_expiry BIGINT UNSIGNED NOT NULL, PRIMARY KEY(local, domain_id), FOREIGN KEY(user_id) REFERENCES user(id), FOREIGN KEY(domain_id) REFERENCES personal_domain(id) );",
    "describe": {
      "columns": [],
      "parameters": {
        "Right": 0
      },
      "nullable": []
    }
  },
  "f57e5719d61530f8066baef69b1170d122e028a85fa4936bf6578bd38ba8c682": {
    "query": "SELECT * FROM portus_tunnel WHERE ssh_port = ? OR exposed_port = ?;",
    "describe": {
      "columns": [
        {
          "ordinal": 0,
          "name": "id",
          "type_info": {
            "type": "String",
            "flags": {
              "bits": 4227
            },
            "char_set": 63,
            "max_size": 16
          }
        },
        {
          "ordinal": 1,
          "name": "username",
          "type_info": {
            "type": "VarString",
            "flags": {
              "bits": 4097
            },
            "char_set": 224,
            "max_size": 400
          }
        },
        {
          "ordinal": 2,
          "name": "ssh_port",
          "type_info": {
            "type": "Short",
            "flags": {
              "bits": 4129
            },
            "char_set": 63,
            "max_size": 5
          }
        },
        {
          "ordinal": 3,
          "name": "exposed_port",
          "type_info": {
            "type": "Short",
            "flags": {
              "bits": 4129
            },
            "char_set": 63,
            "max_size": 5
          }
        },
        {
          "ordinal": 4,
          "name": "name",
          "type_info": {
            "type": "VarString",
            "flags": {
              "bits": 4097
            },
            "char_set": 224,
            "max_size": 200
          }
        },
        {
          "ordinal": 5,
          "name": "created",
          "type_info": {
            "type": "LongLong",
            "flags": {
              "bits": 4129
            },
            "char_set": 63,
            "max_size": 20
          }
        }
      ],
      "parameters": {
        "Right": 2
      },
      "nullable": [
        false,
        false,
        false,
        false,
        false,
        false
      ]
    }
  },
  "f8ef316753f63e41cb293ae11a2a4bf8d5367c2b4fdb790726d5d881afc49395": {
    "query": "INSERT INTO permission VALUES (?, ?, NULL)",
    "describe": {
      "columns": [],
      "parameters": {
        "Right": 2
      },
      "nullable": []
    }
  },
  "fbd5a4972f8c2e85662b22388e880700f353450a6a5399a1752694a5b6aa3a12": {
    "query": "SELECT * FROM role_permissions_resource WHERE role_id = ?",
    "describe": {
      "columns": [
        {
          "ordinal": 0,
          "name": "role_id",
          "type_info": {
            "type": "String",
            "flags": {
              "bits": 4227
            },
            "char_set": 63,
            "max_size": 16
          }
        },
        {
          "ordinal": 1,
          "name": "permission_id",
          "type_info": {
            "type": "String",
            "flags": {
              "bits": 4235
            },
            "char_set": 63,
            "max_size": 16
          }
        },
        {
          "ordinal": 2,
          "name": "resource_id",
          "type_info": {
            "type": "String",
            "flags": {
              "bits": 4235
            },
            "char_set": 63,
            "max_size": 16
          }
        }
      ],
      "parameters": {
        "Right": 1
      },
      "nullable": [
        false,
        false,
        false
      ]
    }
  },
  "fd5013df5bb3d03308f709b021942aeecfe581821ac0911fc05db8d90bb67b2f": {
    "query": "SELECT portus_tunnel.* FROM portus_tunnel INNER JOIN resource ON resource.id = portus_tunnel.id WHERE resource.owner_id = ?;",
    "describe": {
      "columns": [
        {
          "ordinal": 0,
          "name": "id",
          "type_info": {
            "type": "String",
            "flags": {
              "bits": 4227
            },
            "char_set": 63,
            "max_size": 16
          }
        },
        {
          "ordinal": 1,
          "name": "username",
          "type_info": {
            "type": "VarString",
            "flags": {
              "bits": 4097
            },
            "char_set": 224,
            "max_size": 400
          }
        },
        {
          "ordinal": 2,
          "name": "ssh_port",
          "type_info": {
            "type": "Short",
            "flags": {
              "bits": 4129
            },
            "char_set": 63,
            "max_size": 5
          }
        },
        {
          "ordinal": 3,
          "name": "exposed_port",
          "type_info": {
            "type": "Short",
            "flags": {
              "bits": 4129
            },
            "char_set": 63,
            "max_size": 5
          }
        },
        {
          "ordinal": 4,
          "name": "name",
          "type_info": {
            "type": "VarString",
            "flags": {
              "bits": 4097
            },
            "char_set": 224,
            "max_size": 200
          }
        },
        {
          "ordinal": 5,
          "name": "created",
          "type_info": {
            "type": "LongLong",
            "flags": {
              "bits": 4129
            },
            "char_set": 63,
            "max_size": 20
          }
        }
      ],
      "parameters": {
        "Right": 1
      },
      "nullable": [
        false,
        false,
        false,
        false,
        false,
        false
      ]
    }
  },
  "ff65c21de42357bd3eb28ac6ac44fad8b2dca5862319563433fa092b85dbcc30": {
    "query": "INSERT INTO portus_tunnel VALUES (?, ?, ?, ?, ?, ?);",
    "describe": {
      "columns": [],
      "parameters": {
        "Right": 6
      },
      "nullable": []
    }
  }
>>>>>>> 0f39800e
}<|MERGE_RESOLUTION|>--- conflicted
+++ resolved
@@ -1,4132 +1,69 @@
 {
-<<<<<<< HEAD
-	"db": "MySQL",
-	"02c3f1118df5a288de6c68a9e1fe0f4cda0da6cc8ef8e87100f86a6037777e73": {
-		"query": "ALTER TABLE deployment ADD CONSTRAINT FOREIGN KEY(id) REFERENCES resource(id);",
-		"describe": {
-			"columns": [],
-			"parameters": {
-				"Right": 0
-			},
-			"nullable": []
-		}
-	},
-	"0346579f00f2674ce01f47d580460271ff00e265fb686ace54b5dcb496092fb8": {
-		"query": "INSERT INTO resource VALUES (?, ?, ?, NULL);",
-		"describe": {
-			"columns": [],
-			"parameters": {
-				"Right": 3
-			},
-			"nullable": []
-		}
-	},
-	"03c361d86a523b9340c0b4516f802b04c3ac59f7f4d183f45d9e6df7ad72cb9d": {
-		"query": "ALTER TABLE organisation ADD CONSTRAINT FOREIGN KEY(id) REFERENCES resource(id);",
-		"describe": {
-			"columns": [],
-			"parameters": {
-				"Right": 0
-			},
-			"nullable": []
-		}
-	},
-	"0405b243645def0bdd3c74266606e33ec850e2e1f9e771fa2b94dddea52aafd5": {
-		"query": "SELECT * FROM deployment WHERE domain_id = ? AND sub_domain = ? AND path = ?;",
-		"describe": {
-			"columns": [
-				{
-					"ordinal": 0,
-					"name": "id",
-					"type_info": {
-						"type": "String",
-						"flags": {
-							"bits": 4227
-						},
-						"char_set": 63,
-						"max_size": 16
-					}
-				},
-				{
-					"ordinal": 1,
-					"name": "name",
-					"type_info": {
-						"type": "VarString",
-						"flags": {
-							"bits": 4097
-						},
-						"char_set": 224,
-						"max_size": 1020
-					}
-				},
-				{
-					"ordinal": 2,
-					"name": "registry",
-					"type_info": {
-						"type": "String",
-						"flags": {
-							"bits": 257
-						},
-						"char_set": 224,
-						"max_size": 100
-					}
-				},
-				{
-					"ordinal": 3,
-					"name": "image_name",
-					"type_info": {
-						"type": "VarString",
-						"flags": {
-							"bits": 4097
-						},
-						"char_set": 224,
-						"max_size": 2048
-					}
-				},
-				{
-					"ordinal": 4,
-					"name": "image_tag",
-					"type_info": {
-						"type": "VarString",
-						"flags": {
-							"bits": 4097
-						},
-						"char_set": 224,
-						"max_size": 1020
-					}
-				},
-				{
-					"ordinal": 5,
-					"name": "domain_id",
-					"type_info": {
-						"type": "String",
-						"flags": {
-							"bits": 4233
-						},
-						"char_set": 63,
-						"max_size": 16
-					}
-				},
-				{
-					"ordinal": 6,
-					"name": "sub_domain",
-					"type_info": {
-						"type": "VarString",
-						"flags": {
-							"bits": 4097
-						},
-						"char_set": 224,
-						"max_size": 1020
-					}
-				},
-				{
-					"ordinal": 7,
-					"name": "path",
-					"type_info": {
-						"type": "VarString",
-						"flags": {
-							"bits": 1
-						},
-						"char_set": 224,
-						"max_size": 1020
-					}
-				},
-				{
-					"ordinal": 8,
-					"name": "port",
-					"type_info": {
-						"type": "Short",
-						"flags": {
-							"bits": 4129
-						},
-						"char_set": 63,
-						"max_size": 5
-					}
-				}
-			],
-			"parameters": {
-				"Right": 3
-			},
-			"nullable": [
-				false,
-				false,
-				false,
-				false,
-				false,
-				false,
-				false,
-				false,
-				false
-			]
-		}
-	},
-	"08ca3806e5ab2178c5fc829db0aae32082ae97cc51e7c9024b2791805abdcbb7": {
-		"query": "DELETE FROM resource WHERE id = ?;",
-		"describe": {
-			"columns": [],
-			"parameters": {
-				"Right": 1
-			},
-			"nullable": []
-		}
-	},
-	"0cd0154b524b65dee7e5d7f2de9f8e21a2047b94ac9f02a2ecb66b3400c9dcbd": {
-		"query": "SELECT * FROM password_reset_request WHERE user_id = ?;",
-		"describe": {
-			"columns": [
-				{
-					"ordinal": 0,
-					"name": "user_id",
-					"type_info": {
-						"type": "String",
-						"flags": {
-							"bits": 4227
-						},
-						"char_set": 63,
-						"max_size": 16
-					}
-				},
-				{
-					"ordinal": 1,
-					"name": "token",
-					"type_info": {
-						"type": "String",
-						"flags": {
-							"bits": 4229
-						},
-						"char_set": 63,
-						"max_size": 64
-					}
-				},
-				{
-					"ordinal": 2,
-					"name": "token_expiry",
-					"type_info": {
-						"type": "LongLong",
-						"flags": {
-							"bits": 4129
-						},
-						"char_set": 63,
-						"max_size": 20
-					}
-				}
-			],
-			"parameters": {
-				"Right": 1
-			},
-			"nullable": [false, false, false]
-		}
-	},
-	"0e75ba0580fb988cf27485a1e0546e038441d30034c8d6990352041dcc86ff67": {
-		"query": "INSERT INTO role_permissions_resource_type VALUES (?, ?, ?);",
-		"describe": {
-			"columns": [],
-			"parameters": {
-				"Right": 3
-			},
-			"nullable": []
-		}
-	},
-	"14fdbb15b2dfa4d6db05bab5a04402ddb188d7a89c270dccf98b3f4feb1ab1eb": {
-		"query": "SELECT * FROM role WHERE id = ?;",
-		"describe": {
-			"columns": [
-				{
-					"ordinal": 0,
-					"name": "id",
-					"type_info": {
-						"type": "String",
-						"flags": {
-							"bits": 4227
-						},
-						"char_set": 63,
-						"max_size": 16
-					}
-				},
-				{
-					"ordinal": 1,
-					"name": "name",
-					"type_info": {
-						"type": "VarString",
-						"flags": {
-							"bits": 4105
-						},
-						"char_set": 224,
-						"max_size": 400
-					}
-				},
-				{
-					"ordinal": 2,
-					"name": "description",
-					"type_info": {
-						"type": "VarString",
-						"flags": {
-							"bits": 0
-						},
-						"char_set": 224,
-						"max_size": 2000
-					}
-				},
-				{
-					"ordinal": 3,
-					"name": "owner_id",
-					"type_info": {
-						"type": "String",
-						"flags": {
-							"bits": 4233
-						},
-						"char_set": 63,
-						"max_size": 16
-					}
-				}
-			],
-			"parameters": {
-				"Right": 1
-			},
-			"nullable": [false, false, true, false]
-		}
-	},
-	"182255c41edae8b0b148bf98e3f3bab99849d85b425960b0afbb08bff9b4a8b2": {
-		"query": "SELECT id, name, is_verified as `is_verified: bool` FROM domain WHERE is_verified = TRUE;",
-		"describe": {
-			"columns": [
-				{
-					"ordinal": 0,
-					"name": "id",
-					"type_info": {
-						"type": "String",
-						"flags": {
-							"bits": 4227
-						},
-						"char_set": 63,
-						"max_size": 16
-					}
-				},
-				{
-					"ordinal": 1,
-					"name": "name",
-					"type_info": {
-						"type": "VarString",
-						"flags": {
-							"bits": 4101
-						},
-						"char_set": 224,
-						"max_size": 400
-					}
-				},
-				{
-					"ordinal": 2,
-					"name": "is_verified: bool",
-					"type_info": {
-						"type": "Tiny",
-						"flags": {
-							"bits": 1
-						},
-						"char_set": 63,
-						"max_size": 1
-					}
-				}
-			],
-			"parameters": {
-				"Right": 0
-			},
-			"nullable": [false, false, false]
-		}
-	},
-	"18b66fbcb4b034f46e5e0a5146213a45396b6b893e3e5ece8fc74fdca937ef63": {
-		"query": "CREATE TABLE IF NOT EXISTS user ( id BINARY(16) PRIMARY KEY, username VARCHAR(100) UNIQUE NOT NULL, password BINARY(64) NOT NULL, backup_email VARCHAR(320) UNIQUE NOT NULL, first_name VARCHAR(100) NOT NULL, last_name VARCHAR(100) NOT NULL, dob BIGINT UNSIGNED DEFAULT NULL, bio VARCHAR(128) DEFAULT NULL, location VARCHAR(128) DEFAULT NULL, created BIGINT UNSIGNED NOT NULL );",
-		"describe": {
-			"columns": [],
-			"parameters": {
-				"Right": 0
-			},
-			"nullable": []
-		}
-	},
-	"18dab6bbd5dd9236b9cd5ef0c6ebabfb547b5766af96b22ab25b671f8c0a5514": {
-		"query": "SELECT id, name, super_admin_id, active as `active: bool`, created FROM organisation WHERE id = ?;",
-		"describe": {
-			"columns": [
-				{
-					"ordinal": 0,
-					"name": "id",
-					"type_info": {
-						"type": "String",
-						"flags": {
-							"bits": 4227
-						},
-						"char_set": 63,
-						"max_size": 16
-					}
-				},
-				{
-					"ordinal": 1,
-					"name": "name",
-					"type_info": {
-						"type": "VarString",
-						"flags": {
-							"bits": 4101
-						},
-						"char_set": 224,
-						"max_size": 400
-					}
-				},
-				{
-					"ordinal": 2,
-					"name": "super_admin_id",
-					"type_info": {
-						"type": "String",
-						"flags": {
-							"bits": 4233
-						},
-						"char_set": 63,
-						"max_size": 16
-					}
-				},
-				{
-					"ordinal": 3,
-					"name": "active: bool",
-					"type_info": {
-						"type": "Tiny",
-						"flags": {
-							"bits": 1
-						},
-						"char_set": 63,
-						"max_size": 1
-					}
-				},
-				{
-					"ordinal": 4,
-					"name": "created",
-					"type_info": {
-						"type": "LongLong",
-						"flags": {
-							"bits": 4129
-						},
-						"char_set": 63,
-						"max_size": 20
-					}
-				}
-			],
-			"parameters": {
-				"Right": 1
-			},
-			"nullable": [false, false, false, false, false]
-		}
-	},
-	"19985f2d68f445f815d54b09c7ce3137489c6b9bd2e3506bf0616ba9e9775d7e": {
-		"query": "CREATE TABLE IF NOT EXISTS organisation_user ( user_id BINARY(16) NOT NULL, organisation_id BINARY(16) NOT NULL, role_id BINARY(16) NOT NULL, PRIMARY KEY(user_id, organisation_id, role_id), FOREIGN KEY(user_id) REFERENCES user(id), FOREIGN KEY(organisation_id) REFERENCES organisation(id), FOREIGN KEY(role_id) REFERENCES role(id) );",
-		"describe": {
-			"columns": [],
-			"parameters": {
-				"Right": 0
-			},
-			"nullable": []
-		}
-	},
-	"1a896b4c2994e2cf150f5d0cdac886e958d8f12f1b48b876851449783c7ee73a": {
-		"query": "SELECT id, name, is_verified as `is_verified: bool` FROM domain WHERE id = ?",
-		"describe": {
-			"columns": [
-				{
-					"ordinal": 0,
-					"name": "id",
-					"type_info": {
-						"type": "String",
-						"flags": {
-							"bits": 4227
-						},
-						"char_set": 63,
-						"max_size": 16
-					}
-				},
-				{
-					"ordinal": 1,
-					"name": "name",
-					"type_info": {
-						"type": "VarString",
-						"flags": {
-							"bits": 4101
-						},
-						"char_set": 224,
-						"max_size": 400
-					}
-				},
-				{
-					"ordinal": 2,
-					"name": "is_verified: bool",
-					"type_info": {
-						"type": "Tiny",
-						"flags": {
-							"bits": 1
-						},
-						"char_set": 63,
-						"max_size": 1
-					}
-				}
-			],
-			"parameters": {
-				"Right": 1
-			},
-			"nullable": [false, false, false]
-		}
-	},
-	"1db8bafdde3f2fa4402ed243659f68717f97843536f9ad0e09ff0ffc3d40c5c1": {
-		"query": "ALTER TABLE application ADD CONSTRAINT FOREIGN KEY(id) REFERENCES resource(id);",
-		"describe": {
-			"columns": [],
-			"parameters": {
-				"Right": 0
-			},
-			"nullable": []
-		}
-	},
-	"2170f039ddb46624f010285cbd21fe3a4b8d233da09ef51569b17157657329ac": {
-		"query": "INSERT INTO user_email_address VALUES ('organisation', NULL, ?, ?, ?);",
-		"describe": {
-			"columns": [],
-			"parameters": {
-				"Right": 3
-			},
-			"nullable": []
-		}
-	},
-	"219a89b3784f82c89200c08b51bb987cc564f05a174e92e24895a50c7538060b": {
-		"query": "SELECT * FROM docker_registry_repository WHERE name = ? AND organisation_id = ?;",
-		"describe": {
-			"columns": [
-				{
-					"ordinal": 0,
-					"name": "id",
-					"type_info": {
-						"type": "String",
-						"flags": {
-							"bits": 4227
-						},
-						"char_set": 63,
-						"max_size": 16
-					}
-				},
-				{
-					"ordinal": 1,
-					"name": "organisation_id",
-					"type_info": {
-						"type": "String",
-						"flags": {
-							"bits": 4233
-						},
-						"char_set": 63,
-						"max_size": 16
-					}
-				},
-				{
-					"ordinal": 2,
-					"name": "name",
-					"type_info": {
-						"type": "VarString",
-						"flags": {
-							"bits": 4097
-						},
-						"char_set": 224,
-						"max_size": 1020
-					}
-				}
-			],
-			"parameters": {
-				"Right": 2
-			},
-			"nullable": [false, false, false]
-		}
-	},
-	"228e6bc3a8eb9c3113acda6e4fa32f347b99cf44fb9935e39461eaa8e8cef7e7": {
-		"query": "SELECT * FROM meta_data WHERE id = 'version_major' OR id = 'version_minor' OR id = 'version_patch';",
-		"describe": {
-			"columns": [
-				{
-					"ordinal": 0,
-					"name": "id",
-					"type_info": {
-						"type": "VarString",
-						"flags": {
-							"bits": 4099
-						},
-						"char_set": 224,
-						"max_size": 400
-					}
-				},
-				{
-					"ordinal": 1,
-					"name": "value",
-					"type_info": {
-						"type": "Blob",
-						"flags": {
-							"bits": 4113
-						},
-						"char_set": 224,
-						"max_size": 262140
-					}
-				}
-			],
-			"parameters": {
-				"Right": 0
-			},
-			"nullable": [false, false]
-		}
-	},
-	"23842286e5e76685178fe086624b3afa5206535e5abded414a4fe27e58decedf": {
-		"query": "CREATE TABLE IF NOT EXISTS role ( id BINARY(16) PRIMARY KEY, name VARCHAR(100) NOT NULL, description VARCHAR(500), owner_id BINARY(16) NOT NULL, UNIQUE(name, owner_id), FOREIGN KEY(owner_id) REFERENCES organisation(id) );",
-		"describe": {
-			"columns": [],
-			"parameters": {
-				"Right": 0
-			},
-			"nullable": []
-		}
-	},
-	"2800638e0b9b0a15ed2f97715f6b16eee1f5ecd998fbeea9ace67289a8a09643": {
-		"query": "DELETE FROM role_permissions_resource WHERE role_id = ?;",
-		"describe": {
-			"columns": [],
-			"parameters": {
-				"Right": 1
-			},
-			"nullable": []
-		}
-	},
-	"2be8c5de464f3454de2f9d7841f4611b2e10717a31054b89b5a9091b6908bb48": {
-		"query": "SELECT * FROM role_permissions_resource_type WHERE role_id = ?;",
-		"describe": {
-			"columns": [
-				{
-					"ordinal": 0,
-					"name": "role_id",
-					"type_info": {
-						"type": "String",
-						"flags": {
-							"bits": 4227
-						},
-						"char_set": 63,
-						"max_size": 16
-					}
-				},
-				{
-					"ordinal": 1,
-					"name": "permission_id",
-					"type_info": {
-						"type": "String",
-						"flags": {
-							"bits": 4235
-						},
-						"char_set": 63,
-						"max_size": 16
-					}
-				},
-				{
-					"ordinal": 2,
-					"name": "resource_type_id",
-					"type_info": {
-						"type": "String",
-						"flags": {
-							"bits": 4235
-						},
-						"char_set": 63,
-						"max_size": 16
-					}
-				}
-			],
-			"parameters": {
-				"Right": 1
-			},
-			"nullable": [false, false, false]
-		}
-	},
-	"2e73a0e3ddc5425711ac7d47d4bc4d793a993e3d8031ccb0eac3470af0ed775c": {
-		"query": "DELETE FROM portus_tunnel WHERE id = ?;",
-		"describe": {
-			"columns": [],
-			"parameters": {
-				"Right": 1
-			},
-			"nullable": []
-		}
-	},
-	"32b30194b7c8a2630470eba3330fdcdd184c011ffa2ff0565f73e7ec7420c68e": {
-		"query": "CREATE TABLE IF NOT EXISTS application_version ( application_id BINARY(16) NOT NULL, version VARCHAR(32) NOT NULL, PRIMARY KEY(application_id, version), FOREIGN KEY(application_id) REFERENCES application(id) );",
-		"describe": {
-			"columns": [],
-			"parameters": {
-				"Right": 0
-			},
-			"nullable": []
-		}
-	},
-	"32bbca67f63e1e5aa72546ffbf96822796156627286ecd1c1f8a6156407579e3": {
-		"query": "SELECT * FROM resource_type;",
-		"describe": {
-			"columns": [
-				{
-					"ordinal": 0,
-					"name": "id",
-					"type_info": {
-						"type": "String",
-						"flags": {
-							"bits": 4227
-						},
-						"char_set": 63,
-						"max_size": 16
-					}
-				},
-				{
-					"ordinal": 1,
-					"name": "name",
-					"type_info": {
-						"type": "VarString",
-						"flags": {
-							"bits": 4101
-						},
-						"char_set": 224,
-						"max_size": 400
-					}
-				},
-				{
-					"ordinal": 2,
-					"name": "description",
-					"type_info": {
-						"type": "VarString",
-						"flags": {
-							"bits": 0
-						},
-						"char_set": 224,
-						"max_size": 2000
-					}
-				}
-			],
-			"parameters": {
-				"Right": 0
-			},
-			"nullable": [false, false, true]
-		}
-	},
-	"33500f785f8034c4388f19fcf8a2289e55bbf772b163b4325acd9a95b3e6ede6": {
-		"query": "SELECT DISTINCT organisation.id, organisation.name, organisation.super_admin_id, organisation.active as `active!: bool`, organisation.created FROM organisation LEFT JOIN organisation_user ON organisation.id = organisation_user.organisation_id WHERE organisation.super_admin_id = ? OR organisation_user.user_id = ?;",
-		"describe": {
-			"columns": [
-				{
-					"ordinal": 0,
-					"name": "id",
-					"type_info": {
-						"type": "String",
-						"flags": {
-							"bits": 4227
-						},
-						"char_set": 63,
-						"max_size": 16
-					}
-				},
-				{
-					"ordinal": 1,
-					"name": "name",
-					"type_info": {
-						"type": "VarString",
-						"flags": {
-							"bits": 4101
-						},
-						"char_set": 224,
-						"max_size": 400
-					}
-				},
-				{
-					"ordinal": 2,
-					"name": "super_admin_id",
-					"type_info": {
-						"type": "String",
-						"flags": {
-							"bits": 4233
-						},
-						"char_set": 63,
-						"max_size": 16
-					}
-				},
-				{
-					"ordinal": 3,
-					"name": "active!: bool",
-					"type_info": {
-						"type": "Tiny",
-						"flags": {
-							"bits": 1
-						},
-						"char_set": 63,
-						"max_size": 1
-					}
-				},
-				{
-					"ordinal": 4,
-					"name": "created",
-					"type_info": {
-						"type": "LongLong",
-						"flags": {
-							"bits": 4129
-						},
-						"char_set": 63,
-						"max_size": 20
-					}
-				}
-			],
-			"parameters": {
-				"Right": 2
-			},
-			"nullable": [false, false, false, false, false]
-		}
-	},
-	"3368f0a932d8a3e5c0f94b9b390d81dd7cce6162b3a885fcae47b407f487510b": {
-		"query": "ALTER TABLE docker_registry_repository ADD CONSTRAINT FOREIGN KEY(id) REFERENCES resource(id);",
-		"describe": {
-			"columns": [],
-			"parameters": {
-				"Right": 0
-			},
-			"nullable": []
-		}
-	},
-	"34725b1bba891ee860fbdbc88ff8b85b92a930fb5104cb779fa9dada00ab9366": {
-		"query": "SELECT user.* FROM user LEFT JOIN user_email_address_view ON user_email_address_view.user_id = user.id WHERE user.username = ? OR user_email_address_view.email = ?;",
-		"describe": {
-			"columns": [
-				{
-					"ordinal": 0,
-					"name": "id",
-					"type_info": {
-						"type": "String",
-						"flags": {
-							"bits": 4227
-						},
-						"char_set": 63,
-						"max_size": 16
-					}
-				},
-				{
-					"ordinal": 1,
-					"name": "username",
-					"type_info": {
-						"type": "VarString",
-						"flags": {
-							"bits": 4101
-						},
-						"char_set": 224,
-						"max_size": 400
-					}
-				},
-				{
-					"ordinal": 2,
-					"name": "password",
-					"type_info": {
-						"type": "String",
-						"flags": {
-							"bits": 4225
-						},
-						"char_set": 63,
-						"max_size": 64
-					}
-				},
-				{
-					"ordinal": 3,
-					"name": "backup_email",
-					"type_info": {
-						"type": "VarString",
-						"flags": {
-							"bits": 4101
-						},
-						"char_set": 224,
-						"max_size": 1280
-					}
-				},
-				{
-					"ordinal": 4,
-					"name": "first_name",
-					"type_info": {
-						"type": "VarString",
-						"flags": {
-							"bits": 4097
-						},
-						"char_set": 224,
-						"max_size": 400
-					}
-				},
-				{
-					"ordinal": 5,
-					"name": "last_name",
-					"type_info": {
-						"type": "VarString",
-						"flags": {
-							"bits": 4097
-						},
-						"char_set": 224,
-						"max_size": 400
-					}
-				},
-				{
-					"ordinal": 6,
-					"name": "dob",
-					"type_info": {
-						"type": "LongLong",
-						"flags": {
-							"bits": 32
-						},
-						"char_set": 63,
-						"max_size": 20
-					}
-				},
-				{
-					"ordinal": 7,
-					"name": "bio",
-					"type_info": {
-						"type": "VarString",
-						"flags": {
-							"bits": 0
-						},
-						"char_set": 224,
-						"max_size": 512
-					}
-				},
-				{
-					"ordinal": 8,
-					"name": "location",
-					"type_info": {
-						"type": "VarString",
-						"flags": {
-							"bits": 0
-						},
-						"char_set": 224,
-						"max_size": 512
-					}
-				},
-				{
-					"ordinal": 9,
-					"name": "created",
-					"type_info": {
-						"type": "LongLong",
-						"flags": {
-							"bits": 4129
-						},
-						"char_set": 63,
-						"max_size": 20
-					}
-				}
-			],
-			"parameters": {
-				"Right": 2
-			},
-			"nullable": [
-				false,
-				false,
-				false,
-				false,
-				false,
-				false,
-				true,
-				true,
-				true,
-				false
-			]
-		}
-	},
-	"36af3782ba352d2f4f126cbeeba0eba53ecb03fbb4eb94dfadb90f333121fac6": {
-		"query": "INSERT INTO user_email_address VALUES ('personal', ?, NULL, NULL, ?);",
-		"describe": {
-			"columns": [],
-			"parameters": {
-				"Right": 2
-			},
-			"nullable": []
-		}
-	},
-	"371d5aa97e791ac2ea5007444c5383183135698ed3baca2f010c88499bf9cfb2": {
-		"query": "SELECT * FROM role_permissions_resource INNER JOIN permission ON role_permissions_resource.permission_id = permission.id WHERE role_permissions_resource.role_id = ?;",
-		"describe": {
-			"columns": [
-				{
-					"ordinal": 0,
-					"name": "role_id",
-					"type_info": {
-						"type": "String",
-						"flags": {
-							"bits": 4227
-						},
-						"char_set": 63,
-						"max_size": 16
-					}
-				},
-				{
-					"ordinal": 1,
-					"name": "permission_id",
-					"type_info": {
-						"type": "String",
-						"flags": {
-							"bits": 4235
-						},
-						"char_set": 63,
-						"max_size": 16
-					}
-				},
-				{
-					"ordinal": 2,
-					"name": "resource_id",
-					"type_info": {
-						"type": "String",
-						"flags": {
-							"bits": 4235
-						},
-						"char_set": 63,
-						"max_size": 16
-					}
-				},
-				{
-					"ordinal": 3,
-					"name": "id",
-					"type_info": {
-						"type": "String",
-						"flags": {
-							"bits": 4227
-						},
-						"char_set": 63,
-						"max_size": 16
-					}
-				},
-				{
-					"ordinal": 4,
-					"name": "name",
-					"type_info": {
-						"type": "VarString",
-						"flags": {
-							"bits": 4097
-						},
-						"char_set": 224,
-						"max_size": 400
-					}
-				},
-				{
-					"ordinal": 5,
-					"name": "description",
-					"type_info": {
-						"type": "VarString",
-						"flags": {
-							"bits": 0
-						},
-						"char_set": 224,
-						"max_size": 2000
-					}
-				}
-			],
-			"parameters": {
-				"Right": 1
-			},
-			"nullable": [false, false, false, false, false, true]
-		}
-	},
-	"3c563cf15443d3f27bff42bf8056a023ae71280cd6038bf84808808c76b5b6f3": {
-		"query": "CREATE TABLE IF NOT EXISTS meta_data ( id VARCHAR(100) PRIMARY KEY, value TEXT NOT NULL );",
-		"describe": {
-			"columns": [],
-			"parameters": {
-				"Right": 0
-			},
-			"nullable": []
-		}
-	},
-	"3c777fe63c3c2530602b8fda3e34c8bc62f57ccd0a6c88f13c782e43077d5044": {
-		"query": "SELECT * FROM docker_registry_repository WHERE organisation_id = ?;",
-		"describe": {
-			"columns": [
-				{
-					"ordinal": 0,
-					"name": "id",
-					"type_info": {
-						"type": "String",
-						"flags": {
-							"bits": 4227
-						},
-						"char_set": 63,
-						"max_size": 16
-					}
-				},
-				{
-					"ordinal": 1,
-					"name": "organisation_id",
-					"type_info": {
-						"type": "String",
-						"flags": {
-							"bits": 4233
-						},
-						"char_set": 63,
-						"max_size": 16
-					}
-				},
-				{
-					"ordinal": 2,
-					"name": "name",
-					"type_info": {
-						"type": "VarString",
-						"flags": {
-							"bits": 4097
-						},
-						"char_set": 224,
-						"max_size": 1020
-					}
-				}
-			],
-			"parameters": {
-				"Right": 1
-			},
-			"nullable": [false, false, false]
-		}
-	},
-	"3dc7a4e588bdf132ecb612573c215c0f6e970c468e14b09bdaa33bdf39aec7a4": {
-		"query": "SELECT * FROM portus_tunnel WHERE name = ?;",
-		"describe": {
-			"columns": [
-				{
-					"ordinal": 0,
-					"name": "id",
-					"type_info": {
-						"type": "String",
-						"flags": {
-							"bits": 4227
-						},
-						"char_set": 63,
-						"max_size": 16
-					}
-				},
-				{
-					"ordinal": 1,
-					"name": "username",
-					"type_info": {
-						"type": "VarString",
-						"flags": {
-							"bits": 4097
-						},
-						"char_set": 224,
-						"max_size": 400
-					}
-				},
-				{
-					"ordinal": 2,
-					"name": "ssh_port",
-					"type_info": {
-						"type": "Short",
-						"flags": {
-							"bits": 4129
-						},
-						"char_set": 63,
-						"max_size": 5
-					}
-				},
-				{
-					"ordinal": 3,
-					"name": "exposed_port",
-					"type_info": {
-						"type": "Short",
-						"flags": {
-							"bits": 4129
-						},
-						"char_set": 63,
-						"max_size": 5
-					}
-				},
-				{
-					"ordinal": 4,
-					"name": "name",
-					"type_info": {
-						"type": "VarString",
-						"flags": {
-							"bits": 4097
-						},
-						"char_set": 224,
-						"max_size": 200
-					}
-				},
-				{
-					"ordinal": 5,
-					"name": "created",
-					"type_info": {
-						"type": "LongLong",
-						"flags": {
-							"bits": 4129
-						},
-						"char_set": 63,
-						"max_size": 20
-					}
-				}
-			],
-			"parameters": {
-				"Right": 1
-			},
-			"nullable": [false, false, false, false, false, false]
-		}
-	},
-	"3e9c3969fef4dbd846ee2e9e5f0c572737f1d8dfbb29e890486fefe09a8bda5f": {
-		"query": "SELECT * FROM organisation_user WHERE user_id = ? ORDER BY organisation_id;",
-		"describe": {
-			"columns": [
-				{
-					"ordinal": 0,
-					"name": "user_id",
-					"type_info": {
-						"type": "String",
-						"flags": {
-							"bits": 4227
-						},
-						"char_set": 63,
-						"max_size": 16
-					}
-				},
-				{
-					"ordinal": 1,
-					"name": "organisation_id",
-					"type_info": {
-						"type": "String",
-						"flags": {
-							"bits": 4235
-						},
-						"char_set": 63,
-						"max_size": 16
-					}
-				},
-				{
-					"ordinal": 2,
-					"name": "role_id",
-					"type_info": {
-						"type": "String",
-						"flags": {
-							"bits": 4235
-						},
-						"char_set": 63,
-						"max_size": 16
-					}
-				}
-			],
-			"parameters": {
-				"Right": 1
-			},
-			"nullable": [false, false, false]
-		}
-	},
-	"4381c233c7c762f95acd31726c1afab88e926b797bc3ab22e22228a3b2ac96e4": {
-		"query": "DELETE FROM domain WHERE id = ?;",
-		"describe": {
-			"columns": [],
-			"parameters": {
-				"Right": 1
-			},
-			"nullable": []
-		}
-	},
-	"44585d37e4a313691905c976c79f83137742bec03b77f6ef41f78604b5fa49a7": {
-		"query": "INSERT INTO user_login VALUES (?, ?, ?, ?, ?);",
-		"describe": {
-			"columns": [],
-			"parameters": {
-				"Right": 5
-			},
-			"nullable": []
-		}
-	},
-	"45597f9b8e3d821096f2e4e26a496155ddb1bb23433465e471eb7f8a100196a3": {
-		"query": "UPDATE user SET password = ? WHERE id = ?;",
-		"describe": {
-			"columns": [],
-			"parameters": {
-				"Right": 2
-			},
-			"nullable": []
-		}
-	},
-	"47a70a52811cac523a6c979679939213c839fd3b567eed9e879e13161113787c": {
-		"query": "CREATE TABLE IF NOT EXISTS user_unverified_email_address ( /* Personal email address */ email_address VARCHAR(320), user_id BINARY(16) NOT NULL, verification_token_hash BINARY(64) UNIQUE NOT NULL, verification_token_expiry BIGINT UNSIGNED NOT NULL, PRIMARY KEY(email_address, user_id), FOREIGN KEY(user_id) REFERENCES user(id) );",
-		"describe": {
-			"columns": [],
-			"parameters": {
-				"Right": 0
-			},
-			"nullable": []
-		}
-	},
-	"48abb42c3402fb054e4b5afa35f35b891c56ba49b91c0bbdacc4e7e306706efb": {
-		"query": "DELETE FROM role WHERE id = ?;",
-		"describe": {
-			"columns": [],
-			"parameters": {
-				"Right": 1
-			},
-			"nullable": []
-		}
-	},
-	"4aaeec7fa2f65e60f34d7f6fa2981e466c3a9cdfeb129462ba506687d76a0f84": {
-		"query": "INSERT INTO user VALUES (?, ?, ?, ?, ?, ?, NULL, NULL, NULL, ?);",
-		"describe": {
-			"columns": [],
-			"parameters": {
-				"Right": 7
-			},
-			"nullable": []
-		}
-	},
-	"4f6e7535ab071b0910a06269bc765549449729470f299316474f304583736d66": {
-		"query": "CREATE TABLE IF NOT EXISTS role_permissions_resource ( role_id BINARY(16), permission_id BINARY(16), resource_id BINARY(16), PRIMARY KEY(role_id, permission_id, resource_id), FOREIGN KEY(role_id) REFERENCES role(id), FOREIGN KEY(permission_id) REFERENCES permission(id), FOREIGN KEY(resource_id) REFERENCES resource(id) );",
-		"describe": {
-			"columns": [],
-			"parameters": {
-				"Right": 0
-			},
-			"nullable": []
-		}
-	},
-	"5ae4b1539487d624dd92cd24adb7d2151a7614c3aaa08afdf881a02c8327fa38": {
-		"query": "SELECT * FROM deployment WHERE image_name = ? AND image_tag = ?;",
-		"describe": {
-			"columns": [
-				{
-					"ordinal": 0,
-					"name": "id",
-					"type_info": {
-						"type": "String",
-						"flags": {
-							"bits": 4227
-						},
-						"char_set": 63,
-						"max_size": 16
-					}
-				},
-				{
-					"ordinal": 1,
-					"name": "name",
-					"type_info": {
-						"type": "VarString",
-						"flags": {
-							"bits": 4097
-						},
-						"char_set": 224,
-						"max_size": 1020
-					}
-				},
-				{
-					"ordinal": 2,
-					"name": "registry",
-					"type_info": {
-						"type": "String",
-						"flags": {
-							"bits": 257
-						},
-						"char_set": 224,
-						"max_size": 100
-					}
-				},
-				{
-					"ordinal": 3,
-					"name": "image_name",
-					"type_info": {
-						"type": "VarString",
-						"flags": {
-							"bits": 4097
-						},
-						"char_set": 224,
-						"max_size": 2048
-					}
-				},
-				{
-					"ordinal": 4,
-					"name": "image_tag",
-					"type_info": {
-						"type": "VarString",
-						"flags": {
-							"bits": 4097
-						},
-						"char_set": 224,
-						"max_size": 1020
-					}
-				},
-				{
-					"ordinal": 5,
-					"name": "domain_id",
-					"type_info": {
-						"type": "String",
-						"flags": {
-							"bits": 4233
-						},
-						"char_set": 63,
-						"max_size": 16
-					}
-				},
-				{
-					"ordinal": 6,
-					"name": "sub_domain",
-					"type_info": {
-						"type": "VarString",
-						"flags": {
-							"bits": 4097
-						},
-						"char_set": 224,
-						"max_size": 1020
-					}
-				},
-				{
-					"ordinal": 7,
-					"name": "path",
-					"type_info": {
-						"type": "VarString",
-						"flags": {
-							"bits": 1
-						},
-						"char_set": 224,
-						"max_size": 1020
-					}
-				},
-				{
-					"ordinal": 8,
-					"name": "port",
-					"type_info": {
-						"type": "Short",
-						"flags": {
-							"bits": 4129
-						},
-						"char_set": 63,
-						"max_size": 5
-					}
-				}
-			],
-			"parameters": {
-				"Right": 2
-			},
-			"nullable": [
-				false,
-				false,
-				false,
-				false,
-				false,
-				false,
-				false,
-				false,
-				false
-			]
-		}
-	},
-	"5c9d8c96cd0e5ba43916e348518be8a09788b9864f09ed016f95fb4f75ac109d": {
-		"query": "DELETE FROM role_permissions_resource_type WHERE role_id = ?;",
-		"describe": {
-			"columns": [],
-			"parameters": {
-				"Right": 1
-			},
-			"nullable": []
-		}
-	},
-	"5cd0a78fcf69ed853bc49d1efd8afa8cabc699d0ce35fad11b95a256d6571779": {
-		"query": "ALTER TABLE domain ADD CONSTRAINT FOREIGN KEY(id) REFERENCES resource(id);",
-		"describe": {
-			"columns": [],
-			"parameters": {
-				"Right": 0
-			},
-			"nullable": []
-		}
-	},
-	"63e41055c49bcc16c270cc4dd906c4a1f2c0176228ad9b6f974d8d426e814a28": {
-		"query": "SELECT * FROM role_permissions_resource_type INNER JOIN permission ON role_permissions_resource_type.permission_id = permission.id WHERE role_permissions_resource_type.role_id = ?;",
-		"describe": {
-			"columns": [
-				{
-					"ordinal": 0,
-					"name": "role_id",
-					"type_info": {
-						"type": "String",
-						"flags": {
-							"bits": 4227
-						},
-						"char_set": 63,
-						"max_size": 16
-					}
-				},
-				{
-					"ordinal": 1,
-					"name": "permission_id",
-					"type_info": {
-						"type": "String",
-						"flags": {
-							"bits": 4235
-						},
-						"char_set": 63,
-						"max_size": 16
-					}
-				},
-				{
-					"ordinal": 2,
-					"name": "resource_type_id",
-					"type_info": {
-						"type": "String",
-						"flags": {
-							"bits": 4235
-						},
-						"char_set": 63,
-						"max_size": 16
-					}
-				},
-				{
-					"ordinal": 3,
-					"name": "id",
-					"type_info": {
-						"type": "String",
-						"flags": {
-							"bits": 4227
-						},
-						"char_set": 63,
-						"max_size": 16
-					}
-				},
-				{
-					"ordinal": 4,
-					"name": "name",
-					"type_info": {
-						"type": "VarString",
-						"flags": {
-							"bits": 4097
-						},
-						"char_set": 224,
-						"max_size": 400
-					}
-				},
-				{
-					"ordinal": 5,
-					"name": "description",
-					"type_info": {
-						"type": "VarString",
-						"flags": {
-							"bits": 0
-						},
-						"char_set": 224,
-						"max_size": 2000
-					}
-				}
-			],
-			"parameters": {
-				"Right": 1
-			},
-			"nullable": [false, false, false, false, false, true]
-		}
-	},
-	"646b2763c95edd7db30a0eb81a9838a37f6836d31d5dcf927c40bedefb8421c3": {
-		"query": "SELECT deployment.* FROM deployment, resource WHERE resource.id = deployment.id AND resource.owner_id = ?;",
-		"describe": {
-			"columns": [
-				{
-					"ordinal": 0,
-					"name": "id",
-					"type_info": {
-						"type": "String",
-						"flags": {
-							"bits": 4227
-						},
-						"char_set": 63,
-						"max_size": 16
-					}
-				},
-				{
-					"ordinal": 1,
-					"name": "name",
-					"type_info": {
-						"type": "VarString",
-						"flags": {
-							"bits": 4097
-						},
-						"char_set": 224,
-						"max_size": 1020
-					}
-				},
-				{
-					"ordinal": 2,
-					"name": "registry",
-					"type_info": {
-						"type": "String",
-						"flags": {
-							"bits": 257
-						},
-						"char_set": 224,
-						"max_size": 100
-					}
-				},
-				{
-					"ordinal": 3,
-					"name": "image_name",
-					"type_info": {
-						"type": "VarString",
-						"flags": {
-							"bits": 4097
-						},
-						"char_set": 224,
-						"max_size": 2048
-					}
-				},
-				{
-					"ordinal": 4,
-					"name": "image_tag",
-					"type_info": {
-						"type": "VarString",
-						"flags": {
-							"bits": 4097
-						},
-						"char_set": 224,
-						"max_size": 1020
-					}
-				},
-				{
-					"ordinal": 5,
-					"name": "domain_id",
-					"type_info": {
-						"type": "String",
-						"flags": {
-							"bits": 4233
-						},
-						"char_set": 63,
-						"max_size": 16
-					}
-				},
-				{
-					"ordinal": 6,
-					"name": "sub_domain",
-					"type_info": {
-						"type": "VarString",
-						"flags": {
-							"bits": 4097
-						},
-						"char_set": 224,
-						"max_size": 1020
-					}
-				},
-				{
-					"ordinal": 7,
-					"name": "path",
-					"type_info": {
-						"type": "VarString",
-						"flags": {
-							"bits": 1
-						},
-						"char_set": 224,
-						"max_size": 1020
-					}
-				},
-				{
-					"ordinal": 8,
-					"name": "port",
-					"type_info": {
-						"type": "Short",
-						"flags": {
-							"bits": 4129
-						},
-						"char_set": 63,
-						"max_size": 5
-					}
-				}
-			],
-			"parameters": {
-				"Right": 1
-			},
-			"nullable": [
-				false,
-				false,
-				false,
-				false,
-				false,
-				false,
-				false,
-				false,
-				false
-			]
-		}
-	},
-	"6c36509fe5189947f266e4bc0258dfe1805f4c49da5fb0b22e0bc00d07eeb08c": {
-		"query": "CREATE VIEW user_email_address_view AS SELECT CASE WHEN (user_email_address.type = 'personal') THEN user_email_address.email_address ELSE CONCAT(user_email_address.email_local, '@', domain.name) END AS email, user_email_address.user_id AS user_id, user_email_address.type AS type, domain.id AS domain_id, domain.name AS domain_name FROM user_email_address LEFT JOIN domain ON user_email_address.domain_id = domain.id;",
-		"describe": {
-			"columns": [],
-			"parameters": {
-				"Right": 0
-			},
-			"nullable": []
-		}
-	},
-	"6e632ad702a45d78f36bcdf2a71d4573c1c0d20645526a150ff9cf843b563c4c": {
-		"query": "SELECT user.* FROM user LEFT JOIN user_email_address_view ON user_email_address_view.user_id = user.id WHERE user_email_address_view.email = ?",
-		"describe": {
-			"columns": [
-				{
-					"ordinal": 0,
-					"name": "id",
-					"type_info": {
-						"type": "String",
-						"flags": {
-							"bits": 4227
-						},
-						"char_set": 63,
-						"max_size": 16
-					}
-				},
-				{
-					"ordinal": 1,
-					"name": "username",
-					"type_info": {
-						"type": "VarString",
-						"flags": {
-							"bits": 4101
-						},
-						"char_set": 224,
-						"max_size": 400
-					}
-				},
-				{
-					"ordinal": 2,
-					"name": "password",
-					"type_info": {
-						"type": "String",
-						"flags": {
-							"bits": 4225
-						},
-						"char_set": 63,
-						"max_size": 64
-					}
-				},
-				{
-					"ordinal": 3,
-					"name": "backup_email",
-					"type_info": {
-						"type": "VarString",
-						"flags": {
-							"bits": 4101
-						},
-						"char_set": 224,
-						"max_size": 1280
-					}
-				},
-				{
-					"ordinal": 4,
-					"name": "first_name",
-					"type_info": {
-						"type": "VarString",
-						"flags": {
-							"bits": 4097
-						},
-						"char_set": 224,
-						"max_size": 400
-					}
-				},
-				{
-					"ordinal": 5,
-					"name": "last_name",
-					"type_info": {
-						"type": "VarString",
-						"flags": {
-							"bits": 4097
-						},
-						"char_set": 224,
-						"max_size": 400
-					}
-				},
-				{
-					"ordinal": 6,
-					"name": "dob",
-					"type_info": {
-						"type": "LongLong",
-						"flags": {
-							"bits": 32
-						},
-						"char_set": 63,
-						"max_size": 20
-					}
-				},
-				{
-					"ordinal": 7,
-					"name": "bio",
-					"type_info": {
-						"type": "VarString",
-						"flags": {
-							"bits": 0
-						},
-						"char_set": 224,
-						"max_size": 512
-					}
-				},
-				{
-					"ordinal": 8,
-					"name": "location",
-					"type_info": {
-						"type": "VarString",
-						"flags": {
-							"bits": 0
-						},
-						"char_set": 224,
-						"max_size": 512
-					}
-				},
-				{
-					"ordinal": 9,
-					"name": "created",
-					"type_info": {
-						"type": "LongLong",
-						"flags": {
-							"bits": 4129
-						},
-						"char_set": 63,
-						"max_size": 20
-					}
-				}
-			],
-			"parameters": {
-				"Right": 1
-			},
-			"nullable": [
-				false,
-				false,
-				false,
-				false,
-				false,
-				false,
-				true,
-				true,
-				true,
-				false
-			]
-		}
-	},
-	"6fa2444bb63e13a9590e092c01ba865ce21d7b2c4a5b434272bda49d9c2ea729": {
-		"query": "UPDATE organisation SET name = ? WHERE id = ?;",
-		"describe": {
-			"columns": [],
-			"parameters": {
-				"Right": 2
-			},
-			"nullable": []
-		}
-	},
-	"72d233edd83ef70f809909acafef81bb9b0d22834e6568fa909e852c95d82b6e": {
-		"query": "SELECT user.* FROM domain INNER JOIN resource ON domain.id = resource.id INNER JOIN organisation ON resource.owner_id = organisation.id INNER JOIN user ON organisation.super_admin_id = user.id WHERE domain.id = ?;",
-		"describe": {
-			"columns": [
-				{
-					"ordinal": 0,
-					"name": "id",
-					"type_info": {
-						"type": "String",
-						"flags": {
-							"bits": 4227
-						},
-						"char_set": 63,
-						"max_size": 16
-					}
-				},
-				{
-					"ordinal": 1,
-					"name": "username",
-					"type_info": {
-						"type": "VarString",
-						"flags": {
-							"bits": 4101
-						},
-						"char_set": 224,
-						"max_size": 400
-					}
-				},
-				{
-					"ordinal": 2,
-					"name": "password",
-					"type_info": {
-						"type": "String",
-						"flags": {
-							"bits": 4225
-						},
-						"char_set": 63,
-						"max_size": 64
-					}
-				},
-				{
-					"ordinal": 3,
-					"name": "backup_email",
-					"type_info": {
-						"type": "VarString",
-						"flags": {
-							"bits": 4101
-						},
-						"char_set": 224,
-						"max_size": 1280
-					}
-				},
-				{
-					"ordinal": 4,
-					"name": "first_name",
-					"type_info": {
-						"type": "VarString",
-						"flags": {
-							"bits": 4097
-						},
-						"char_set": 224,
-						"max_size": 400
-					}
-				},
-				{
-					"ordinal": 5,
-					"name": "last_name",
-					"type_info": {
-						"type": "VarString",
-						"flags": {
-							"bits": 4097
-						},
-						"char_set": 224,
-						"max_size": 400
-					}
-				},
-				{
-					"ordinal": 6,
-					"name": "dob",
-					"type_info": {
-						"type": "LongLong",
-						"flags": {
-							"bits": 32
-						},
-						"char_set": 63,
-						"max_size": 20
-					}
-				},
-				{
-					"ordinal": 7,
-					"name": "bio",
-					"type_info": {
-						"type": "VarString",
-						"flags": {
-							"bits": 0
-						},
-						"char_set": 224,
-						"max_size": 512
-					}
-				},
-				{
-					"ordinal": 8,
-					"name": "location",
-					"type_info": {
-						"type": "VarString",
-						"flags": {
-							"bits": 0
-						},
-						"char_set": 224,
-						"max_size": 512
-					}
-				},
-				{
-					"ordinal": 9,
-					"name": "created",
-					"type_info": {
-						"type": "LongLong",
-						"flags": {
-							"bits": 4129
-						},
-						"char_set": 63,
-						"max_size": 20
-					}
-				}
-			],
-			"parameters": {
-				"Right": 1
-			},
-			"nullable": [
-				false,
-				false,
-				false,
-				false,
-				false,
-				false,
-				true,
-				true,
-				true,
-				false
-			]
-		}
-	},
-	"74552dd3887b7800f00b007dbd6b8362d041a7d0c3157bc1073837435d6098a7": {
-		"query": "CREATE TABLE IF NOT EXISTS application_version_platform ( application_id BINARY(16) NOT NULL, version VARCHAR(32) NOT NULL, platform VARCHAR(60) NOT NULL, PRIMARY KEY(application_id, version, platform), FOREIGN KEY(application_id, version) REFERENCES application_version(application_id, version) );",
-		"describe": {
-			"columns": [],
-			"parameters": {
-				"Right": 0
-			},
-			"nullable": []
-		}
-	},
-	"79b16b905cb201a6e81c6190120324df27fc4372ac663acac6909db3e2a329b9": {
-		"query": "INSERT INTO resource VALUES (?, ?, ?, ?);",
-		"describe": {
-			"columns": [],
-			"parameters": {
-				"Right": 4
-			},
-			"nullable": []
-		}
-	},
-	"7e9adb0bcdb6a9ca40f2a6ada931e67db2c92ea2010d2743e75764841437137b": {
-		"query": "SELECT * FROM user_to_sign_up WHERE username = ?",
-		"describe": {
-			"columns": [
-				{
-					"ordinal": 0,
-					"name": "username",
-					"type_info": {
-						"type": "VarString",
-						"flags": {
-							"bits": 4099
-						},
-						"char_set": 224,
-						"max_size": 400
-					}
-				},
-				{
-					"ordinal": 1,
-					"name": "account_type",
-					"type_info": {
-						"type": "String",
-						"flags": {
-							"bits": 4353
-						},
-						"char_set": 224,
-						"max_size": 48
-					}
-				},
-				{
-					"ordinal": 2,
-					"name": "email_address",
-					"type_info": {
-						"type": "VarString",
-						"flags": {
-							"bits": 4097
-						},
-						"char_set": 224,
-						"max_size": 1280
-					}
-				},
-				{
-					"ordinal": 3,
-					"name": "email_local",
-					"type_info": {
-						"type": "VarString",
-						"flags": {
-							"bits": 0
-						},
-						"char_set": 224,
-						"max_size": 640
-					}
-				},
-				{
-					"ordinal": 4,
-					"name": "domain_name",
-					"type_info": {
-						"type": "VarString",
-						"flags": {
-							"bits": 0
-						},
-						"char_set": 224,
-						"max_size": 400
-					}
-				},
-				{
-					"ordinal": 5,
-					"name": "password",
-					"type_info": {
-						"type": "String",
-						"flags": {
-							"bits": 4225
-						},
-						"char_set": 63,
-						"max_size": 64
-					}
-				},
-				{
-					"ordinal": 6,
-					"name": "first_name",
-					"type_info": {
-						"type": "VarString",
-						"flags": {
-							"bits": 4097
-						},
-						"char_set": 224,
-						"max_size": 400
-					}
-				},
-				{
-					"ordinal": 7,
-					"name": "last_name",
-					"type_info": {
-						"type": "VarString",
-						"flags": {
-							"bits": 4097
-						},
-						"char_set": 224,
-						"max_size": 400
-					}
-				},
-				{
-					"ordinal": 8,
-					"name": "organisation_name",
-					"type_info": {
-						"type": "VarString",
-						"flags": {
-							"bits": 0
-						},
-						"char_set": 224,
-						"max_size": 400
-					}
-				},
-				{
-					"ordinal": 9,
-					"name": "otp_hash",
-					"type_info": {
-						"type": "String",
-						"flags": {
-							"bits": 4229
-						},
-						"char_set": 63,
-						"max_size": 64
-					}
-				},
-				{
-					"ordinal": 10,
-					"name": "otp_expiry",
-					"type_info": {
-						"type": "LongLong",
-						"flags": {
-							"bits": 4129
-						},
-						"char_set": 63,
-						"max_size": 20
-					}
-				}
-			],
-			"parameters": {
-				"Right": 1
-			},
-			"nullable": [
-				false,
-				false,
-				false,
-				true,
-				true,
-				false,
-				false,
-				false,
-				true,
-				false,
-				false
-			]
-		}
-	},
-	"805d2e555e679b236744897b2e1ebd3d26624bc99fd15ab7f0dcf22afcf2b7a0": {
-		"query": "CREATE TABLE IF NOT EXISTS deployment ( id BINARY(16) PRIMARY KEY, name VARCHAR(255) NOT NULL, registry VARCHAR(255) NOT NULL DEFAULT \"registry.docker.vicara.co\", image_name VARCHAR(512) NOT NULL, image_tag VARCHAR(255) NOT NULL, domain_id BINARY(16) NOT NULL, sub_domain VARCHAR(255) NOT NULL, path VARCHAR(255) NOT NULL DEFAULT \"/\", /* TODO change port to port array, and take image from docker_registry_repository */ port SMALLINT UNSIGNED NOT NULL, UNIQUE(domain_id, sub_domain, path) );",
-		"describe": {
-			"columns": [],
-			"parameters": {
-				"Right": 0
-			},
-			"nullable": []
-		}
-	},
-	"80d87f55cd48c8ed559d4dd4f4f488109bd7d83c9578f5deb9369818c6f34191": {
-		"query": "DELETE FROM organisation_user WHERE role_id = ?;",
-		"describe": {
-			"columns": [],
-			"parameters": {
-				"Right": 1
-			},
-			"nullable": []
-		}
-	},
-	"84071fcc2602af52bf7155e3c4b20c14d3213e1fb5f8aee16f281ac5dfa77e05": {
-		"query": "DELETE FROM deployment WHERE id = ?;",
-		"describe": {
-			"columns": [],
-			"parameters": {
-				"Right": 1
-			},
-			"nullable": []
-		}
-	},
-	"8659a1c8e68476e1dd39e11fcc5a07c18f488e8f7a0d8cc81c11a5cc8270d006": {
-		"query": "SELECT * FROM organisation WHERE super_admin_id = ?;",
-		"describe": {
-			"columns": [
-				{
-					"ordinal": 0,
-					"name": "id",
-					"type_info": {
-						"type": "String",
-						"flags": {
-							"bits": 4227
-						},
-						"char_set": 63,
-						"max_size": 16
-					}
-				},
-				{
-					"ordinal": 1,
-					"name": "name",
-					"type_info": {
-						"type": "VarString",
-						"flags": {
-							"bits": 4101
-						},
-						"char_set": 224,
-						"max_size": 400
-					}
-				},
-				{
-					"ordinal": 2,
-					"name": "super_admin_id",
-					"type_info": {
-						"type": "String",
-						"flags": {
-							"bits": 4233
-						},
-						"char_set": 63,
-						"max_size": 16
-					}
-				},
-				{
-					"ordinal": 3,
-					"name": "active",
-					"type_info": {
-						"type": "Tiny",
-						"flags": {
-							"bits": 1
-						},
-						"char_set": 63,
-						"max_size": 1
-					}
-				},
-				{
-					"ordinal": 4,
-					"name": "created",
-					"type_info": {
-						"type": "LongLong",
-						"flags": {
-							"bits": 4129
-						},
-						"char_set": 63,
-						"max_size": 20
-					}
-				}
-			],
-			"parameters": {
-				"Right": 1
-			},
-			"nullable": [false, false, false, false, false]
-		}
-	},
-	"8a8bbee60fc109098b0ac29824b8f6b0a91959274cadb0aa982f4c68375c9659": {
-		"query": "CREATE TABLE IF NOT EXISTS role_permissions_resource_type ( role_id BINARY(16), permission_id BINARY(16), resource_type_id BINARY(16), PRIMARY KEY(role_id, permission_id, resource_type_id), FOREIGN KEY(role_id) REFERENCES role(id), FOREIGN KEY(permission_id) REFERENCES permission(id), FOREIGN KEY(resource_type_id) REFERENCES resource_type(id) );",
-		"describe": {
-			"columns": [],
-			"parameters": {
-				"Right": 0
-			},
-			"nullable": []
-		}
-	},
-	"8b22e725398b06040883dd3eb702e691de73ec8de97fd72cf687038f70151e11": {
-		"query": "SELECT * FROM docker_registry_repository WHERE id = ?;",
-		"describe": {
-			"columns": [
-				{
-					"ordinal": 0,
-					"name": "id",
-					"type_info": {
-						"type": "String",
-						"flags": {
-							"bits": 4227
-						},
-						"char_set": 63,
-						"max_size": 16
-					}
-				},
-				{
-					"ordinal": 1,
-					"name": "organisation_id",
-					"type_info": {
-						"type": "String",
-						"flags": {
-							"bits": 4233
-						},
-						"char_set": 63,
-						"max_size": 16
-					}
-				},
-				{
-					"ordinal": 2,
-					"name": "name",
-					"type_info": {
-						"type": "VarString",
-						"flags": {
-							"bits": 4097
-						},
-						"char_set": 224,
-						"max_size": 1020
-					}
-				}
-			],
-			"parameters": {
-				"Right": 1
-			},
-			"nullable": [false, false, false]
-		}
-	},
-	"8c5645c36730c188bd15d5888e831e37e94ddb8bcdf8ad4bf48ca24e4138fbad": {
-		"query": "SELECT * FROM user_login WHERE refresh_token = ?;",
-		"describe": {
-			"columns": [
-				{
-					"ordinal": 0,
-					"name": "refresh_token",
-					"type_info": {
-						"type": "String",
-						"flags": {
-							"bits": 4227
-						},
-						"char_set": 63,
-						"max_size": 16
-					}
-				},
-				{
-					"ordinal": 1,
-					"name": "token_expiry",
-					"type_info": {
-						"type": "LongLong",
-						"flags": {
-							"bits": 4129
-						},
-						"char_set": 63,
-						"max_size": 20
-					}
-				},
-				{
-					"ordinal": 2,
-					"name": "user_id",
-					"type_info": {
-						"type": "String",
-						"flags": {
-							"bits": 4233
-						},
-						"char_set": 63,
-						"max_size": 16
-					}
-				},
-				{
-					"ordinal": 3,
-					"name": "last_login",
-					"type_info": {
-						"type": "LongLong",
-						"flags": {
-							"bits": 4129
-						},
-						"char_set": 63,
-						"max_size": 20
-					}
-				},
-				{
-					"ordinal": 4,
-					"name": "last_activity",
-					"type_info": {
-						"type": "LongLong",
-						"flags": {
-							"bits": 4129
-						},
-						"char_set": 63,
-						"max_size": 20
-					}
-				}
-			],
-			"parameters": {
-				"Right": 1
-			},
-			"nullable": [false, false, false, false, false]
-		}
-	},
-	"92b3f791e9aa52a16fdd721291d03093f23c67e7e228b1847512fa78169c835a": {
-		"query": "CREATE TABLE IF NOT EXISTS application ( id BINARY(16) PRIMARY KEY, name VARCHAR(100) UNIQUE NOT NULL );",
-		"describe": {
-			"columns": [],
-			"parameters": {
-				"Right": 0
-			},
-			"nullable": []
-		}
-	},
-	"94b589a75b3fb8a01da02a16f38002db53287b5fff53f031b008a96b7167436c": {
-		"query": "INSERT INTO user_to_sign_up VALUES (?, 'organisation', ?, ?, ?, ?, ?, ?, ?, ?, ?) ON DUPLICATE KEY UPDATE account_type = 'organisation', email_address = ?, email_local = ?, domain_name = ?, password = ?, first_name = ?, last_name = ?, organisation_name = ?, otp_hash = ?, otp_expiry = ?;",
-		"describe": {
-			"columns": [],
-			"parameters": {
-				"Right": 19
-			},
-			"nullable": []
-		}
-	},
-	"991fa0051805c981ee2e6b6669b4f3f05de0a724cf9edb688db6c726f01bd694": {
-		"query": "SELECT * FROM application WHERE id = ?;",
-		"describe": {
-			"columns": [
-				{
-					"ordinal": 0,
-					"name": "id",
-					"type_info": {
-						"type": "String",
-						"flags": {
-							"bits": 4227
-						},
-						"char_set": 63,
-						"max_size": 16
-					}
-				},
-				{
-					"ordinal": 1,
-					"name": "name",
-					"type_info": {
-						"type": "VarString",
-						"flags": {
-							"bits": 4101
-						},
-						"char_set": 224,
-						"max_size": 400
-					}
-				}
-			],
-			"parameters": {
-				"Right": 1
-			},
-			"nullable": [false, false]
-		}
-	},
-	"9a6d60a224be2211ef20f30a47ea65f729e640b423fc66d6b866e8ff4b22131f": {
-		"query": "SELECT id, name, is_verified as `is_verified: bool` FROM domain WHERE is_verified = FALSE;",
-		"describe": {
-			"columns": [
-				{
-					"ordinal": 0,
-					"name": "id",
-					"type_info": {
-						"type": "String",
-						"flags": {
-							"bits": 4227
-						},
-						"char_set": 63,
-						"max_size": 16
-					}
-				},
-				{
-					"ordinal": 1,
-					"name": "name",
-					"type_info": {
-						"type": "VarString",
-						"flags": {
-							"bits": 4101
-						},
-						"char_set": 224,
-						"max_size": 400
-					}
-				},
-				{
-					"ordinal": 2,
-					"name": "is_verified: bool",
-					"type_info": {
-						"type": "Tiny",
-						"flags": {
-							"bits": 1
-						},
-						"char_set": 63,
-						"max_size": 1
-					}
-				}
-			],
-			"parameters": {
-				"Right": 0
-			},
-			"nullable": [false, false, false]
-		}
-	},
-	"9b8133636b27cc7469941860bdc29710364e8b6b1c6462b0343b77aea0b1f740": {
-		"query": "INSERT INTO resource_type VALUES (?, ?, NULL);",
-		"describe": {
-			"columns": [],
-			"parameters": {
-				"Right": 2
-			},
-			"nullable": []
-		}
-	},
-	"9b8866cce443c5d16f545cb9180df5ed620726db397321fd6bcca7087bb5e0d3": {
-		"query": "SELECT resource_type.* FROM resource_type INNER JOIN resource ON resource.resource_type_id = resource_type.id WHERE resource.id = ?;",
-		"describe": {
-			"columns": [
-				{
-					"ordinal": 0,
-					"name": "id",
-					"type_info": {
-						"type": "String",
-						"flags": {
-							"bits": 4227
-						},
-						"char_set": 63,
-						"max_size": 16
-					}
-				},
-				{
-					"ordinal": 1,
-					"name": "name",
-					"type_info": {
-						"type": "VarString",
-						"flags": {
-							"bits": 4101
-						},
-						"char_set": 224,
-						"max_size": 400
-					}
-				},
-				{
-					"ordinal": 2,
-					"name": "description",
-					"type_info": {
-						"type": "VarString",
-						"flags": {
-							"bits": 0
-						},
-						"char_set": 224,
-						"max_size": 2000
-					}
-				}
-			],
-			"parameters": {
-				"Right": 1
-			},
-			"nullable": [false, false, true]
-		}
-	},
-	"9bb70d8e5768e73db39b40cd55bf5bab4dbbc592c7e2dbb80cb25d42e5d9c845": {
-		"query": "DELETE FROM docker_registry_repository WHERE id = ?;",
-		"describe": {
-			"columns": [],
-			"parameters": {
-				"Right": 1
-			},
-			"nullable": []
-		}
-	},
-	"a43f43d015f46a9f162ca5d46e186e220fa84c2d6389705746d77798428f2899": {
-		"query": "CREATE TABLE IF NOT EXISTS user_email_address ( type ENUM('personal', 'organisation') NOT NULL, /* Personal email address */ email_address VARCHAR(320), /* Organisation email address */ email_local VARCHAR(160), domain_id BINARY(16), user_id BINARY(16) NOT NULL, UNIQUE(email_address, email_local, domain_id, user_id), FOREIGN KEY(user_id) REFERENCES user(id), FOREIGN KEY(domain_id) REFERENCES domain(id), CONSTRAINT CHECK ( ( type = 'personal' AND ( email_address IS NOT NULL AND email_local IS NULL AND domain_id IS NULL ) ) OR ( type = 'organisation' AND ( email_address IS NULL AND email_local IS NOT NULL AND domain_id IS NOT NULL ) ) ) );",
-		"describe": {
-			"columns": [],
-			"parameters": {
-				"Right": 0
-			},
-			"nullable": []
-		}
-	},
-	"a6045492fd4f4ff914dc8fa67215934b8c6bb644c99a9c887550694109390126": {
-		"query": "UPDATE domain SET is_verified = TRUE WHERE id = ?;",
-		"describe": {
-			"columns": [],
-			"parameters": {
-				"Right": 1
-			},
-			"nullable": []
-		}
-	},
-	"a7a9ff1e297f63dd61d53a96a32bfea46c4aa2f7f7ca202282ecb2d1807cddc3": {
-		"query": "CREATE TABLE IF NOT EXISTS password_reset_request ( user_id BINARY(16) PRIMARY KEY, token BINARY(64) UNIQUE NOT NULL, token_expiry BIGINT UNSIGNED NOT NULL, FOREIGN KEY(user_id) REFERENCES user(id) );",
-		"describe": {
-			"columns": [],
-			"parameters": {
-				"Right": 0
-			},
-			"nullable": []
-		}
-	},
-	"abc73c01e06ecb0567f992fdf42fd74fcdb9e084178eab52980b95cdc62e7184": {
-		"query": "SELECT id, name, resource_type_id, owner_id as `owner_id!` FROM resource WHERE id = ?;",
-		"describe": {
-			"columns": [
-				{
-					"ordinal": 0,
-					"name": "id",
-					"type_info": {
-						"type": "String",
-						"flags": {
-							"bits": 4227
-						},
-						"char_set": 63,
-						"max_size": 16
-					}
-				},
-				{
-					"ordinal": 1,
-					"name": "name",
-					"type_info": {
-						"type": "VarString",
-						"flags": {
-							"bits": 4097
-						},
-						"char_set": 224,
-						"max_size": 400
-					}
-				},
-				{
-					"ordinal": 2,
-					"name": "resource_type_id",
-					"type_info": {
-						"type": "String",
-						"flags": {
-							"bits": 4233
-						},
-						"char_set": 63,
-						"max_size": 16
-					}
-				},
-				{
-					"ordinal": 3,
-					"name": "owner_id!",
-					"type_info": {
-						"type": "String",
-						"flags": {
-							"bits": 136
-						},
-						"char_set": 63,
-						"max_size": 16
-					}
-				}
-			],
-			"parameters": {
-				"Right": 1
-			},
-			"nullable": [false, false, false, true]
-		}
-	},
-	"abf07b761467e57f88e1ecb9625e310d61df9d5afc38b973b06996c73111f430": {
-		"query": "SELECT * FROM user_unverified_email_address WHERE user_id = ? AND email_address = ?;",
-		"describe": {
-			"columns": [
-				{
-					"ordinal": 0,
-					"name": "email_address",
-					"type_info": {
-						"type": "VarString",
-						"flags": {
-							"bits": 4099
-						},
-						"char_set": 224,
-						"max_size": 1280
-					}
-				},
-				{
-					"ordinal": 1,
-					"name": "user_id",
-					"type_info": {
-						"type": "String",
-						"flags": {
-							"bits": 4235
-						},
-						"char_set": 63,
-						"max_size": 16
-					}
-				},
-				{
-					"ordinal": 2,
-					"name": "verification_token_hash",
-					"type_info": {
-						"type": "String",
-						"flags": {
-							"bits": 4229
-						},
-						"char_set": 63,
-						"max_size": 64
-					}
-				},
-				{
-					"ordinal": 3,
-					"name": "verification_token_expiry",
-					"type_info": {
-						"type": "LongLong",
-						"flags": {
-							"bits": 4129
-						},
-						"char_set": 63,
-						"max_size": 20
-					}
-				}
-			],
-			"parameters": {
-				"Right": 2
-			},
-			"nullable": [false, false, false, false]
-		}
-	},
-	"ad6002853dd49f16db9502a04399e53e402302ddd975009c40dd0951ec30f538": {
-		"query": "SELECT * FROM portus_tunnel WHERE id = ?;",
-		"describe": {
-			"columns": [
-				{
-					"ordinal": 0,
-					"name": "id",
-					"type_info": {
-						"type": "String",
-						"flags": {
-							"bits": 4227
-						},
-						"char_set": 63,
-						"max_size": 16
-					}
-				},
-				{
-					"ordinal": 1,
-					"name": "username",
-					"type_info": {
-						"type": "VarString",
-						"flags": {
-							"bits": 4097
-						},
-						"char_set": 224,
-						"max_size": 400
-					}
-				},
-				{
-					"ordinal": 2,
-					"name": "ssh_port",
-					"type_info": {
-						"type": "Short",
-						"flags": {
-							"bits": 4129
-						},
-						"char_set": 63,
-						"max_size": 5
-					}
-				},
-				{
-					"ordinal": 3,
-					"name": "exposed_port",
-					"type_info": {
-						"type": "Short",
-						"flags": {
-							"bits": 4129
-						},
-						"char_set": 63,
-						"max_size": 5
-					}
-				},
-				{
-					"ordinal": 4,
-					"name": "name",
-					"type_info": {
-						"type": "VarString",
-						"flags": {
-							"bits": 4097
-						},
-						"char_set": 224,
-						"max_size": 200
-					}
-				},
-				{
-					"ordinal": 5,
-					"name": "created",
-					"type_info": {
-						"type": "LongLong",
-						"flags": {
-							"bits": 4129
-						},
-						"char_set": 63,
-						"max_size": 20
-					}
-				}
-			],
-			"parameters": {
-				"Right": 1
-			},
-			"nullable": [false, false, false, false, false, false]
-		}
-	},
-	"b37436a94bc6c50a821c0ab0b04266208194734aaab71bee5ef1b552b3bf03e0": {
-		"query": "ALTER TABLE portus_tunnel ADD CONSTRAINT FOREIGN KEY(id) REFERENCES resource(id);",
-		"describe": {
-			"columns": [],
-			"parameters": {
-				"Right": 0
-			},
-			"nullable": []
-		}
-	},
-	"b57be83f666c81c38197c96f4f9b845e520144d3295f4fb1218a3c34ca7cd1b2": {
-		"query": "CREATE TABLE IF NOT EXISTS user_to_sign_up ( username VARCHAR(100) PRIMARY KEY, account_type ENUM('personal', 'organisation') NOT NULL, /* Personal email address OR backup email */ email_address VARCHAR(320) NOT NULL, /* Organisation email address */ email_local VARCHAR(160), domain_name VARCHAR(100), password BINARY(64) NOT NULL, first_name VARCHAR(100) NOT NULL, last_name VARCHAR(100) NOT NULL, organisation_name VARCHAR(100), otp_hash BINARY(64) UNIQUE NOT NULL, otp_expiry BIGINT UNSIGNED NOT NULL, CONSTRAINT CHECK ( ( account_type = 'personal' AND ( email_local IS NULL AND domain_name IS NULL AND organisation_name IS NULL ) ) OR ( account_type = 'organisation' AND ( email_local IS NOT NULL AND domain_name IS NOT NULL AND organisation_name IS NOT NULL ) ) ) );",
-		"describe": {
-			"columns": [],
-			"parameters": {
-				"Right": 0
-			},
-			"nullable": []
-		}
-	},
-	"b5a46edf59414b8ff2594c37e329621f5578dcdde0cedc389be2122ce179aaf4": {
-		"query": "INSERT INTO role_permissions_resource VALUES (?, ?, ?);",
-		"describe": {
-			"columns": [],
-			"parameters": {
-				"Right": 3
-			},
-			"nullable": []
-		}
-	},
-	"b72999b5d95529aa6764e8ab1ef235c16a8f00e0c908ef6b81a030155cc13a5d": {
-		"query": "CREATE TABLE IF NOT EXISTS docker_registry_repository ( id BINARY(16) PRIMARY KEY, organisation_id BINARY(16) NOT NULL, name VARCHAR(255) NOT NULL, UNIQUE(organisation_id, name) );",
-		"describe": {
-			"columns": [],
-			"parameters": {
-				"Right": 0
-			},
-			"nullable": []
-		}
-	},
-	"b7b665b9b9844c24322f7a1153d86945a7380c40e2c40f01b018412e4153e8df": {
-		"query": "SELECT id, name, super_admin_id, active as `active: bool`, created FROM organisation WHERE name = ?;",
-		"describe": {
-			"columns": [
-				{
-					"ordinal": 0,
-					"name": "id",
-					"type_info": {
-						"type": "String",
-						"flags": {
-							"bits": 4227
-						},
-						"char_set": 63,
-						"max_size": 16
-					}
-				},
-				{
-					"ordinal": 1,
-					"name": "name",
-					"type_info": {
-						"type": "VarString",
-						"flags": {
-							"bits": 4101
-						},
-						"char_set": 224,
-						"max_size": 400
-					}
-				},
-				{
-					"ordinal": 2,
-					"name": "super_admin_id",
-					"type_info": {
-						"type": "String",
-						"flags": {
-							"bits": 4233
-						},
-						"char_set": 63,
-						"max_size": 16
-					}
-				},
-				{
-					"ordinal": 3,
-					"name": "active: bool",
-					"type_info": {
-						"type": "Tiny",
-						"flags": {
-							"bits": 1
-						},
-						"char_set": 63,
-						"max_size": 1
-					}
-				},
-				{
-					"ordinal": 4,
-					"name": "created",
-					"type_info": {
-						"type": "LongLong",
-						"flags": {
-							"bits": 4129
-						},
-						"char_set": 63,
-						"max_size": 20
-					}
-				}
-			],
-			"parameters": {
-				"Right": 1
-			},
-			"nullable": [false, false, false, false, false]
-		}
-	},
-	"b8db8b23ba2514928e24c5d221a4dcbb5ccc819852a8131fb362e77b615d60ee": {
-		"query": "SELECT domain.id, domain.name, is_verified as `is_verified: bool` FROM domain INNER JOIN resource ON domain.id = resource.id WHERE resource.owner_id = ?;",
-		"describe": {
-			"columns": [
-				{
-					"ordinal": 0,
-					"name": "id",
-					"type_info": {
-						"type": "String",
-						"flags": {
-							"bits": 4227
-						},
-						"char_set": 63,
-						"max_size": 16
-					}
-				},
-				{
-					"ordinal": 1,
-					"name": "name",
-					"type_info": {
-						"type": "VarString",
-						"flags": {
-							"bits": 4101
-						},
-						"char_set": 224,
-						"max_size": 400
-					}
-				},
-				{
-					"ordinal": 2,
-					"name": "is_verified: bool",
-					"type_info": {
-						"type": "Tiny",
-						"flags": {
-							"bits": 1
-						},
-						"char_set": 63,
-						"max_size": 1
-					}
-				}
-			],
-			"parameters": {
-				"Right": 1
-			},
-			"nullable": [false, false, false]
-		}
-	},
-	"b98f6ad11050eb79fed881ff45dfabde14271b91f1eab617ba8f055d4a189f5b": {
-		"query": "DELETE FROM user_to_sign_up WHERE username = ?;",
-		"describe": {
-			"columns": [],
-			"parameters": {
-				"Right": 1
-			},
-			"nullable": []
-		}
-	},
-	"b9cf30b43dfc8b65bf4d1b1fd14072d0195ba8cf34758875fa9507a09efc3794": {
-		"query": "INSERT INTO role VALUES (?, ?, ?, ?);",
-		"describe": {
-			"columns": [],
-			"parameters": {
-				"Right": 4
-			},
-			"nullable": []
-		}
-	},
-	"b9ec2211672bc544b95281318be44056c7e74dc07c5914d9fbbfd46b3e1cffb9": {
-		"query": "SELECT * FROM user WHERE id = ?",
-		"describe": {
-			"columns": [
-				{
-					"ordinal": 0,
-					"name": "id",
-					"type_info": {
-						"type": "String",
-						"flags": {
-							"bits": 4227
-						},
-						"char_set": 63,
-						"max_size": 16
-					}
-				},
-				{
-					"ordinal": 1,
-					"name": "username",
-					"type_info": {
-						"type": "VarString",
-						"flags": {
-							"bits": 4101
-						},
-						"char_set": 224,
-						"max_size": 400
-					}
-				},
-				{
-					"ordinal": 2,
-					"name": "password",
-					"type_info": {
-						"type": "String",
-						"flags": {
-							"bits": 4225
-						},
-						"char_set": 63,
-						"max_size": 64
-					}
-				},
-				{
-					"ordinal": 3,
-					"name": "backup_email",
-					"type_info": {
-						"type": "VarString",
-						"flags": {
-							"bits": 4101
-						},
-						"char_set": 224,
-						"max_size": 1280
-					}
-				},
-				{
-					"ordinal": 4,
-					"name": "first_name",
-					"type_info": {
-						"type": "VarString",
-						"flags": {
-							"bits": 4097
-						},
-						"char_set": 224,
-						"max_size": 400
-					}
-				},
-				{
-					"ordinal": 5,
-					"name": "last_name",
-					"type_info": {
-						"type": "VarString",
-						"flags": {
-							"bits": 4097
-						},
-						"char_set": 224,
-						"max_size": 400
-					}
-				},
-				{
-					"ordinal": 6,
-					"name": "dob",
-					"type_info": {
-						"type": "LongLong",
-						"flags": {
-							"bits": 32
-						},
-						"char_set": 63,
-						"max_size": 20
-					}
-				},
-				{
-					"ordinal": 7,
-					"name": "bio",
-					"type_info": {
-						"type": "VarString",
-						"flags": {
-							"bits": 0
-						},
-						"char_set": 224,
-						"max_size": 512
-					}
-				},
-				{
-					"ordinal": 8,
-					"name": "location",
-					"type_info": {
-						"type": "VarString",
-						"flags": {
-							"bits": 0
-						},
-						"char_set": 224,
-						"max_size": 512
-					}
-				},
-				{
-					"ordinal": 9,
-					"name": "created",
-					"type_info": {
-						"type": "LongLong",
-						"flags": {
-							"bits": 4129
-						},
-						"char_set": 63,
-						"max_size": 20
-					}
-				}
-			],
-			"parameters": {
-				"Right": 1
-			},
-			"nullable": [
-				false,
-				false,
-				false,
-				false,
-				false,
-				false,
-				true,
-				true,
-				true,
-				false
-			]
-		}
-	},
-	"c057024a48f7f44b924ee20c14458f43b5798ab122c4f0adf70246a0640200ea": {
-		"query": "INSERT INTO password_reset_request VALUES (?, ?, ?) ON DUPLICATE KEY UPDATE token = ?, token_expiry = ?;",
-		"describe": {
-			"columns": [],
-			"parameters": {
-				"Right": 5
-			},
-			"nullable": []
-		}
-	},
-	"c05f2b360a302d1b3fe52bb37e80a8bc57e2618c05a4040d3657ec852fd09cc4": {
-		"query": "CREATE TABLE IF NOT EXISTS resource_type ( id BINARY(16) PRIMARY KEY, name VARCHAR(100) UNIQUE NOT NULL, description VARCHAR(500) );",
-		"describe": {
-			"columns": [],
-			"parameters": {
-				"Right": 0
-			},
-			"nullable": []
-		}
-	},
-	"c16ef2a1d5294754262b0c77e596bb523c27ddbed94da43617285203dd95959d": {
-		"query": "CREATE TABLE IF NOT EXISTS domain ( id BINARY(16) PRIMARY KEY, name VARCHAR(100) UNIQUE NOT NULL, is_verified BOOL NOT NULL DEFAULT FALSE );",
-		"describe": {
-			"columns": [],
-			"parameters": {
-				"Right": 0
-			},
-			"nullable": []
-		}
-	},
-	"c17460773d9b52491bd2ad7e8f6db5ae04391e7e2fb1f481854760de2a8284aa": {
-		"query": "SELECT * FROM permission;",
-		"describe": {
-			"columns": [
-				{
-					"ordinal": 0,
-					"name": "id",
-					"type_info": {
-						"type": "String",
-						"flags": {
-							"bits": 4227
-						},
-						"char_set": 63,
-						"max_size": 16
-					}
-				},
-				{
-					"ordinal": 1,
-					"name": "name",
-					"type_info": {
-						"type": "VarString",
-						"flags": {
-							"bits": 4097
-						},
-						"char_set": 224,
-						"max_size": 400
-					}
-				},
-				{
-					"ordinal": 2,
-					"name": "description",
-					"type_info": {
-						"type": "VarString",
-						"flags": {
-							"bits": 0
-						},
-						"char_set": 224,
-						"max_size": 2000
-					}
-				}
-			],
-			"parameters": {
-				"Right": 0
-			},
-			"nullable": [false, false, true]
-		}
-	},
-	"c6fd001247a7d00ff678efaf200f373293cedc44182733e05af9f7c743b6ab3d": {
-		"query": "SELECT * FROM user WHERE username = ?",
-		"describe": {
-			"columns": [
-				{
-					"ordinal": 0,
-					"name": "id",
-					"type_info": {
-						"type": "String",
-						"flags": {
-							"bits": 4227
-						},
-						"char_set": 63,
-						"max_size": 16
-					}
-				},
-				{
-					"ordinal": 1,
-					"name": "username",
-					"type_info": {
-						"type": "VarString",
-						"flags": {
-							"bits": 4101
-						},
-						"char_set": 224,
-						"max_size": 400
-					}
-				},
-				{
-					"ordinal": 2,
-					"name": "password",
-					"type_info": {
-						"type": "String",
-						"flags": {
-							"bits": 4225
-						},
-						"char_set": 63,
-						"max_size": 64
-					}
-				},
-				{
-					"ordinal": 3,
-					"name": "backup_email",
-					"type_info": {
-						"type": "VarString",
-						"flags": {
-							"bits": 4101
-						},
-						"char_set": 224,
-						"max_size": 1280
-					}
-				},
-				{
-					"ordinal": 4,
-					"name": "first_name",
-					"type_info": {
-						"type": "VarString",
-						"flags": {
-							"bits": 4097
-						},
-						"char_set": 224,
-						"max_size": 400
-					}
-				},
-				{
-					"ordinal": 5,
-					"name": "last_name",
-					"type_info": {
-						"type": "VarString",
-						"flags": {
-							"bits": 4097
-						},
-						"char_set": 224,
-						"max_size": 400
-					}
-				},
-				{
-					"ordinal": 6,
-					"name": "dob",
-					"type_info": {
-						"type": "LongLong",
-						"flags": {
-							"bits": 32
-						},
-						"char_set": 63,
-						"max_size": 20
-					}
-				},
-				{
-					"ordinal": 7,
-					"name": "bio",
-					"type_info": {
-						"type": "VarString",
-						"flags": {
-							"bits": 0
-						},
-						"char_set": 224,
-						"max_size": 512
-					}
-				},
-				{
-					"ordinal": 8,
-					"name": "location",
-					"type_info": {
-						"type": "VarString",
-						"flags": {
-							"bits": 0
-						},
-						"char_set": 224,
-						"max_size": 512
-					}
-				},
-				{
-					"ordinal": 9,
-					"name": "created",
-					"type_info": {
-						"type": "LongLong",
-						"flags": {
-							"bits": 4129
-						},
-						"char_set": 63,
-						"max_size": 20
-					}
-				}
-			],
-			"parameters": {
-				"Right": 1
-			},
-			"nullable": [
-				false,
-				false,
-				false,
-				false,
-				false,
-				false,
-				true,
-				true,
-				true,
-				false
-			]
-		}
-	},
-	"c72f443e3f15c221a223b0fe388e34e25fb583068b6a0034f68ca0b06cb391d6": {
-		"query": "INSERT INTO user_unverified_email_address VALUES (?, ?, ?, ?) ON DUPLICATE KEY UPDATE verification_token_hash = ?, verification_token_expiry = ?;",
-		"describe": {
-			"columns": [],
-			"parameters": {
-				"Right": 6
-			},
-			"nullable": []
-		}
-	},
-	"c89eededfa80cac15f7db7130b072db36bac1d0e4340bb8c8e756ab46c79580d": {
-		"query": "SELECT application.* FROM application INNER JOIN resource ON application.id = resource.id WHERE resource.owner_id = ?;",
-		"describe": {
-			"columns": [
-				{
-					"ordinal": 0,
-					"name": "id",
-					"type_info": {
-						"type": "String",
-						"flags": {
-							"bits": 4227
-						},
-						"char_set": 63,
-						"max_size": 16
-					}
-				},
-				{
-					"ordinal": 1,
-					"name": "name",
-					"type_info": {
-						"type": "VarString",
-						"flags": {
-							"bits": 4101
-						},
-						"char_set": 224,
-						"max_size": 400
-					}
-				}
-			],
-			"parameters": {
-				"Right": 1
-			},
-			"nullable": [false, false]
-		}
-	},
-	"c945d82b570986348540507d4588925089baedd7877a07c2e8d9be3cf258ce6f": {
-		"query": "INSERT INTO meta_data VALUES ('version_major', ?), ('version_minor', ?), ('version_patch', ?) ON DUPLICATE KEY UPDATE value = VALUES(value);",
-		"describe": {
-			"columns": [],
-			"parameters": {
-				"Right": 3
-			},
-			"nullable": []
-		}
-	},
-	"ca81844373fa9941691d926a125d282680f84008bc3bb780bea8b05ad595a66f": {
-		"query": "UPDATE resource SET owner_id = ? WHERE id = ?;",
-		"describe": {
-			"columns": [],
-			"parameters": {
-				"Right": 2
-			},
-			"nullable": []
-		}
-	},
-	"cebce49fbac635b253575a841bae02bca13a53323b655259c2bea4312f9860fc": {
-		"query": "UPDATE domain SET is_verified = FALSE WHERE id = ?;",
-		"describe": {
-			"columns": [],
-			"parameters": {
-				"Right": 1
-			},
-			"nullable": []
-		}
-	},
-	"d1a13d223e75fa39e2df585c2949f6c5b1f2325813bcd6c3d9fdbfa53f6f9047": {
-		"query": "INSERT INTO user_to_sign_up VALUES (?, 'personal', ?, NULL, NULL, ?, ?, ?, NULL, ?, ?) ON DUPLICATE KEY UPDATE account_type = 'personal', email_address = ?, email_local = NULL, domain_name = NULL, organisation_name = NULL, password = ?, first_name = ?, last_name = ?, otp_hash = ?, otp_expiry = ?;",
-		"describe": {
-			"columns": [],
-			"parameters": {
-				"Right": 13
-			},
-			"nullable": []
-		}
-	},
-	"d334dbe26b7ab3688b0cf565d4a2542516a1d7680731fea0b37d5ddbe869b480": {
-		"query": "CREATE TABLE IF NOT EXISTS file ( id BINARY(16) PRIMARY KEY, name VARCHAR(250) NOT NULL );",
-		"describe": {
-			"columns": [],
-			"parameters": {
-				"Right": 0
-			},
-			"nullable": []
-		}
-	},
-	"d44888489c6f1b2ec6ce6dd190b49d7a629eaef2d24dc766d1997e3db2a6b187": {
-		"query": "SELECT * FROM deployment WHERE id = ?;",
-		"describe": {
-			"columns": [
-				{
-					"ordinal": 0,
-					"name": "id",
-					"type_info": {
-						"type": "String",
-						"flags": {
-							"bits": 4227
-						},
-						"char_set": 63,
-						"max_size": 16
-					}
-				},
-				{
-					"ordinal": 1,
-					"name": "name",
-					"type_info": {
-						"type": "VarString",
-						"flags": {
-							"bits": 4097
-						},
-						"char_set": 224,
-						"max_size": 1020
-					}
-				},
-				{
-					"ordinal": 2,
-					"name": "registry",
-					"type_info": {
-						"type": "String",
-						"flags": {
-							"bits": 257
-						},
-						"char_set": 224,
-						"max_size": 100
-					}
-				},
-				{
-					"ordinal": 3,
-					"name": "image_name",
-					"type_info": {
-						"type": "VarString",
-						"flags": {
-							"bits": 4097
-						},
-						"char_set": 224,
-						"max_size": 2048
-					}
-				},
-				{
-					"ordinal": 4,
-					"name": "image_tag",
-					"type_info": {
-						"type": "VarString",
-						"flags": {
-							"bits": 4097
-						},
-						"char_set": 224,
-						"max_size": 1020
-					}
-				},
-				{
-					"ordinal": 5,
-					"name": "domain_id",
-					"type_info": {
-						"type": "String",
-						"flags": {
-							"bits": 4233
-						},
-						"char_set": 63,
-						"max_size": 16
-					}
-				},
-				{
-					"ordinal": 6,
-					"name": "sub_domain",
-					"type_info": {
-						"type": "VarString",
-						"flags": {
-							"bits": 4097
-						},
-						"char_set": 224,
-						"max_size": 1020
-					}
-				},
-				{
-					"ordinal": 7,
-					"name": "path",
-					"type_info": {
-						"type": "VarString",
-						"flags": {
-							"bits": 1
-						},
-						"char_set": 224,
-						"max_size": 1020
-					}
-				},
-				{
-					"ordinal": 8,
-					"name": "port",
-					"type_info": {
-						"type": "Short",
-						"flags": {
-							"bits": 4129
-						},
-						"char_set": 63,
-						"max_size": 5
-					}
-				}
-			],
-			"parameters": {
-				"Right": 1
-			},
-			"nullable": [
-				false,
-				false,
-				false,
-				false,
-				false,
-				false,
-				false,
-				false,
-				false
-			]
-		}
-	},
-	"d5afdc451676c5d7982f7c8aca2ec96ffda9238858136bf1b263d6a6ae8aa27b": {
-		"query": "CREATE TABLE IF NOT EXISTS organisation ( id BINARY(16) PRIMARY KEY, name VARCHAR(100) UNIQUE NOT NULL, super_admin_id BINARY(16) NOT NULL, active BOOL NOT NULL DEFAULT FALSE, created BIGINT UNSIGNED NOT NULL, FOREIGN KEY(super_admin_id) REFERENCES user(id) );",
-		"describe": {
-			"columns": [],
-			"parameters": {
-				"Right": 0
-			},
-			"nullable": []
-		}
-	},
-	"d6401cd7f6ec9aaa0c4f33649e8de449447ff408f059aa0e88b9e0fa4358668d": {
-		"query": "CREATE TABLE IF NOT EXISTS user_login ( refresh_token BINARY(16) PRIMARY KEY, token_expiry BIGINT UNSIGNED NOT NULL, user_id BINARY(16) NOT NULL, last_login BIGINT UNSIGNED NOT NULL, last_activity BIGINT UNSIGNED NOT NULL, FOREIGN KEY(user_id) REFERENCES user(id) );",
-		"describe": {
-			"columns": [],
-			"parameters": {
-				"Right": 0
-			},
-			"nullable": []
-		}
-	},
-	"d85b169f94a97d1e8ab470deb5373e31723fa1dd872ecb9edbcb1461243e7be2": {
-		"query": "SELECT application_id, version FROM application_version WHERE application_id = ?;",
-		"describe": {
-			"columns": [
-				{
-					"ordinal": 0,
-					"name": "application_id",
-					"type_info": {
-						"type": "String",
-						"flags": {
-							"bits": 4227
-						},
-						"char_set": 63,
-						"max_size": 16
-					}
-				},
-				{
-					"ordinal": 1,
-					"name": "version",
-					"type_info": {
-						"type": "VarString",
-						"flags": {
-							"bits": 4099
-						},
-						"char_set": 224,
-						"max_size": 128
-					}
-				}
-			],
-			"parameters": {
-				"Right": 1
-			},
-			"nullable": [false, false]
-		}
-	},
-	"d87c8d3cd9fa7c8d0fddc72860f38f372ce116e3a099b6a4143eb37116dc6c6d": {
-		"query": "SELECT * FROM role WHERE owner_id = ?;",
-		"describe": {
-			"columns": [
-				{
-					"ordinal": 0,
-					"name": "id",
-					"type_info": {
-						"type": "String",
-						"flags": {
-							"bits": 4227
-						},
-						"char_set": 63,
-						"max_size": 16
-					}
-				},
-				{
-					"ordinal": 1,
-					"name": "name",
-					"type_info": {
-						"type": "VarString",
-						"flags": {
-							"bits": 4105
-						},
-						"char_set": 224,
-						"max_size": 400
-					}
-				},
-				{
-					"ordinal": 2,
-					"name": "description",
-					"type_info": {
-						"type": "VarString",
-						"flags": {
-							"bits": 0
-						},
-						"char_set": 224,
-						"max_size": 2000
-					}
-				},
-				{
-					"ordinal": 3,
-					"name": "owner_id",
-					"type_info": {
-						"type": "String",
-						"flags": {
-							"bits": 4233
-						},
-						"char_set": 63,
-						"max_size": 16
-					}
-				}
-			],
-			"parameters": {
-				"Right": 1
-			},
-			"nullable": [false, false, true, false]
-		}
-	},
-	"d96261f4b6ee15ce075ca8e64067fd6d3edf4c6359b1746fec6c1acf46ac1826": {
-		"query": "INSERT INTO deployment VALUES (?, ?, ?, ?, ?, ?, ?, ?, ?);",
-		"describe": {
-			"columns": [],
-			"parameters": {
-				"Right": 9
-			},
-			"nullable": []
-		}
-	},
-	"dcb001a506be9d77bbb944507b2634f1bcc77cc0edfe14337d8d3b3c0cc281c9": {
-		"query": "UPDATE user_login SET token_expiry = ?, last_activity = ? WHERE refresh_token = ?;",
-		"describe": {
-			"columns": [],
-			"parameters": {
-				"Right": 3
-			},
-			"nullable": []
-		}
-	},
-	"e11db95f5c17f7aab93d6e1c9a8688c6620478927417860d7df315090e74a6ee": {
-		"query": "INSERT INTO domain VALUES (?, ?, FALSE);",
-		"describe": {
-			"columns": [],
-			"parameters": {
-				"Right": 2
-			},
-			"nullable": []
-		}
-	},
-	"e23aa701eee9f9caeebf736e1cdc6cde9ea42a082eb31bd44eac5cedb7f16fd9": {
-		"query": "CREATE TABLE IF NOT EXISTS portus_tunnel ( id BINARY(16) PRIMARY KEY, username VARCHAR(100) NOT NULL, ssh_port SMALLINT UNSIGNED NOT NULL, exposed_port SMALLINT UNSIGNED NOT NULL, name VARCHAR(50) NOT NULL, created BIGINT UNSIGNED NOT NULL );",
-		"describe": {
-			"columns": [],
-			"parameters": {
-				"Right": 0
-			},
-			"nullable": []
-		}
-	},
-	"e53bd14d5797f2615c52332c8825324a7f26df4f0321ded65bfbf2a694b73931": {
-		"query": "CREATE TABLE IF NOT EXISTS permission ( id BINARY(16) PRIMARY KEY, name VARCHAR(100) NOT NULL, description VARCHAR(500) );",
-		"describe": {
-			"columns": [],
-			"parameters": {
-				"Right": 0
-			},
-			"nullable": []
-		}
-	},
-	"e6ca3a70fe08bad0f61d4f84b1f83d651912dd175931a0d2ec2786de87064a76": {
-		"query": "CREATE TABLE IF NOT EXISTS resource ( id BINARY(16) PRIMARY KEY, name VARCHAR(100) NOT NULL, resource_type_id BINARY(16) NOT NULL, owner_id BINARY(16), FOREIGN KEY(owner_id) REFERENCES organisation(id), FOREIGN KEY(resource_type_id) REFERENCES resource_type(id) );",
-		"describe": {
-			"columns": [],
-			"parameters": {
-				"Right": 0
-			},
-			"nullable": []
-		}
-	},
-	"eca653429eddbfe6a41f012b9fad4d53554ae7b79cde8d4150b0b84ee9bf9a8b": {
-		"query": "SELECT * FROM user ORDER BY created DESC LIMIT 1;",
-		"describe": {
-			"columns": [
-				{
-					"ordinal": 0,
-					"name": "id",
-					"type_info": {
-						"type": "String",
-						"flags": {
-							"bits": 4227
-						},
-						"char_set": 63,
-						"max_size": 16
-					}
-				},
-				{
-					"ordinal": 1,
-					"name": "username",
-					"type_info": {
-						"type": "VarString",
-						"flags": {
-							"bits": 4101
-						},
-						"char_set": 224,
-						"max_size": 400
-					}
-				},
-				{
-					"ordinal": 2,
-					"name": "password",
-					"type_info": {
-						"type": "String",
-						"flags": {
-							"bits": 4225
-						},
-						"char_set": 63,
-						"max_size": 64
-					}
-				},
-				{
-					"ordinal": 3,
-					"name": "backup_email",
-					"type_info": {
-						"type": "VarString",
-						"flags": {
-							"bits": 4101
-						},
-						"char_set": 224,
-						"max_size": 1280
-					}
-				},
-				{
-					"ordinal": 4,
-					"name": "first_name",
-					"type_info": {
-						"type": "VarString",
-						"flags": {
-							"bits": 4097
-						},
-						"char_set": 224,
-						"max_size": 400
-					}
-				},
-				{
-					"ordinal": 5,
-					"name": "last_name",
-					"type_info": {
-						"type": "VarString",
-						"flags": {
-							"bits": 4097
-						},
-						"char_set": 224,
-						"max_size": 400
-					}
-				},
-				{
-					"ordinal": 6,
-					"name": "dob",
-					"type_info": {
-						"type": "LongLong",
-						"flags": {
-							"bits": 32
-						},
-						"char_set": 63,
-						"max_size": 20
-					}
-				},
-				{
-					"ordinal": 7,
-					"name": "bio",
-					"type_info": {
-						"type": "VarString",
-						"flags": {
-							"bits": 0
-						},
-						"char_set": 224,
-						"max_size": 512
-					}
-				},
-				{
-					"ordinal": 8,
-					"name": "location",
-					"type_info": {
-						"type": "VarString",
-						"flags": {
-							"bits": 0
-						},
-						"char_set": 224,
-						"max_size": 512
-					}
-				},
-				{
-					"ordinal": 9,
-					"name": "created",
-					"type_info": {
-						"type": "LongLong",
-						"flags": {
-							"bits": 4129
-						},
-						"char_set": 63,
-						"max_size": 20
-					}
-				}
-			],
-			"parameters": {
-				"Right": 0
-			},
-			"nullable": [
-				false,
-				false,
-				false,
-				false,
-				false,
-				false,
-				true,
-				true,
-				true,
-				false
-			]
-		}
-	},
-	"edddc427c2d59da76499dd64cc93166619332951071305d67df5b2cb056f442d": {
-		"query": "ALTER TABLE file ADD CONSTRAINT FOREIGN KEY(id) REFERENCES resource(id);",
-		"describe": {
-			"columns": [],
-			"parameters": {
-				"Right": 0
-			},
-			"nullable": []
-		}
-	},
-	"f0eda87bd07f36dab8d2ce25961202654985cd6e1f16b06fa5083f1ae3fd8612": {
-		"query": "INSERT INTO docker_registry_repository VALUES (?,?,?);",
-		"describe": {
-			"columns": [],
-			"parameters": {
-				"Right": 3
-			},
-			"nullable": []
-		}
-	},
-	"f10a94d2cb6ef8ede5b0588f0825fca7641597066705d944adf7d1f902f1058a": {
-		"query": "INSERT INTO organisation VALUES (?, ?, ?, ?, ?);",
-		"describe": {
-			"columns": [],
-			"parameters": {
-				"Right": 5
-			},
-			"nullable": []
-		}
-	},
-	"f22bee21592c46ae6b6f434c48dad7616e68289bc6fd82ccc7613c60a1d2b95f": {
-		"query": "SHOW TABLES;",
-		"describe": {
-			"columns": [
-				{
-					"ordinal": 0,
-					"name": "Tables_in_api",
-					"type_info": {
-						"type": "VarString",
-						"flags": {
-							"bits": 4225
-						},
-						"char_set": 224,
-						"max_size": 256
-					}
-				}
-			],
-			"parameters": {
-				"Right": 0
-			},
-			"nullable": [false]
-		}
-	},
-	"f27ab5bf47553e16a61f8763f0f6a4d884acfe04dd6cbbd305a9524aa079d87e": {
-		"query": "DELETE FROM password_reset_request WHERE user_id = ?;",
-		"describe": {
-			"columns": [],
-			"parameters": {
-				"Right": 1
-			},
-			"nullable": []
-		}
-	},
-	"f57e5719d61530f8066baef69b1170d122e028a85fa4936bf6578bd38ba8c682": {
-		"query": "SELECT * FROM portus_tunnel WHERE ssh_port = ? OR exposed_port = ?;",
-		"describe": {
-			"columns": [
-				{
-					"ordinal": 0,
-					"name": "id",
-					"type_info": {
-						"type": "String",
-						"flags": {
-							"bits": 4227
-						},
-						"char_set": 63,
-						"max_size": 16
-					}
-				},
-				{
-					"ordinal": 1,
-					"name": "username",
-					"type_info": {
-						"type": "VarString",
-						"flags": {
-							"bits": 4097
-						},
-						"char_set": 224,
-						"max_size": 400
-					}
-				},
-				{
-					"ordinal": 2,
-					"name": "ssh_port",
-					"type_info": {
-						"type": "Short",
-						"flags": {
-							"bits": 4129
-						},
-						"char_set": 63,
-						"max_size": 5
-					}
-				},
-				{
-					"ordinal": 3,
-					"name": "exposed_port",
-					"type_info": {
-						"type": "Short",
-						"flags": {
-							"bits": 4129
-						},
-						"char_set": 63,
-						"max_size": 5
-					}
-				},
-				{
-					"ordinal": 4,
-					"name": "name",
-					"type_info": {
-						"type": "VarString",
-						"flags": {
-							"bits": 4097
-						},
-						"char_set": 224,
-						"max_size": 200
-					}
-				},
-				{
-					"ordinal": 5,
-					"name": "created",
-					"type_info": {
-						"type": "LongLong",
-						"flags": {
-							"bits": 4129
-						},
-						"char_set": 63,
-						"max_size": 20
-					}
-				}
-			],
-			"parameters": {
-				"Right": 2
-			},
-			"nullable": [false, false, false, false, false, false]
-		}
-	},
-	"f8ef316753f63e41cb293ae11a2a4bf8d5367c2b4fdb790726d5d881afc49395": {
-		"query": "INSERT INTO permission VALUES (?, ?, NULL)",
-		"describe": {
-			"columns": [],
-			"parameters": {
-				"Right": 2
-			},
-			"nullable": []
-		}
-	},
-	"fbd5a4972f8c2e85662b22388e880700f353450a6a5399a1752694a5b6aa3a12": {
-		"query": "SELECT * FROM role_permissions_resource WHERE role_id = ?",
-		"describe": {
-			"columns": [
-				{
-					"ordinal": 0,
-					"name": "role_id",
-					"type_info": {
-						"type": "String",
-						"flags": {
-							"bits": 4227
-						},
-						"char_set": 63,
-						"max_size": 16
-					}
-				},
-				{
-					"ordinal": 1,
-					"name": "permission_id",
-					"type_info": {
-						"type": "String",
-						"flags": {
-							"bits": 4235
-						},
-						"char_set": 63,
-						"max_size": 16
-					}
-				},
-				{
-					"ordinal": 2,
-					"name": "resource_id",
-					"type_info": {
-						"type": "String",
-						"flags": {
-							"bits": 4235
-						},
-						"char_set": 63,
-						"max_size": 16
-					}
-				}
-			],
-			"parameters": {
-				"Right": 1
-			},
-			"nullable": [false, false, false]
-		}
-	},
-	"fd5013df5bb3d03308f709b021942aeecfe581821ac0911fc05db8d90bb67b2f": {
-		"query": "SELECT portus_tunnel.* FROM portus_tunnel INNER JOIN resource ON resource.id = portus_tunnel.id WHERE resource.owner_id = ?;",
-		"describe": {
-			"columns": [
-				{
-					"ordinal": 0,
-					"name": "id",
-					"type_info": {
-						"type": "String",
-						"flags": {
-							"bits": 4227
-						},
-						"char_set": 63,
-						"max_size": 16
-					}
-				},
-				{
-					"ordinal": 1,
-					"name": "username",
-					"type_info": {
-						"type": "VarString",
-						"flags": {
-							"bits": 4097
-						},
-						"char_set": 224,
-						"max_size": 400
-					}
-				},
-				{
-					"ordinal": 2,
-					"name": "ssh_port",
-					"type_info": {
-						"type": "Short",
-						"flags": {
-							"bits": 4129
-						},
-						"char_set": 63,
-						"max_size": 5
-					}
-				},
-				{
-					"ordinal": 3,
-					"name": "exposed_port",
-					"type_info": {
-						"type": "Short",
-						"flags": {
-							"bits": 4129
-						},
-						"char_set": 63,
-						"max_size": 5
-					}
-				},
-				{
-					"ordinal": 4,
-					"name": "name",
-					"type_info": {
-						"type": "VarString",
-						"flags": {
-							"bits": 4097
-						},
-						"char_set": 224,
-						"max_size": 200
-					}
-				},
-				{
-					"ordinal": 5,
-					"name": "created",
-					"type_info": {
-						"type": "LongLong",
-						"flags": {
-							"bits": 4129
-						},
-						"char_set": 63,
-						"max_size": 20
-					}
-				}
-			],
-			"parameters": {
-				"Right": 1
-			},
-			"nullable": [false, false, false, false, false, false]
-		}
-	},
-	"ff65c21de42357bd3eb28ac6ac44fad8b2dca5862319563433fa092b85dbcc30": {
-		"query": "INSERT INTO portus_tunnel VALUES (?, ?, ?, ?, ?, ?);",
-		"describe": {
-			"columns": [],
-			"parameters": {
-				"Right": 6
-			},
-			"nullable": []
-		}
-	}
-=======
   "db": "MySQL",
-<<<<<<< HEAD
+  "011df9f23a66603ea96c2bea79e60397feec346a5fdddb0ff3cab3db4f88581b": {
+    "query": "SELECT domain.name, organisation_domain.id, organisation_domain.domain_type, organisation_domain.is_verified as `is_verified: bool` FROM domain INNER JOIN organisation_domain ON organisation_domain.id = domain.id INNER JOIN resource ON domain.id = resource.id WHERE resource.owner_id = ?;",
+    "describe": {
+      "columns": [
+        {
+          "ordinal": 0,
+          "name": "name",
+          "type_info": {
+            "type": "VarString",
+            "flags": {
+              "bits": 4101
+            },
+            "char_set": 224,
+            "max_size": 1020
+          }
+        },
+        {
+          "ordinal": 1,
+          "name": "id",
+          "type_info": {
+            "type": "String",
+            "flags": {
+              "bits": 4235
+            },
+            "char_set": 63,
+            "max_size": 16
+          }
+        },
+        {
+          "ordinal": 2,
+          "name": "domain_type",
+          "type_info": {
+            "type": "String",
+            "flags": {
+              "bits": 4353
+            },
+            "char_set": 224,
+            "max_size": 48
+          }
+        },
+        {
+          "ordinal": 3,
+          "name": "is_verified: bool",
+          "type_info": {
+            "type": "Tiny",
+            "flags": {
+              "bits": 1
+            },
+            "char_set": 63,
+            "max_size": 1
+          }
+        }
+      ],
+      "parameters": {
+        "Right": 1
+      },
+      "nullable": [
+        false,
+        false,
+        false,
+        false
+      ]
+    }
+  },
   "02c3f1118df5a288de6c68a9e1fe0f4cda0da6cc8ef8e87100f86a6037777e73": {
     "query": "ALTER TABLE deployment ADD CONSTRAINT FOREIGN KEY(id) REFERENCES resource(id);",
     "describe": {
@@ -4135,9 +72,159 @@
         "Right": 0
       },
       "nullable": []
-=======
-  "011df9f23a66603ea96c2bea79e60397feec346a5fdddb0ff3cab3db4f88581b": {
-    "query": "SELECT domain.name, organisation_domain.id, organisation_domain.domain_type, organisation_domain.is_verified as `is_verified: bool` FROM domain INNER JOIN organisation_domain ON organisation_domain.id = domain.id INNER JOIN resource ON domain.id = resource.id WHERE resource.owner_id = ?;",
+    }
+  },
+  "0346579f00f2674ce01f47d580460271ff00e265fb686ace54b5dcb496092fb8": {
+    "query": "INSERT INTO resource VALUES (?, ?, ?, NULL);",
+    "describe": {
+      "columns": [],
+      "parameters": {
+        "Right": 3
+      },
+      "nullable": []
+    }
+  },
+  "03c361d86a523b9340c0b4516f802b04c3ac59f7f4d183f45d9e6df7ad72cb9d": {
+    "query": "ALTER TABLE organisation ADD CONSTRAINT FOREIGN KEY(id) REFERENCES resource(id);",
+    "describe": {
+      "columns": [],
+      "parameters": {
+        "Right": 0
+      },
+      "nullable": []
+    }
+  },
+  "0405b243645def0bdd3c74266606e33ec850e2e1f9e771fa2b94dddea52aafd5": {
+    "query": "SELECT * FROM deployment WHERE domain_id = ? AND sub_domain = ? AND path = ?;",
+    "describe": {
+      "columns": [
+        {
+          "ordinal": 0,
+          "name": "id",
+          "type_info": {
+            "type": "String",
+            "flags": {
+              "bits": 4227
+            },
+            "char_set": 63,
+            "max_size": 16
+          }
+        },
+        {
+          "ordinal": 1,
+          "name": "name",
+          "type_info": {
+            "type": "VarString",
+            "flags": {
+              "bits": 4097
+            },
+            "char_set": 224,
+            "max_size": 1020
+          }
+        },
+        {
+          "ordinal": 2,
+          "name": "registry",
+          "type_info": {
+            "type": "VarString",
+            "flags": {
+              "bits": 1
+            },
+            "char_set": 224,
+            "max_size": 1020
+          }
+        },
+        {
+          "ordinal": 3,
+          "name": "image_name",
+          "type_info": {
+            "type": "VarString",
+            "flags": {
+              "bits": 4097
+            },
+            "char_set": 224,
+            "max_size": 2048
+          }
+        },
+        {
+          "ordinal": 4,
+          "name": "image_tag",
+          "type_info": {
+            "type": "VarString",
+            "flags": {
+              "bits": 4097
+            },
+            "char_set": 224,
+            "max_size": 1020
+          }
+        },
+        {
+          "ordinal": 5,
+          "name": "domain_id",
+          "type_info": {
+            "type": "String",
+            "flags": {
+              "bits": 4233
+            },
+            "char_set": 63,
+            "max_size": 16
+          }
+        },
+        {
+          "ordinal": 6,
+          "name": "sub_domain",
+          "type_info": {
+            "type": "VarString",
+            "flags": {
+              "bits": 4097
+            },
+            "char_set": 224,
+            "max_size": 1020
+          }
+        },
+        {
+          "ordinal": 7,
+          "name": "path",
+          "type_info": {
+            "type": "VarString",
+            "flags": {
+              "bits": 1
+            },
+            "char_set": 224,
+            "max_size": 1020
+          }
+        },
+        {
+          "ordinal": 8,
+          "name": "port",
+          "type_info": {
+            "type": "Short",
+            "flags": {
+              "bits": 4129
+            },
+            "char_set": 63,
+            "max_size": 5
+          }
+        }
+      ],
+      "parameters": {
+        "Right": 3
+      },
+      "nullable": [
+        false,
+        false,
+        false,
+        false,
+        false,
+        false,
+        false,
+        false,
+        false
+      ]
+    }
+  },
+  "06d91bd00423f858a2a00607b4de6f84deaec7300a8c5a4a672d56ebd9a2eee6": {
+    "query": "SELECT domain.name, organisation_domain.id, organisation_domain.domain_type, organisation_domain.is_verified as `is_verified: bool` FROM organisation_domain INNER JOIN domain ON domain.id = organisation_domain.id WHERE domain.id = ?;",
     "describe": {
       "columns": [
         {
@@ -4198,11 +285,71 @@
         false,
         false
       ]
->>>>>>> develop
-    }
-  },
-  "0346579f00f2674ce01f47d580460271ff00e265fb686ace54b5dcb496092fb8": {
-    "query": "INSERT INTO resource VALUES (?, ?, ?, NULL);",
+    }
+  },
+  "08ca3806e5ab2178c5fc829db0aae32082ae97cc51e7c9024b2791805abdcbb7": {
+    "query": "DELETE FROM resource WHERE id = ?;",
+    "describe": {
+      "columns": [],
+      "parameters": {
+        "Right": 1
+      },
+      "nullable": []
+    }
+  },
+  "0cd0154b524b65dee7e5d7f2de9f8e21a2047b94ac9f02a2ecb66b3400c9dcbd": {
+    "query": "SELECT * FROM password_reset_request WHERE user_id = ?;",
+    "describe": {
+      "columns": [
+        {
+          "ordinal": 0,
+          "name": "user_id",
+          "type_info": {
+            "type": "String",
+            "flags": {
+              "bits": 4227
+            },
+            "char_set": 63,
+            "max_size": 16
+          }
+        },
+        {
+          "ordinal": 1,
+          "name": "token",
+          "type_info": {
+            "type": "Blob",
+            "flags": {
+              "bits": 4113
+            },
+            "char_set": 224,
+            "max_size": 262140
+          }
+        },
+        {
+          "ordinal": 2,
+          "name": "token_expiry",
+          "type_info": {
+            "type": "LongLong",
+            "flags": {
+              "bits": 4129
+            },
+            "char_set": 63,
+            "max_size": 20
+          }
+        }
+      ],
+      "parameters": {
+        "Right": 1
+      },
+      "nullable": [
+        false,
+        false,
+        false
+      ]
+    }
+  },
+  "0e75ba0580fb988cf27485a1e0546e038441d30034c8d6990352041dcc86ff67": {
+    "query": "INSERT INTO role_permissions_resource_type VALUES (?, ?, ?);",
     "describe": {
       "columns": [],
       "parameters": {
@@ -4211,8 +358,200 @@
       "nullable": []
     }
   },
-  "03c361d86a523b9340c0b4516f802b04c3ac59f7f4d183f45d9e6df7ad72cb9d": {
-    "query": "ALTER TABLE organisation ADD CONSTRAINT FOREIGN KEY(id) REFERENCES resource(id);",
+  "13f15f51dc5726aaa59c18dfc9bebc948a5128290f0c3f68d9352330731e49b4": {
+    "query": "SELECT * FROM domain WHERE name = ?;",
+    "describe": {
+      "columns": [
+        {
+          "ordinal": 0,
+          "name": "id",
+          "type_info": {
+            "type": "String",
+            "flags": {
+              "bits": 4235
+            },
+            "char_set": 63,
+            "max_size": 16
+          }
+        },
+        {
+          "ordinal": 1,
+          "name": "name",
+          "type_info": {
+            "type": "VarString",
+            "flags": {
+              "bits": 4101
+            },
+            "char_set": 224,
+            "max_size": 1020
+          }
+        },
+        {
+          "ordinal": 2,
+          "name": "type",
+          "type_info": {
+            "type": "String",
+            "flags": {
+              "bits": 4353
+            },
+            "char_set": 224,
+            "max_size": 48
+          }
+        }
+      ],
+      "parameters": {
+        "Right": 1
+      },
+      "nullable": [
+        false,
+        false,
+        false
+      ]
+    }
+  },
+  "14fdbb15b2dfa4d6db05bab5a04402ddb188d7a89c270dccf98b3f4feb1ab1eb": {
+    "query": "SELECT * FROM role WHERE id = ?;",
+    "describe": {
+      "columns": [
+        {
+          "ordinal": 0,
+          "name": "id",
+          "type_info": {
+            "type": "String",
+            "flags": {
+              "bits": 4227
+            },
+            "char_set": 63,
+            "max_size": 16
+          }
+        },
+        {
+          "ordinal": 1,
+          "name": "name",
+          "type_info": {
+            "type": "VarString",
+            "flags": {
+              "bits": 4105
+            },
+            "char_set": 224,
+            "max_size": 400
+          }
+        },
+        {
+          "ordinal": 2,
+          "name": "description",
+          "type_info": {
+            "type": "VarString",
+            "flags": {
+              "bits": 0
+            },
+            "char_set": 224,
+            "max_size": 2000
+          }
+        },
+        {
+          "ordinal": 3,
+          "name": "owner_id",
+          "type_info": {
+            "type": "String",
+            "flags": {
+              "bits": 4233
+            },
+            "char_set": 63,
+            "max_size": 16
+          }
+        }
+      ],
+      "parameters": {
+        "Right": 1
+      },
+      "nullable": [
+        false,
+        false,
+        true,
+        false
+      ]
+    }
+  },
+  "18dab6bbd5dd9236b9cd5ef0c6ebabfb547b5766af96b22ab25b671f8c0a5514": {
+    "query": "SELECT id, name, super_admin_id, active as `active: bool`, created FROM organisation WHERE id = ?;",
+    "describe": {
+      "columns": [
+        {
+          "ordinal": 0,
+          "name": "id",
+          "type_info": {
+            "type": "String",
+            "flags": {
+              "bits": 4227
+            },
+            "char_set": 63,
+            "max_size": 16
+          }
+        },
+        {
+          "ordinal": 1,
+          "name": "name",
+          "type_info": {
+            "type": "VarString",
+            "flags": {
+              "bits": 4101
+            },
+            "char_set": 224,
+            "max_size": 400
+          }
+        },
+        {
+          "ordinal": 2,
+          "name": "super_admin_id",
+          "type_info": {
+            "type": "String",
+            "flags": {
+              "bits": 4233
+            },
+            "char_set": 63,
+            "max_size": 16
+          }
+        },
+        {
+          "ordinal": 3,
+          "name": "active: bool",
+          "type_info": {
+            "type": "Tiny",
+            "flags": {
+              "bits": 1
+            },
+            "char_set": 63,
+            "max_size": 1
+          }
+        },
+        {
+          "ordinal": 4,
+          "name": "created",
+          "type_info": {
+            "type": "LongLong",
+            "flags": {
+              "bits": 4129
+            },
+            "char_set": 63,
+            "max_size": 20
+          }
+        }
+      ],
+      "parameters": {
+        "Right": 1
+      },
+      "nullable": [
+        false,
+        false,
+        false,
+        false,
+        false
+      ]
+    }
+  },
+  "19985f2d68f445f815d54b09c7ce3137489c6b9bd2e3506bf0616ba9e9775d7e": {
+    "query": "CREATE TABLE IF NOT EXISTS organisation_user ( user_id BINARY(16) NOT NULL, organisation_id BINARY(16) NOT NULL, role_id BINARY(16) NOT NULL, PRIMARY KEY(user_id, organisation_id, role_id), FOREIGN KEY(user_id) REFERENCES user(id), FOREIGN KEY(organisation_id) REFERENCES organisation(id), FOREIGN KEY(role_id) REFERENCES role(id) );",
     "describe": {
       "columns": [],
       "parameters": {
@@ -4221,18 +560,109 @@
       "nullable": []
     }
   },
-<<<<<<< HEAD
-  "0405b243645def0bdd3c74266606e33ec850e2e1f9e771fa2b94dddea52aafd5": {
-    "query": "SELECT * FROM deployment WHERE domain_id = ? AND sub_domain = ? AND path = ?;",
-=======
-  "06d91bd00423f858a2a00607b4de6f84deaec7300a8c5a4a672d56ebd9a2eee6": {
-    "query": "SELECT domain.name, organisation_domain.id, organisation_domain.domain_type, organisation_domain.is_verified as `is_verified: bool` FROM organisation_domain INNER JOIN domain ON domain.id = organisation_domain.id WHERE domain.id = ?;",
->>>>>>> develop
+  "1a16c0f33f230f7a4f3f677f2dd9ccbcbeef13f84f093de77295e051c4f8c260": {
+    "query": "SELECT user_unverified_personal_email.* FROM user_unverified_personal_email INNER JOIN domain ON domain.id = user_unverified_personal_email.domain_id WHERE user_id = ? AND CONCAT(local, '@', domain.name) = ?;",
     "describe": {
       "columns": [
         {
           "ordinal": 0,
-<<<<<<< HEAD
+          "name": "local",
+          "type_info": {
+            "type": "VarString",
+            "flags": {
+              "bits": 4099
+            },
+            "char_set": 224,
+            "max_size": 256
+          }
+        },
+        {
+          "ordinal": 1,
+          "name": "domain_id",
+          "type_info": {
+            "type": "String",
+            "flags": {
+              "bits": 4235
+            },
+            "char_set": 63,
+            "max_size": 16
+          }
+        },
+        {
+          "ordinal": 2,
+          "name": "user_id",
+          "type_info": {
+            "type": "String",
+            "flags": {
+              "bits": 4233
+            },
+            "char_set": 63,
+            "max_size": 16
+          }
+        },
+        {
+          "ordinal": 3,
+          "name": "verification_token_hash",
+          "type_info": {
+            "type": "Blob",
+            "flags": {
+              "bits": 4113
+            },
+            "char_set": 224,
+            "max_size": 262140
+          }
+        },
+        {
+          "ordinal": 4,
+          "name": "verification_token_expiry",
+          "type_info": {
+            "type": "LongLong",
+            "flags": {
+              "bits": 4129
+            },
+            "char_set": 63,
+            "max_size": 20
+          }
+        }
+      ],
+      "parameters": {
+        "Right": 2
+      },
+      "nullable": [
+        false,
+        false,
+        false,
+        false,
+        false
+      ]
+    }
+  },
+  "1c2ff6984341d1fa4a1613766133cbef384baedd155561fce616ec9c72339588": {
+    "query": "CREATE TABLE IF NOT EXISTS password_reset_request ( user_id BINARY(16) PRIMARY KEY, token TEXT NOT NULL, token_expiry BIGINT UNSIGNED NOT NULL, FOREIGN KEY(user_id) REFERENCES user(id) );",
+    "describe": {
+      "columns": [],
+      "parameters": {
+        "Right": 0
+      },
+      "nullable": []
+    }
+  },
+  "1db8bafdde3f2fa4402ed243659f68717f97843536f9ad0e09ff0ffc3d40c5c1": {
+    "query": "ALTER TABLE application ADD CONSTRAINT FOREIGN KEY(id) REFERENCES resource(id);",
+    "describe": {
+      "columns": [],
+      "parameters": {
+        "Right": 0
+      },
+      "nullable": []
+    }
+  },
+  "219a89b3784f82c89200c08b51bb987cc564f05a174e92e24895a50c7538060b": {
+    "query": "SELECT * FROM docker_registry_repository WHERE name = ? AND organisation_id = ?;",
+    "describe": {
+      "columns": [
+        {
+          "ordinal": 0,
           "name": "id",
           "type_info": {
             "type": "String",
@@ -4245,24 +675,126 @@
         },
         {
           "ordinal": 1,
-=======
->>>>>>> develop
+          "name": "organisation_id",
+          "type_info": {
+            "type": "String",
+            "flags": {
+              "bits": 4233
+            },
+            "char_set": 63,
+            "max_size": 16
+          }
+        },
+        {
+          "ordinal": 2,
           "name": "name",
           "type_info": {
             "type": "VarString",
             "flags": {
-<<<<<<< HEAD
               "bits": 4097
-=======
-              "bits": 4101
->>>>>>> develop
             },
             "char_set": 224,
             "max_size": 1020
           }
-        },
-        {
-<<<<<<< HEAD
+        }
+      ],
+      "parameters": {
+        "Right": 2
+      },
+      "nullable": [
+        false,
+        false,
+        false
+      ]
+    }
+  },
+  "228e6bc3a8eb9c3113acda6e4fa32f347b99cf44fb9935e39461eaa8e8cef7e7": {
+    "query": "SELECT * FROM meta_data WHERE id = 'version_major' OR id = 'version_minor' OR id = 'version_patch';",
+    "describe": {
+      "columns": [
+        {
+          "ordinal": 0,
+          "name": "id",
+          "type_info": {
+            "type": "VarString",
+            "flags": {
+              "bits": 4099
+            },
+            "char_set": 224,
+            "max_size": 400
+          }
+        },
+        {
+          "ordinal": 1,
+          "name": "value",
+          "type_info": {
+            "type": "Blob",
+            "flags": {
+              "bits": 4113
+            },
+            "char_set": 224,
+            "max_size": 262140
+          }
+        }
+      ],
+      "parameters": {
+        "Right": 0
+      },
+      "nullable": [
+        false,
+        false
+      ]
+    }
+  },
+  "23842286e5e76685178fe086624b3afa5206535e5abded414a4fe27e58decedf": {
+    "query": "CREATE TABLE IF NOT EXISTS role ( id BINARY(16) PRIMARY KEY, name VARCHAR(100) NOT NULL, description VARCHAR(500), owner_id BINARY(16) NOT NULL, UNIQUE(name, owner_id), FOREIGN KEY(owner_id) REFERENCES organisation(id) );",
+    "describe": {
+      "columns": [],
+      "parameters": {
+        "Right": 0
+      },
+      "nullable": []
+    }
+  },
+  "2590c16cb786aee708555231245bcf77f707d7354ac24359b364f8c9aee29aa3": {
+    "query": "INSERT INTO user_to_sign_up VALUES ( ?, 'organisation', ?, ?, ?, ?, ?, ?, ?, ?, ?, ?, ?, ? ) ON DUPLICATE KEY UPDATE account_type = 'organisation', password = ?, first_name = ?, last_name = ?, backup_email_local = ?, backup_email_domain_id = ?, backup_phone_country_code = ?, backup_phone_number = ?, org_email_local = ?, org_domain_name = ?, organisation_name = ?, otp_hash = ?, otp_expiry = ?;",
+    "describe": {
+      "columns": [],
+      "parameters": {
+        "Right": 25
+      },
+      "nullable": []
+    }
+  },
+  "270607c5a5464d2dc9a24c4b1fb63dffd37a83d24f80fa5529655e82d48063d2": {
+    "query": "SELECT deployment.* FROM deployment, resource WHERE deployment.id = resource.id AND image_name = ? AND image_tag = ? AND resource.owner_id = ?;",
+    "describe": {
+      "columns": [
+        {
+          "ordinal": 0,
+          "name": "id",
+          "type_info": {
+            "type": "String",
+            "flags": {
+              "bits": 4227
+            },
+            "char_set": 63,
+            "max_size": 16
+          }
+        },
+        {
+          "ordinal": 1,
+          "name": "name",
+          "type_info": {
+            "type": "VarString",
+            "flags": {
+              "bits": 4097
+            },
+            "char_set": 224,
+            "max_size": 1020
+          }
+        },
+        {
           "ordinal": 2,
           "name": "registry",
           "type_info": {
@@ -4305,21 +837,3390 @@
             "type": "String",
             "flags": {
               "bits": 4233
-=======
+            },
+            "char_set": 63,
+            "max_size": 16
+          }
+        },
+        {
+          "ordinal": 6,
+          "name": "sub_domain",
+          "type_info": {
+            "type": "VarString",
+            "flags": {
+              "bits": 4097
+            },
+            "char_set": 224,
+            "max_size": 1020
+          }
+        },
+        {
+          "ordinal": 7,
+          "name": "path",
+          "type_info": {
+            "type": "VarString",
+            "flags": {
+              "bits": 1
+            },
+            "char_set": 224,
+            "max_size": 1020
+          }
+        },
+        {
+          "ordinal": 8,
+          "name": "port",
+          "type_info": {
+            "type": "Short",
+            "flags": {
+              "bits": 4129
+            },
+            "char_set": 63,
+            "max_size": 5
+          }
+        }
+      ],
+      "parameters": {
+        "Right": 3
+      },
+      "nullable": [
+        false,
+        false,
+        false,
+        false,
+        false,
+        false,
+        false,
+        false,
+        false
+      ]
+    }
+  },
+  "2800638e0b9b0a15ed2f97715f6b16eee1f5ecd998fbeea9ace67289a8a09643": {
+    "query": "DELETE FROM role_permissions_resource WHERE role_id = ?;",
+    "describe": {
+      "columns": [],
+      "parameters": {
+        "Right": 1
+      },
+      "nullable": []
+    }
+  },
+  "2be8c5de464f3454de2f9d7841f4611b2e10717a31054b89b5a9091b6908bb48": {
+    "query": "SELECT * FROM role_permissions_resource_type WHERE role_id = ?;",
+    "describe": {
+      "columns": [
+        {
+          "ordinal": 0,
+          "name": "role_id",
+          "type_info": {
+            "type": "String",
+            "flags": {
+              "bits": 4227
+            },
+            "char_set": 63,
+            "max_size": 16
+          }
+        },
+        {
+          "ordinal": 1,
+          "name": "permission_id",
+          "type_info": {
+            "type": "String",
+            "flags": {
+              "bits": 4235
+            },
+            "char_set": 63,
+            "max_size": 16
+          }
+        },
+        {
+          "ordinal": 2,
+          "name": "resource_type_id",
+          "type_info": {
+            "type": "String",
+            "flags": {
+              "bits": 4235
+            },
+            "char_set": 63,
+            "max_size": 16
+          }
+        }
+      ],
+      "parameters": {
+        "Right": 1
+      },
+      "nullable": [
+        false,
+        false,
+        false
+      ]
+    }
+  },
+  "2e73a0e3ddc5425711ac7d47d4bc4d793a993e3d8031ccb0eac3470af0ed775c": {
+    "query": "DELETE FROM portus_tunnel WHERE id = ?;",
+    "describe": {
+      "columns": [],
+      "parameters": {
+        "Right": 1
+      },
+      "nullable": []
+    }
+  },
+  "315c7d55765d5484420872df4f1a390f92459bc0299d3d2bf6384dfabb36df21": {
+    "query": "INSERT INTO personal_email VALUES (?, ?, ?);",
+    "describe": {
+      "columns": [],
+      "parameters": {
+        "Right": 3
+      },
+      "nullable": []
+    }
+  },
+  "32b30194b7c8a2630470eba3330fdcdd184c011ffa2ff0565f73e7ec7420c68e": {
+    "query": "CREATE TABLE IF NOT EXISTS application_version ( application_id BINARY(16) NOT NULL, version VARCHAR(32) NOT NULL, PRIMARY KEY(application_id, version), FOREIGN KEY(application_id) REFERENCES application(id) );",
+    "describe": {
+      "columns": [],
+      "parameters": {
+        "Right": 0
+      },
+      "nullable": []
+    }
+  },
+  "32bbca67f63e1e5aa72546ffbf96822796156627286ecd1c1f8a6156407579e3": {
+    "query": "SELECT * FROM resource_type;",
+    "describe": {
+      "columns": [
+        {
+          "ordinal": 0,
+          "name": "id",
+          "type_info": {
+            "type": "String",
+            "flags": {
+              "bits": 4227
+            },
+            "char_set": 63,
+            "max_size": 16
+          }
+        },
+        {
+          "ordinal": 1,
+          "name": "name",
+          "type_info": {
+            "type": "VarString",
+            "flags": {
+              "bits": 4101
+            },
+            "char_set": 224,
+            "max_size": 400
+          }
+        },
+        {
+          "ordinal": 2,
+          "name": "description",
+          "type_info": {
+            "type": "VarString",
+            "flags": {
+              "bits": 0
+            },
+            "char_set": 224,
+            "max_size": 2000
+          }
+        }
+      ],
+      "parameters": {
+        "Right": 0
+      },
+      "nullable": [
+        false,
+        false,
+        true
+      ]
+    }
+  },
+  "3368f0a932d8a3e5c0f94b9b390d81dd7cce6162b3a885fcae47b407f487510b": {
+    "query": "ALTER TABLE docker_registry_repository ADD CONSTRAINT FOREIGN KEY(id) REFERENCES resource(id);",
+    "describe": {
+      "columns": [],
+      "parameters": {
+        "Right": 0
+      },
+      "nullable": []
+    }
+  },
+  "371d5aa97e791ac2ea5007444c5383183135698ed3baca2f010c88499bf9cfb2": {
+    "query": "SELECT * FROM role_permissions_resource INNER JOIN permission ON role_permissions_resource.permission_id = permission.id WHERE role_permissions_resource.role_id = ?;",
+    "describe": {
+      "columns": [
+        {
+          "ordinal": 0,
+          "name": "role_id",
+          "type_info": {
+            "type": "String",
+            "flags": {
+              "bits": 4227
+            },
+            "char_set": 63,
+            "max_size": 16
+          }
+        },
+        {
+          "ordinal": 1,
+          "name": "permission_id",
+          "type_info": {
+            "type": "String",
+            "flags": {
+              "bits": 4235
+            },
+            "char_set": 63,
+            "max_size": 16
+          }
+        },
+        {
+          "ordinal": 2,
+          "name": "resource_id",
+          "type_info": {
+            "type": "String",
+            "flags": {
+              "bits": 4235
+            },
+            "char_set": 63,
+            "max_size": 16
+          }
+        },
+        {
+          "ordinal": 3,
+          "name": "id",
+          "type_info": {
+            "type": "String",
+            "flags": {
+              "bits": 4227
+            },
+            "char_set": 63,
+            "max_size": 16
+          }
+        },
+        {
+          "ordinal": 4,
+          "name": "name",
+          "type_info": {
+            "type": "VarString",
+            "flags": {
+              "bits": 4097
+            },
+            "char_set": 224,
+            "max_size": 400
+          }
+        },
+        {
+          "ordinal": 5,
+          "name": "description",
+          "type_info": {
+            "type": "VarString",
+            "flags": {
+              "bits": 0
+            },
+            "char_set": 224,
+            "max_size": 2000
+          }
+        }
+      ],
+      "parameters": {
+        "Right": 1
+      },
+      "nullable": [
+        false,
+        false,
+        false,
+        false,
+        false,
+        true
+      ]
+    }
+  },
+  "3c563cf15443d3f27bff42bf8056a023ae71280cd6038bf84808808c76b5b6f3": {
+    "query": "CREATE TABLE IF NOT EXISTS meta_data ( id VARCHAR(100) PRIMARY KEY, value TEXT NOT NULL );",
+    "describe": {
+      "columns": [],
+      "parameters": {
+        "Right": 0
+      },
+      "nullable": []
+    }
+  },
+  "3c777fe63c3c2530602b8fda3e34c8bc62f57ccd0a6c88f13c782e43077d5044": {
+    "query": "SELECT * FROM docker_registry_repository WHERE organisation_id = ?;",
+    "describe": {
+      "columns": [
+        {
+          "ordinal": 0,
+          "name": "id",
+          "type_info": {
+            "type": "String",
+            "flags": {
+              "bits": 4227
+            },
+            "char_set": 63,
+            "max_size": 16
+          }
+        },
+        {
+          "ordinal": 1,
+          "name": "organisation_id",
+          "type_info": {
+            "type": "String",
+            "flags": {
+              "bits": 4233
+            },
+            "char_set": 63,
+            "max_size": 16
+          }
+        },
+        {
+          "ordinal": 2,
+          "name": "name",
+          "type_info": {
+            "type": "VarString",
+            "flags": {
+              "bits": 4097
+            },
+            "char_set": 224,
+            "max_size": 1020
+          }
+        }
+      ],
+      "parameters": {
+        "Right": 1
+      },
+      "nullable": [
+        false,
+        false,
+        false
+      ]
+    }
+  },
+  "3dc7a4e588bdf132ecb612573c215c0f6e970c468e14b09bdaa33bdf39aec7a4": {
+    "query": "SELECT * FROM portus_tunnel WHERE name = ?;",
+    "describe": {
+      "columns": [
+        {
+          "ordinal": 0,
+          "name": "id",
+          "type_info": {
+            "type": "String",
+            "flags": {
+              "bits": 4227
+            },
+            "char_set": 63,
+            "max_size": 16
+          }
+        },
+        {
+          "ordinal": 1,
+          "name": "username",
+          "type_info": {
+            "type": "VarString",
+            "flags": {
+              "bits": 4097
+            },
+            "char_set": 224,
+            "max_size": 400
+          }
+        },
+        {
+          "ordinal": 2,
+          "name": "ssh_port",
+          "type_info": {
+            "type": "Short",
+            "flags": {
+              "bits": 4129
+            },
+            "char_set": 63,
+            "max_size": 5
+          }
+        },
+        {
+          "ordinal": 3,
+          "name": "exposed_port",
+          "type_info": {
+            "type": "Short",
+            "flags": {
+              "bits": 4129
+            },
+            "char_set": 63,
+            "max_size": 5
+          }
+        },
+        {
+          "ordinal": 4,
+          "name": "name",
+          "type_info": {
+            "type": "VarString",
+            "flags": {
+              "bits": 4097
+            },
+            "char_set": 224,
+            "max_size": 200
+          }
+        },
+        {
+          "ordinal": 5,
+          "name": "created",
+          "type_info": {
+            "type": "LongLong",
+            "flags": {
+              "bits": 4129
+            },
+            "char_set": 63,
+            "max_size": 20
+          }
+        }
+      ],
+      "parameters": {
+        "Right": 1
+      },
+      "nullable": [
+        false,
+        false,
+        false,
+        false,
+        false,
+        false
+      ]
+    }
+  },
+  "3e9c3969fef4dbd846ee2e9e5f0c572737f1d8dfbb29e890486fefe09a8bda5f": {
+    "query": "SELECT * FROM organisation_user WHERE user_id = ? ORDER BY organisation_id;",
+    "describe": {
+      "columns": [
+        {
+          "ordinal": 0,
+          "name": "user_id",
+          "type_info": {
+            "type": "String",
+            "flags": {
+              "bits": 4227
+            },
+            "char_set": 63,
+            "max_size": 16
+          }
+        },
+        {
+          "ordinal": 1,
+          "name": "organisation_id",
+          "type_info": {
+            "type": "String",
+            "flags": {
+              "bits": 4235
+            },
+            "char_set": 63,
+            "max_size": 16
+          }
+        },
+        {
+          "ordinal": 2,
+          "name": "role_id",
+          "type_info": {
+            "type": "String",
+            "flags": {
+              "bits": 4235
+            },
+            "char_set": 63,
+            "max_size": 16
+          }
+        }
+      ],
+      "parameters": {
+        "Right": 1
+      },
+      "nullable": [
+        false,
+        false,
+        false
+      ]
+    }
+  },
+  "4381c233c7c762f95acd31726c1afab88e926b797bc3ab22e22228a3b2ac96e4": {
+    "query": "DELETE FROM domain WHERE id = ?;",
+    "describe": {
+      "columns": [],
+      "parameters": {
+        "Right": 1
+      },
+      "nullable": []
+    }
+  },
+  "45597f9b8e3d821096f2e4e26a496155ddb1bb23433465e471eb7f8a100196a3": {
+    "query": "UPDATE user SET password = ? WHERE id = ?;",
+    "describe": {
+      "columns": [],
+      "parameters": {
+        "Right": 2
+      },
+      "nullable": []
+    }
+  },
+  "48abb42c3402fb054e4b5afa35f35b891c56ba49b91c0bbdacc4e7e306706efb": {
+    "query": "DELETE FROM role WHERE id = ?;",
+    "describe": {
+      "columns": [],
+      "parameters": {
+        "Right": 1
+      },
+      "nullable": []
+    }
+  },
+  "48dfaa544a461dea9efb3c5a91dfdcc4c0a0a7b1fc87fb29cf9569a47a905c2d": {
+    "query": "INSERT INTO user_phone_number VALUES (NULL, ?, ?);",
+    "describe": {
+      "columns": [],
+      "parameters": {
+        "Right": 2
+      },
+      "nullable": []
+    }
+  },
+  "4a143c48cce086d5c32790a4d82dc7a68050d95be95e6fcd8f25d63239ecbcdf": {
+    "query": "DELETE FROM personal_domain WHERE id = ?;",
+    "describe": {
+      "columns": [],
+      "parameters": {
+        "Right": 1
+      },
+      "nullable": []
+    }
+  },
+  "4f6e7535ab071b0910a06269bc765549449729470f299316474f304583736d66": {
+    "query": "CREATE TABLE IF NOT EXISTS role_permissions_resource ( role_id BINARY(16), permission_id BINARY(16), resource_id BINARY(16), PRIMARY KEY(role_id, permission_id, resource_id), FOREIGN KEY(role_id) REFERENCES role(id), FOREIGN KEY(permission_id) REFERENCES permission(id), FOREIGN KEY(resource_id) REFERENCES resource(id) );",
+    "describe": {
+      "columns": [],
+      "parameters": {
+        "Right": 0
+      },
+      "nullable": []
+    }
+  },
+  "503b68f8d7eac57d8d17737224194aa778b56ccb8cbad17e84b3f86749ebda24": {
+    "query": "CREATE TABLE IF NOT EXISTS organisation_email ( user_id BINARY(16) NOT NULL, local VARCHAR(64) NOT NULL, domain_id BINARY(16) NOT NULL, PRIMARY KEY(local, domain_id), FOREIGN KEY(user_id) REFERENCES user(id), FOREIGN KEY(domain_id) REFERENCES organisation_domain(id) );",
+    "describe": {
+      "columns": [],
+      "parameters": {
+        "Right": 0
+      },
+      "nullable": []
+    }
+  },
+  "508d1c7bdf5baf09363b5c04c7e59d9569c44297541c1ffc1c58b992ae40afd8": {
+    "query": "UPDATE organisation_domain SET is_verified = FALSE WHERE id = ?;",
+    "describe": {
+      "columns": [],
+      "parameters": {
+        "Right": 1
+      },
+      "nullable": []
+    }
+  },
+  "568eb5c0315ff61c251326e4943cc2efdb8f17663cc4f18fbadd554f5753e2ae": {
+    "query": "INSERT INTO user_phone_number VALUES (?, ?, ?);",
+    "describe": {
+      "columns": [],
+      "parameters": {
+        "Right": 3
+      },
+      "nullable": []
+    }
+  },
+  "572ee1bc7c428de24baeecc05146b31607bac7390f5d960d8563bd8450c1f7f4": {
+    "query": "UPDATE user_login SET token_expiry = ?, last_activity = ? WHERE login_id = ?;",
+    "describe": {
+      "columns": [],
+      "parameters": {
+        "Right": 3
+      },
+      "nullable": []
+    }
+  },
+  "5bbdf6d1f9fa1a9fd269af05f67192c4d3b7a1b574aa359b635890c598122489": {
+    "query": "CREATE TABLE IF NOT EXISTS user_phone_number ( user_id BINARY(16), country_code CHAR(2) NOT NULL, number VARCHAR(15) NOT NULL, PRIMARY KEY(country_code, number), FOREIGN KEY(user_id) REFERENCES user(id), FOREIGN KEY(country_code) REFERENCES phone_number_country_code(country_code), CONSTRAINT CHECK ( LENGTH(number) >= 7 AND LENGTH(number) <= 15 AND CAST(number AS UNSIGNED) != 0 ) );",
+    "describe": {
+      "columns": [],
+      "parameters": {
+        "Right": 0
+      },
+      "nullable": []
+    }
+  },
+  "5c9d8c96cd0e5ba43916e348518be8a09788b9864f09ed016f95fb4f75ac109d": {
+    "query": "DELETE FROM role_permissions_resource_type WHERE role_id = ?;",
+    "describe": {
+      "columns": [],
+      "parameters": {
+        "Right": 1
+      },
+      "nullable": []
+    }
+  },
+  "5cd0a78fcf69ed853bc49d1efd8afa8cabc699d0ce35fad11b95a256d6571779": {
+    "query": "ALTER TABLE domain ADD CONSTRAINT FOREIGN KEY(id) REFERENCES resource(id);",
+    "describe": {
+      "columns": [],
+      "parameters": {
+        "Right": 0
+      },
+      "nullable": []
+    }
+  },
+  "62d7ad3fba535207bbfae8092d29fe16b340fd3a0165a914cd93489a35d9045e": {
+    "query": "UPDATE user_phone_number SET user_id = ? WHERE country_code = ? AND number = ?;",
+    "describe": {
+      "columns": [],
+      "parameters": {
+        "Right": 3
+      },
+      "nullable": []
+    }
+  },
+  "63e41055c49bcc16c270cc4dd906c4a1f2c0176228ad9b6f974d8d426e814a28": {
+    "query": "SELECT * FROM role_permissions_resource_type INNER JOIN permission ON role_permissions_resource_type.permission_id = permission.id WHERE role_permissions_resource_type.role_id = ?;",
+    "describe": {
+      "columns": [
+        {
+          "ordinal": 0,
+          "name": "role_id",
+          "type_info": {
+            "type": "String",
+            "flags": {
+              "bits": 4227
+            },
+            "char_set": 63,
+            "max_size": 16
+          }
+        },
+        {
+          "ordinal": 1,
+          "name": "permission_id",
+          "type_info": {
+            "type": "String",
+            "flags": {
+              "bits": 4235
+            },
+            "char_set": 63,
+            "max_size": 16
+          }
+        },
+        {
+          "ordinal": 2,
+          "name": "resource_type_id",
+          "type_info": {
+            "type": "String",
+            "flags": {
+              "bits": 4235
+            },
+            "char_set": 63,
+            "max_size": 16
+          }
+        },
+        {
+          "ordinal": 3,
+          "name": "id",
+          "type_info": {
+            "type": "String",
+            "flags": {
+              "bits": 4227
+            },
+            "char_set": 63,
+            "max_size": 16
+          }
+        },
+        {
+          "ordinal": 4,
+          "name": "name",
+          "type_info": {
+            "type": "VarString",
+            "flags": {
+              "bits": 4097
+            },
+            "char_set": 224,
+            "max_size": 400
+          }
+        },
+        {
+          "ordinal": 5,
+          "name": "description",
+          "type_info": {
+            "type": "VarString",
+            "flags": {
+              "bits": 0
+            },
+            "char_set": 224,
+            "max_size": 2000
+          }
+        }
+      ],
+      "parameters": {
+        "Right": 1
+      },
+      "nullable": [
+        false,
+        false,
+        false,
+        false,
+        false,
+        true
+      ]
+    }
+  },
+  "646b2763c95edd7db30a0eb81a9838a37f6836d31d5dcf927c40bedefb8421c3": {
+    "query": "SELECT deployment.* FROM deployment, resource WHERE resource.id = deployment.id AND resource.owner_id = ?;",
+    "describe": {
+      "columns": [
+        {
+          "ordinal": 0,
+          "name": "id",
+          "type_info": {
+            "type": "String",
+            "flags": {
+              "bits": 4227
+            },
+            "char_set": 63,
+            "max_size": 16
+          }
+        },
+        {
+          "ordinal": 1,
+          "name": "name",
+          "type_info": {
+            "type": "VarString",
+            "flags": {
+              "bits": 4097
+            },
+            "char_set": 224,
+            "max_size": 1020
+          }
+        },
+        {
+          "ordinal": 2,
+          "name": "registry",
+          "type_info": {
+            "type": "VarString",
+            "flags": {
+              "bits": 1
+            },
+            "char_set": 224,
+            "max_size": 1020
+          }
+        },
+        {
+          "ordinal": 3,
+          "name": "image_name",
+          "type_info": {
+            "type": "VarString",
+            "flags": {
+              "bits": 4097
+            },
+            "char_set": 224,
+            "max_size": 2048
+          }
+        },
+        {
+          "ordinal": 4,
+          "name": "image_tag",
+          "type_info": {
+            "type": "VarString",
+            "flags": {
+              "bits": 4097
+            },
+            "char_set": 224,
+            "max_size": 1020
+          }
+        },
+        {
+          "ordinal": 5,
+          "name": "domain_id",
+          "type_info": {
+            "type": "String",
+            "flags": {
+              "bits": 4233
+            },
+            "char_set": 63,
+            "max_size": 16
+          }
+        },
+        {
+          "ordinal": 6,
+          "name": "sub_domain",
+          "type_info": {
+            "type": "VarString",
+            "flags": {
+              "bits": 4097
+            },
+            "char_set": 224,
+            "max_size": 1020
+          }
+        },
+        {
+          "ordinal": 7,
+          "name": "path",
+          "type_info": {
+            "type": "VarString",
+            "flags": {
+              "bits": 1
+            },
+            "char_set": 224,
+            "max_size": 1020
+          }
+        },
+        {
+          "ordinal": 8,
+          "name": "port",
+          "type_info": {
+            "type": "Short",
+            "flags": {
+              "bits": 4129
+            },
+            "char_set": 63,
+            "max_size": 5
+          }
+        }
+      ],
+      "parameters": {
+        "Right": 1
+      },
+      "nullable": [
+        false,
+        false,
+        false,
+        false,
+        false,
+        false,
+        false,
+        false,
+        false
+      ]
+    }
+  },
+  "64b74cd527d15c37d142424ba7b93bbabb4d036dc64e66318b519bfa09c3b5fa": {
+    "query": "SELECT domain.name, organisation_domain.id, organisation_domain.domain_type, organisation_domain.is_verified as `is_verified: bool` FROM organisation_domain INNER JOIN domain ON domain.id = organisation_domain.id WHERE is_verified = FALSE;",
+    "describe": {
+      "columns": [
+        {
+          "ordinal": 0,
+          "name": "name",
+          "type_info": {
+            "type": "VarString",
+            "flags": {
+              "bits": 4101
+            },
+            "char_set": 224,
+            "max_size": 1020
+          }
+        },
+        {
           "ordinal": 1,
           "name": "id",
           "type_info": {
             "type": "String",
             "flags": {
               "bits": 4235
->>>>>>> develop
-            },
-            "char_set": 63,
-            "max_size": 16
-          }
-        },
-        {
-<<<<<<< HEAD
+            },
+            "char_set": 63,
+            "max_size": 16
+          }
+        },
+        {
+          "ordinal": 2,
+          "name": "domain_type",
+          "type_info": {
+            "type": "String",
+            "flags": {
+              "bits": 4353
+            },
+            "char_set": 224,
+            "max_size": 48
+          }
+        },
+        {
+          "ordinal": 3,
+          "name": "is_verified: bool",
+          "type_info": {
+            "type": "Tiny",
+            "flags": {
+              "bits": 1
+            },
+            "char_set": 63,
+            "max_size": 1
+          }
+        }
+      ],
+      "parameters": {
+        "Right": 0
+      },
+      "nullable": [
+        false,
+        false,
+        false,
+        false
+      ]
+    }
+  },
+  "67a053d423aed30932aa9d3714e3fb8735f3ae19a99aedb1bcbd21b9b9a08157": {
+    "query": "CREATE TABLE IF NOT EXISTS user ( id BINARY(16) PRIMARY KEY, username VARCHAR(100) UNIQUE NOT NULL, password TEXT NOT NULL, first_name VARCHAR(100) NOT NULL, last_name VARCHAR(100) NOT NULL, dob BIGINT UNSIGNED DEFAULT NULL, bio VARCHAR(128) DEFAULT NULL, location VARCHAR(128) DEFAULT NULL, created BIGINT UNSIGNED NOT NULL, /* Recovery options */ backup_email_local VARCHAR(64), backup_email_domain_id BINARY(16), backup_phone_country_code CHAR(2), backup_phone_number VARCHAR(15), UNIQUE(backup_email_local, backup_email_domain_id), UNIQUE(backup_phone_country_code, backup_phone_number), CONSTRAINT CHECK ( ( backup_email_local IS NOT NULL AND backup_email_domain_id IS NOT NULL ) OR ( backup_phone_country_code IS NOT NULL AND backup_phone_number IS NOT NULL ) ) );",
+    "describe": {
+      "columns": [],
+      "parameters": {
+        "Right": 0
+      },
+      "nullable": []
+    }
+  },
+  "69de1faf28c994e01dd5351bc56d21980caeabf5dd9788a11162761020008829": {
+    "query": "INSERT INTO user_to_sign_up VALUES ( ?, 'personal', ?, ?, ?, ?, ?, ?, ?, NULL, NULL, NULL, ?, ? ) ON DUPLICATE KEY UPDATE account_type = 'personal', password = ?, first_name = ?, last_name = ?, backup_email_local = ?, backup_email_domain_id = ?, backup_phone_country_code = ?, backup_phone_number = ?, org_email_local = NULL, org_domain_name = NULL, organisation_name = NULL, otp_hash = ?, otp_expiry = ?;",
+    "describe": {
+      "columns": [],
+      "parameters": {
+        "Right": 19
+      },
+      "nullable": []
+    }
+  },
+  "6a7bd45e3c86a4823d26ceb91f49ce5780a5f315fe767df5dd2a9298bba2da04": {
+    "query": "SELECT domain.name, organisation_domain.id, organisation_domain.domain_type, organisation_domain.is_verified as `is_verified: bool` FROM organisation_domain INNER JOIN domain ON domain.id = organisation_domain.id WHERE is_verified = TRUE;",
+    "describe": {
+      "columns": [
+        {
+          "ordinal": 0,
+          "name": "name",
+          "type_info": {
+            "type": "VarString",
+            "flags": {
+              "bits": 4101
+            },
+            "char_set": 224,
+            "max_size": 1020
+          }
+        },
+        {
+          "ordinal": 1,
+          "name": "id",
+          "type_info": {
+            "type": "String",
+            "flags": {
+              "bits": 4235
+            },
+            "char_set": 63,
+            "max_size": 16
+          }
+        },
+        {
+          "ordinal": 2,
+          "name": "domain_type",
+          "type_info": {
+            "type": "String",
+            "flags": {
+              "bits": 4353
+            },
+            "char_set": 224,
+            "max_size": 48
+          }
+        },
+        {
+          "ordinal": 3,
+          "name": "is_verified: bool",
+          "type_info": {
+            "type": "Tiny",
+            "flags": {
+              "bits": 1
+            },
+            "char_set": 63,
+            "max_size": 1
+          }
+        }
+      ],
+      "parameters": {
+        "Right": 0
+      },
+      "nullable": [
+        false,
+        false,
+        false,
+        false
+      ]
+    }
+  },
+  "6fa2444bb63e13a9590e092c01ba865ce21d7b2c4a5b434272bda49d9c2ea729": {
+    "query": "UPDATE organisation SET name = ? WHERE id = ?;",
+    "describe": {
+      "columns": [],
+      "parameters": {
+        "Right": 2
+      },
+      "nullable": []
+    }
+  },
+  "6fca493e0ba449480e3a101e7ef9ef2367df7fa4b87b4d5ab49f89c21a91de3f": {
+    "query": "SELECT user.* FROM user LEFT JOIN personal_email ON personal_email.user_id = user.id LEFT JOIN organisation_email ON organisation_email.user_id = user.id LEFT JOIN domain ON domain.id = personal_email.domain_id OR domain.id = organisation_email.domain_id WHERE CONCAT(personal_email.local, '@', domain.name) = ? OR CONCAT(organisation_email.local, '@', domain.name) = ?;",
+    "describe": {
+      "columns": [
+        {
+          "ordinal": 0,
+          "name": "id",
+          "type_info": {
+            "type": "String",
+            "flags": {
+              "bits": 4227
+            },
+            "char_set": 63,
+            "max_size": 16
+          }
+        },
+        {
+          "ordinal": 1,
+          "name": "username",
+          "type_info": {
+            "type": "VarString",
+            "flags": {
+              "bits": 4101
+            },
+            "char_set": 224,
+            "max_size": 400
+          }
+        },
+        {
+          "ordinal": 2,
+          "name": "password",
+          "type_info": {
+            "type": "Blob",
+            "flags": {
+              "bits": 4113
+            },
+            "char_set": 224,
+            "max_size": 262140
+          }
+        },
+        {
+          "ordinal": 3,
+          "name": "first_name",
+          "type_info": {
+            "type": "VarString",
+            "flags": {
+              "bits": 4097
+            },
+            "char_set": 224,
+            "max_size": 400
+          }
+        },
+        {
+          "ordinal": 4,
+          "name": "last_name",
+          "type_info": {
+            "type": "VarString",
+            "flags": {
+              "bits": 4097
+            },
+            "char_set": 224,
+            "max_size": 400
+          }
+        },
+        {
+          "ordinal": 5,
+          "name": "dob",
+          "type_info": {
+            "type": "LongLong",
+            "flags": {
+              "bits": 32
+            },
+            "char_set": 63,
+            "max_size": 20
+          }
+        },
+        {
+          "ordinal": 6,
+          "name": "bio",
+          "type_info": {
+            "type": "VarString",
+            "flags": {
+              "bits": 0
+            },
+            "char_set": 224,
+            "max_size": 512
+          }
+        },
+        {
+          "ordinal": 7,
+          "name": "location",
+          "type_info": {
+            "type": "VarString",
+            "flags": {
+              "bits": 0
+            },
+            "char_set": 224,
+            "max_size": 512
+          }
+        },
+        {
+          "ordinal": 8,
+          "name": "created",
+          "type_info": {
+            "type": "LongLong",
+            "flags": {
+              "bits": 4129
+            },
+            "char_set": 63,
+            "max_size": 20
+          }
+        },
+        {
+          "ordinal": 9,
+          "name": "backup_email_local",
+          "type_info": {
+            "type": "VarString",
+            "flags": {
+              "bits": 8
+            },
+            "char_set": 224,
+            "max_size": 256
+          }
+        },
+        {
+          "ordinal": 10,
+          "name": "backup_email_domain_id",
+          "type_info": {
+            "type": "String",
+            "flags": {
+              "bits": 128
+            },
+            "char_set": 63,
+            "max_size": 16
+          }
+        },
+        {
+          "ordinal": 11,
+          "name": "backup_phone_country_code",
+          "type_info": {
+            "type": "String",
+            "flags": {
+              "bits": 8
+            },
+            "char_set": 224,
+            "max_size": 8
+          }
+        },
+        {
+          "ordinal": 12,
+          "name": "backup_phone_number",
+          "type_info": {
+            "type": "VarString",
+            "flags": {
+              "bits": 0
+            },
+            "char_set": 224,
+            "max_size": 60
+          }
+        }
+      ],
+      "parameters": {
+        "Right": 2
+      },
+      "nullable": [
+        false,
+        false,
+        false,
+        false,
+        false,
+        true,
+        true,
+        true,
+        false,
+        true,
+        true,
+        true,
+        true
+      ]
+    }
+  },
+  "74552dd3887b7800f00b007dbd6b8362d041a7d0c3157bc1073837435d6098a7": {
+    "query": "CREATE TABLE IF NOT EXISTS application_version_platform ( application_id BINARY(16) NOT NULL, version VARCHAR(32) NOT NULL, platform VARCHAR(60) NOT NULL, PRIMARY KEY(application_id, version, platform), FOREIGN KEY(application_id, version) REFERENCES application_version(application_id, version) );",
+    "describe": {
+      "columns": [],
+      "parameters": {
+        "Right": 0
+      },
+      "nullable": []
+    }
+  },
+  "798d68e061eee18646da986bd67702094a9047014e63691aeba97f6b01a8f504": {
+    "query": "SELECT * FROM phone_number_country_code WHERE country_code = ?;",
+    "describe": {
+      "columns": [
+        {
+          "ordinal": 0,
+          "name": "country_code",
+          "type_info": {
+            "type": "VarString",
+            "flags": {
+              "bits": 4099
+            },
+            "char_set": 224,
+            "max_size": 8
+          }
+        },
+        {
+          "ordinal": 1,
+          "name": "phone_code",
+          "type_info": {
+            "type": "VarString",
+            "flags": {
+              "bits": 4097
+            },
+            "char_set": 224,
+            "max_size": 20
+          }
+        },
+        {
+          "ordinal": 2,
+          "name": "country_name",
+          "type_info": {
+            "type": "VarString",
+            "flags": {
+              "bits": 4097
+            },
+            "char_set": 224,
+            "max_size": 320
+          }
+        }
+      ],
+      "parameters": {
+        "Right": 1
+      },
+      "nullable": [
+        false,
+        false,
+        false
+      ]
+    }
+  },
+  "79b16b905cb201a6e81c6190120324df27fc4372ac663acac6909db3e2a329b9": {
+    "query": "INSERT INTO resource VALUES (?, ?, ?, ?);",
+    "describe": {
+      "columns": [],
+      "parameters": {
+        "Right": 4
+      },
+      "nullable": []
+    }
+  },
+  "7b3de69304ed8779f0f64bbc10dab57e4d1f4d35f81ed4e99ae103df361669c0": {
+    "query": "CREATE TABLE IF NOT EXISTS organisation_domain ( id BINARY(16) PRIMARY KEY, domain_type ENUM('personal', 'organisation') NOT NULL, is_verified BOOLEAN NOT NULL DEFAULT FALSE, FOREIGN KEY(id, domain_type) REFERENCES domain(id, type), CONSTRAINT CHECK(domain_type = 'organisation') );",
+    "describe": {
+      "columns": [],
+      "parameters": {
+        "Right": 0
+      },
+      "nullable": []
+    }
+  },
+  "805d2e555e679b236744897b2e1ebd3d26624bc99fd15ab7f0dcf22afcf2b7a0": {
+    "query": "CREATE TABLE IF NOT EXISTS deployment ( id BINARY(16) PRIMARY KEY, name VARCHAR(255) NOT NULL, registry VARCHAR(255) NOT NULL DEFAULT \"registry.docker.vicara.co\", image_name VARCHAR(512) NOT NULL, image_tag VARCHAR(255) NOT NULL, domain_id BINARY(16) NOT NULL, sub_domain VARCHAR(255) NOT NULL, path VARCHAR(255) NOT NULL DEFAULT \"/\", /* TODO change port to port array, and take image from docker_registry_repository */ port SMALLINT UNSIGNED NOT NULL, UNIQUE(domain_id, sub_domain, path) );",
+    "describe": {
+      "columns": [],
+      "parameters": {
+        "Right": 0
+      },
+      "nullable": []
+    }
+  },
+  "80d87f55cd48c8ed559d4dd4f4f488109bd7d83c9578f5deb9369818c6f34191": {
+    "query": "DELETE FROM organisation_user WHERE role_id = ?;",
+    "describe": {
+      "columns": [],
+      "parameters": {
+        "Right": 1
+      },
+      "nullable": []
+    }
+  },
+  "84071fcc2602af52bf7155e3c4b20c14d3213e1fb5f8aee16f281ac5dfa77e05": {
+    "query": "DELETE FROM deployment WHERE id = ?;",
+    "describe": {
+      "columns": [],
+      "parameters": {
+        "Right": 1
+      },
+      "nullable": []
+    }
+  },
+  "8659a1c8e68476e1dd39e11fcc5a07c18f488e8f7a0d8cc81c11a5cc8270d006": {
+    "query": "SELECT * FROM organisation WHERE super_admin_id = ?;",
+    "describe": {
+      "columns": [
+        {
+          "ordinal": 0,
+          "name": "id",
+          "type_info": {
+            "type": "String",
+            "flags": {
+              "bits": 4227
+            },
+            "char_set": 63,
+            "max_size": 16
+          }
+        },
+        {
+          "ordinal": 1,
+          "name": "name",
+          "type_info": {
+            "type": "VarString",
+            "flags": {
+              "bits": 4101
+            },
+            "char_set": 224,
+            "max_size": 400
+          }
+        },
+        {
+          "ordinal": 2,
+          "name": "super_admin_id",
+          "type_info": {
+            "type": "String",
+            "flags": {
+              "bits": 4233
+            },
+            "char_set": 63,
+            "max_size": 16
+          }
+        },
+        {
+          "ordinal": 3,
+          "name": "active",
+          "type_info": {
+            "type": "Tiny",
+            "flags": {
+              "bits": 1
+            },
+            "char_set": 63,
+            "max_size": 1
+          }
+        },
+        {
+          "ordinal": 4,
+          "name": "created",
+          "type_info": {
+            "type": "LongLong",
+            "flags": {
+              "bits": 4129
+            },
+            "char_set": 63,
+            "max_size": 20
+          }
+        }
+      ],
+      "parameters": {
+        "Right": 1
+      },
+      "nullable": [
+        false,
+        false,
+        false,
+        false,
+        false
+      ]
+    }
+  },
+  "8a8bbee60fc109098b0ac29824b8f6b0a91959274cadb0aa982f4c68375c9659": {
+    "query": "CREATE TABLE IF NOT EXISTS role_permissions_resource_type ( role_id BINARY(16), permission_id BINARY(16), resource_type_id BINARY(16), PRIMARY KEY(role_id, permission_id, resource_type_id), FOREIGN KEY(role_id) REFERENCES role(id), FOREIGN KEY(permission_id) REFERENCES permission(id), FOREIGN KEY(resource_type_id) REFERENCES resource_type(id) );",
+    "describe": {
+      "columns": [],
+      "parameters": {
+        "Right": 0
+      },
+      "nullable": []
+    }
+  },
+  "8ab6e7092b8a786a1077dea5c1bbc73ceac95254dca51a62775d6f7f15e216f1": {
+    "query": "CREATE TABLE IF NOT EXISTS organisation ( id BINARY(16) PRIMARY KEY, name VARCHAR(100) UNIQUE NOT NULL, super_admin_id BINARY(16) NOT NULL, active BOOLEAN NOT NULL DEFAULT FALSE, created BIGINT UNSIGNED NOT NULL, FOREIGN KEY(super_admin_id) REFERENCES user(id) );",
+    "describe": {
+      "columns": [],
+      "parameters": {
+        "Right": 0
+      },
+      "nullable": []
+    }
+  },
+  "8b22e725398b06040883dd3eb702e691de73ec8de97fd72cf687038f70151e11": {
+    "query": "SELECT * FROM docker_registry_repository WHERE id = ?;",
+    "describe": {
+      "columns": [
+        {
+          "ordinal": 0,
+          "name": "id",
+          "type_info": {
+            "type": "String",
+            "flags": {
+              "bits": 4227
+            },
+            "char_set": 63,
+            "max_size": 16
+          }
+        },
+        {
+          "ordinal": 1,
+          "name": "organisation_id",
+          "type_info": {
+            "type": "String",
+            "flags": {
+              "bits": 4233
+            },
+            "char_set": 63,
+            "max_size": 16
+          }
+        },
+        {
+          "ordinal": 2,
+          "name": "name",
+          "type_info": {
+            "type": "VarString",
+            "flags": {
+              "bits": 4097
+            },
+            "char_set": 224,
+            "max_size": 1020
+          }
+        }
+      ],
+      "parameters": {
+        "Right": 1
+      },
+      "nullable": [
+        false,
+        false,
+        false
+      ]
+    }
+  },
+  "8b77e7c7474f0c7583b90ccfcbccc259ac5c4f982f31355a9eea391839f37f7a": {
+    "query": "INSERT INTO user_login VALUES (?, ?, ?, ?, ?, ?);",
+    "describe": {
+      "columns": [],
+      "parameters": {
+        "Right": 6
+      },
+      "nullable": []
+    }
+  },
+  "8f00bc9a5554b57c45b900dd9c312f6adc48939426cf4c67eb256a70e9c55ef9": {
+    "query": "INSERT INTO organisation_domain VALUES (?, 'organisation', FALSE);",
+    "describe": {
+      "columns": [],
+      "parameters": {
+        "Right": 1
+      },
+      "nullable": []
+    }
+  },
+  "8fee7fead10d3e69fa9fe7b210526b7ddd79d9b18c3a4e7dc2b556154e92f232": {
+    "query": "ALTER TABLE user ADD CONSTRAINT FOREIGN KEY ( backup_email_local, backup_email_domain_id ) REFERENCES personal_email ( local, domain_id );",
+    "describe": {
+      "columns": [],
+      "parameters": {
+        "Right": 0
+      },
+      "nullable": []
+    }
+  },
+  "91191101d6acbe9bc2ebd8b1db04898f14db2198dbbdadc907c879197b87897e": {
+    "query": "SELECT * FROM user WHERE username = ?;",
+    "describe": {
+      "columns": [
+        {
+          "ordinal": 0,
+          "name": "id",
+          "type_info": {
+            "type": "String",
+            "flags": {
+              "bits": 4227
+            },
+            "char_set": 63,
+            "max_size": 16
+          }
+        },
+        {
+          "ordinal": 1,
+          "name": "username",
+          "type_info": {
+            "type": "VarString",
+            "flags": {
+              "bits": 4101
+            },
+            "char_set": 224,
+            "max_size": 400
+          }
+        },
+        {
+          "ordinal": 2,
+          "name": "password",
+          "type_info": {
+            "type": "Blob",
+            "flags": {
+              "bits": 4113
+            },
+            "char_set": 224,
+            "max_size": 262140
+          }
+        },
+        {
+          "ordinal": 3,
+          "name": "first_name",
+          "type_info": {
+            "type": "VarString",
+            "flags": {
+              "bits": 4097
+            },
+            "char_set": 224,
+            "max_size": 400
+          }
+        },
+        {
+          "ordinal": 4,
+          "name": "last_name",
+          "type_info": {
+            "type": "VarString",
+            "flags": {
+              "bits": 4097
+            },
+            "char_set": 224,
+            "max_size": 400
+          }
+        },
+        {
+          "ordinal": 5,
+          "name": "dob",
+          "type_info": {
+            "type": "LongLong",
+            "flags": {
+              "bits": 32
+            },
+            "char_set": 63,
+            "max_size": 20
+          }
+        },
+        {
+          "ordinal": 6,
+          "name": "bio",
+          "type_info": {
+            "type": "VarString",
+            "flags": {
+              "bits": 0
+            },
+            "char_set": 224,
+            "max_size": 512
+          }
+        },
+        {
+          "ordinal": 7,
+          "name": "location",
+          "type_info": {
+            "type": "VarString",
+            "flags": {
+              "bits": 0
+            },
+            "char_set": 224,
+            "max_size": 512
+          }
+        },
+        {
+          "ordinal": 8,
+          "name": "created",
+          "type_info": {
+            "type": "LongLong",
+            "flags": {
+              "bits": 4129
+            },
+            "char_set": 63,
+            "max_size": 20
+          }
+        },
+        {
+          "ordinal": 9,
+          "name": "backup_email_local",
+          "type_info": {
+            "type": "VarString",
+            "flags": {
+              "bits": 8
+            },
+            "char_set": 224,
+            "max_size": 256
+          }
+        },
+        {
+          "ordinal": 10,
+          "name": "backup_email_domain_id",
+          "type_info": {
+            "type": "String",
+            "flags": {
+              "bits": 128
+            },
+            "char_set": 63,
+            "max_size": 16
+          }
+        },
+        {
+          "ordinal": 11,
+          "name": "backup_phone_country_code",
+          "type_info": {
+            "type": "String",
+            "flags": {
+              "bits": 8
+            },
+            "char_set": 224,
+            "max_size": 8
+          }
+        },
+        {
+          "ordinal": 12,
+          "name": "backup_phone_number",
+          "type_info": {
+            "type": "VarString",
+            "flags": {
+              "bits": 0
+            },
+            "char_set": 224,
+            "max_size": 60
+          }
+        }
+      ],
+      "parameters": {
+        "Right": 1
+      },
+      "nullable": [
+        false,
+        false,
+        false,
+        false,
+        false,
+        true,
+        true,
+        true,
+        false,
+        true,
+        true,
+        true,
+        true
+      ]
+    }
+  },
+  "92b3f791e9aa52a16fdd721291d03093f23c67e7e228b1847512fa78169c835a": {
+    "query": "CREATE TABLE IF NOT EXISTS application ( id BINARY(16) PRIMARY KEY, name VARCHAR(100) UNIQUE NOT NULL );",
+    "describe": {
+      "columns": [],
+      "parameters": {
+        "Right": 0
+      },
+      "nullable": []
+    }
+  },
+  "959f1a05f930ca62e96b2d9e40c8d62b3caffd553f902bd3e407515690b4813b": {
+    "query": "SELECT user.*, domain.name FROM organisation_domain INNER JOIN domain ON domain.id = organisation_domain.id INNER JOIN resource ON organisation_domain.id = resource.id INNER JOIN organisation ON resource.owner_id = organisation.id INNER JOIN user ON organisation.super_admin_id = user.id WHERE organisation_domain.id = ?;",
+    "describe": {
+      "columns": [
+        {
+          "ordinal": 0,
+          "name": "id",
+          "type_info": {
+            "type": "String",
+            "flags": {
+              "bits": 4227
+            },
+            "char_set": 63,
+            "max_size": 16
+          }
+        },
+        {
+          "ordinal": 1,
+          "name": "username",
+          "type_info": {
+            "type": "VarString",
+            "flags": {
+              "bits": 4101
+            },
+            "char_set": 224,
+            "max_size": 400
+          }
+        },
+        {
+          "ordinal": 2,
+          "name": "password",
+          "type_info": {
+            "type": "Blob",
+            "flags": {
+              "bits": 4113
+            },
+            "char_set": 224,
+            "max_size": 262140
+          }
+        },
+        {
+          "ordinal": 3,
+          "name": "first_name",
+          "type_info": {
+            "type": "VarString",
+            "flags": {
+              "bits": 4097
+            },
+            "char_set": 224,
+            "max_size": 400
+          }
+        },
+        {
+          "ordinal": 4,
+          "name": "last_name",
+          "type_info": {
+            "type": "VarString",
+            "flags": {
+              "bits": 4097
+            },
+            "char_set": 224,
+            "max_size": 400
+          }
+        },
+        {
+          "ordinal": 5,
+          "name": "dob",
+          "type_info": {
+            "type": "LongLong",
+            "flags": {
+              "bits": 32
+            },
+            "char_set": 63,
+            "max_size": 20
+          }
+        },
+        {
+          "ordinal": 6,
+          "name": "bio",
+          "type_info": {
+            "type": "VarString",
+            "flags": {
+              "bits": 0
+            },
+            "char_set": 224,
+            "max_size": 512
+          }
+        },
+        {
+          "ordinal": 7,
+          "name": "location",
+          "type_info": {
+            "type": "VarString",
+            "flags": {
+              "bits": 0
+            },
+            "char_set": 224,
+            "max_size": 512
+          }
+        },
+        {
+          "ordinal": 8,
+          "name": "created",
+          "type_info": {
+            "type": "LongLong",
+            "flags": {
+              "bits": 4129
+            },
+            "char_set": 63,
+            "max_size": 20
+          }
+        },
+        {
+          "ordinal": 9,
+          "name": "backup_email_local",
+          "type_info": {
+            "type": "VarString",
+            "flags": {
+              "bits": 8
+            },
+            "char_set": 224,
+            "max_size": 256
+          }
+        },
+        {
+          "ordinal": 10,
+          "name": "backup_email_domain_id",
+          "type_info": {
+            "type": "String",
+            "flags": {
+              "bits": 128
+            },
+            "char_set": 63,
+            "max_size": 16
+          }
+        },
+        {
+          "ordinal": 11,
+          "name": "backup_phone_country_code",
+          "type_info": {
+            "type": "String",
+            "flags": {
+              "bits": 8
+            },
+            "char_set": 224,
+            "max_size": 8
+          }
+        },
+        {
+          "ordinal": 12,
+          "name": "backup_phone_number",
+          "type_info": {
+            "type": "VarString",
+            "flags": {
+              "bits": 0
+            },
+            "char_set": 224,
+            "max_size": 60
+          }
+        },
+        {
+          "ordinal": 13,
+          "name": "name",
+          "type_info": {
+            "type": "VarString",
+            "flags": {
+              "bits": 4101
+            },
+            "char_set": 224,
+            "max_size": 1020
+          }
+        }
+      ],
+      "parameters": {
+        "Right": 1
+      },
+      "nullable": [
+        false,
+        false,
+        false,
+        false,
+        false,
+        true,
+        true,
+        true,
+        false,
+        true,
+        true,
+        true,
+        true,
+        false
+      ]
+    }
+  },
+  "991fa0051805c981ee2e6b6669b4f3f05de0a724cf9edb688db6c726f01bd694": {
+    "query": "SELECT * FROM application WHERE id = ?;",
+    "describe": {
+      "columns": [
+        {
+          "ordinal": 0,
+          "name": "id",
+          "type_info": {
+            "type": "String",
+            "flags": {
+              "bits": 4227
+            },
+            "char_set": 63,
+            "max_size": 16
+          }
+        },
+        {
+          "ordinal": 1,
+          "name": "name",
+          "type_info": {
+            "type": "VarString",
+            "flags": {
+              "bits": 4101
+            },
+            "char_set": 224,
+            "max_size": 400
+          }
+        }
+      ],
+      "parameters": {
+        "Right": 1
+      },
+      "nullable": [
+        false,
+        false
+      ]
+    }
+  },
+  "9a1173498fefca13bf7b4e882355adfec614c2f576165d07b5ee27feac86e77e": {
+    "query": "CREATE TABLE IF NOT EXISTS phone_number_country_code ( country_code VARCHAR(2) PRIMARY KEY, phone_code VARCHAR(5) NOT NULL, country_name VARCHAR(80) NOT NULL );",
+    "describe": {
+      "columns": [],
+      "parameters": {
+        "Right": 0
+      },
+      "nullable": []
+    }
+  },
+  "9b8133636b27cc7469941860bdc29710364e8b6b1c6462b0343b77aea0b1f740": {
+    "query": "INSERT INTO resource_type VALUES (?, ?, NULL);",
+    "describe": {
+      "columns": [],
+      "parameters": {
+        "Right": 2
+      },
+      "nullable": []
+    }
+  },
+  "9b8866cce443c5d16f545cb9180df5ed620726db397321fd6bcca7087bb5e0d3": {
+    "query": "SELECT resource_type.* FROM resource_type INNER JOIN resource ON resource.resource_type_id = resource_type.id WHERE resource.id = ?;",
+    "describe": {
+      "columns": [
+        {
+          "ordinal": 0,
+          "name": "id",
+          "type_info": {
+            "type": "String",
+            "flags": {
+              "bits": 4227
+            },
+            "char_set": 63,
+            "max_size": 16
+          }
+        },
+        {
+          "ordinal": 1,
+          "name": "name",
+          "type_info": {
+            "type": "VarString",
+            "flags": {
+              "bits": 4101
+            },
+            "char_set": 224,
+            "max_size": 400
+          }
+        },
+        {
+          "ordinal": 2,
+          "name": "description",
+          "type_info": {
+            "type": "VarString",
+            "flags": {
+              "bits": 0
+            },
+            "char_set": 224,
+            "max_size": 2000
+          }
+        }
+      ],
+      "parameters": {
+        "Right": 1
+      },
+      "nullable": [
+        false,
+        false,
+        true
+      ]
+    }
+  },
+  "9bb70d8e5768e73db39b40cd55bf5bab4dbbc592c7e2dbb80cb25d42e5d9c845": {
+    "query": "DELETE FROM docker_registry_repository WHERE id = ?;",
+    "describe": {
+      "columns": [],
+      "parameters": {
+        "Right": 1
+      },
+      "nullable": []
+    }
+  },
+  "9e64d943444bf4d584f19bcb5fc0446a3ee8a7a2febbb0f1b3fc9b512a23cd25": {
+    "query": "INSERT INTO user VALUES ( ?, ?, ?, ?, ?, NULL, NULL, NULL, ?, ?, ?, ?, ? );",
+    "describe": {
+      "columns": [],
+      "parameters": {
+        "Right": 10
+      },
+      "nullable": []
+    }
+  },
+  "a0d117b90884a00fa6cfffcf4748bddbb49c78de75637b9d6773d542e67b6db1": {
+    "query": "CREATE TABLE IF NOT EXISTS user_to_sign_up ( username VARCHAR(100) PRIMARY KEY, account_type ENUM('personal', 'organisation') NOT NULL, password TEXT NOT NULL, first_name VARCHAR(100) NOT NULL, last_name VARCHAR(100) NOT NULL, /* Personal email address OR backup email */ backup_email_local VARCHAR(64), backup_email_domain_id BINARY(16), backup_phone_country_code CHAR(2), backup_phone_number VARCHAR(15), /* Organisation email address */ org_email_local VARCHAR(64), org_domain_name VARCHAR(100), organisation_name VARCHAR(100), otp_hash TEXT NOT NULL, otp_expiry BIGINT UNSIGNED NOT NULL, FOREIGN KEY(backup_email_domain_id) REFERENCES personal_domain(id), CONSTRAINT CHECK ( ( account_type = 'personal' AND ( org_email_local IS NULL AND org_domain_name IS NULL AND organisation_name IS NULL ) ) OR ( account_type = 'organisation' AND ( org_email_local IS NOT NULL AND org_domain_name IS NOT NULL AND organisation_name IS NOT NULL ) ) ), CONSTRAINT CHECK ( ( backup_email_local IS NOT NULL AND backup_email_domain_id IS NOT NULL ) OR ( backup_phone_country_code IS NOT NULL AND backup_phone_number IS NOT NULL ) ) );",
+    "describe": {
+      "columns": [],
+      "parameters": {
+        "Right": 0
+      },
+      "nullable": []
+    }
+  },
+  "a0fcc5906bd25566d4fed9acedce387ab74939780a03af86afb62a7e4efcf43f": {
+    "query": "ALTER TABLE user ADD CONSTRAINT FOREIGN KEY ( backup_phone_country_code, backup_phone_number ) REFERENCES user_phone_number ( country_code, number );",
+    "describe": {
+      "columns": [],
+      "parameters": {
+        "Right": 0
+      },
+      "nullable": []
+    }
+  },
+  "a6ac07b1221ede4d07dd38e2901a1a71cac16122637fba54f6e0d98ccac0bdc5": {
+    "query": "INSERT INTO personal_domain VALUES (?, 'personal');",
+    "describe": {
+      "columns": [],
+      "parameters": {
+        "Right": 1
+      },
+      "nullable": []
+    }
+  },
+  "aaa0833fdfb215a672b9397f2ae2c1461730f4528ea4fad1d87ac6f31360d4fc": {
+    "query": "SELECT user.* FROM user LEFT JOIN personal_email ON personal_email.user_id = user.id LEFT JOIN organisation_email ON organisation_email.user_id = user.id LEFT JOIN domain ON domain.id = personal_email.domain_id OR domain.id = organisation_email.domain_id WHERE user.username = ? OR CONCAT(personal_email.local, '@', domain.name) = ? OR CONCAT(organisation_email.local, '@', domain.name) = ?;",
+    "describe": {
+      "columns": [
+        {
+          "ordinal": 0,
+          "name": "id",
+          "type_info": {
+            "type": "String",
+            "flags": {
+              "bits": 4227
+            },
+            "char_set": 63,
+            "max_size": 16
+          }
+        },
+        {
+          "ordinal": 1,
+          "name": "username",
+          "type_info": {
+            "type": "VarString",
+            "flags": {
+              "bits": 4101
+            },
+            "char_set": 224,
+            "max_size": 400
+          }
+        },
+        {
+          "ordinal": 2,
+          "name": "password",
+          "type_info": {
+            "type": "Blob",
+            "flags": {
+              "bits": 4113
+            },
+            "char_set": 224,
+            "max_size": 262140
+          }
+        },
+        {
+          "ordinal": 3,
+          "name": "first_name",
+          "type_info": {
+            "type": "VarString",
+            "flags": {
+              "bits": 4097
+            },
+            "char_set": 224,
+            "max_size": 400
+          }
+        },
+        {
+          "ordinal": 4,
+          "name": "last_name",
+          "type_info": {
+            "type": "VarString",
+            "flags": {
+              "bits": 4097
+            },
+            "char_set": 224,
+            "max_size": 400
+          }
+        },
+        {
+          "ordinal": 5,
+          "name": "dob",
+          "type_info": {
+            "type": "LongLong",
+            "flags": {
+              "bits": 32
+            },
+            "char_set": 63,
+            "max_size": 20
+          }
+        },
+        {
+          "ordinal": 6,
+          "name": "bio",
+          "type_info": {
+            "type": "VarString",
+            "flags": {
+              "bits": 0
+            },
+            "char_set": 224,
+            "max_size": 512
+          }
+        },
+        {
+          "ordinal": 7,
+          "name": "location",
+          "type_info": {
+            "type": "VarString",
+            "flags": {
+              "bits": 0
+            },
+            "char_set": 224,
+            "max_size": 512
+          }
+        },
+        {
+          "ordinal": 8,
+          "name": "created",
+          "type_info": {
+            "type": "LongLong",
+            "flags": {
+              "bits": 4129
+            },
+            "char_set": 63,
+            "max_size": 20
+          }
+        },
+        {
+          "ordinal": 9,
+          "name": "backup_email_local",
+          "type_info": {
+            "type": "VarString",
+            "flags": {
+              "bits": 8
+            },
+            "char_set": 224,
+            "max_size": 256
+          }
+        },
+        {
+          "ordinal": 10,
+          "name": "backup_email_domain_id",
+          "type_info": {
+            "type": "String",
+            "flags": {
+              "bits": 128
+            },
+            "char_set": 63,
+            "max_size": 16
+          }
+        },
+        {
+          "ordinal": 11,
+          "name": "backup_phone_country_code",
+          "type_info": {
+            "type": "String",
+            "flags": {
+              "bits": 8
+            },
+            "char_set": 224,
+            "max_size": 8
+          }
+        },
+        {
+          "ordinal": 12,
+          "name": "backup_phone_number",
+          "type_info": {
+            "type": "VarString",
+            "flags": {
+              "bits": 0
+            },
+            "char_set": 224,
+            "max_size": 60
+          }
+        }
+      ],
+      "parameters": {
+        "Right": 3
+      },
+      "nullable": [
+        false,
+        false,
+        false,
+        false,
+        false,
+        true,
+        true,
+        true,
+        false,
+        true,
+        true,
+        true,
+        true
+      ]
+    }
+  },
+  "abc73c01e06ecb0567f992fdf42fd74fcdb9e084178eab52980b95cdc62e7184": {
+    "query": "SELECT id, name, resource_type_id, owner_id as `owner_id!` FROM resource WHERE id = ?;",
+    "describe": {
+      "columns": [
+        {
+          "ordinal": 0,
+          "name": "id",
+          "type_info": {
+            "type": "String",
+            "flags": {
+              "bits": 4227
+            },
+            "char_set": 63,
+            "max_size": 16
+          }
+        },
+        {
+          "ordinal": 1,
+          "name": "name",
+          "type_info": {
+            "type": "VarString",
+            "flags": {
+              "bits": 4097
+            },
+            "char_set": 224,
+            "max_size": 400
+          }
+        },
+        {
+          "ordinal": 2,
+          "name": "resource_type_id",
+          "type_info": {
+            "type": "String",
+            "flags": {
+              "bits": 4233
+            },
+            "char_set": 63,
+            "max_size": 16
+          }
+        },
+        {
+          "ordinal": 3,
+          "name": "owner_id!",
+          "type_info": {
+            "type": "String",
+            "flags": {
+              "bits": 136
+            },
+            "char_set": 63,
+            "max_size": 16
+          }
+        }
+      ],
+      "parameters": {
+        "Right": 1
+      },
+      "nullable": [
+        false,
+        false,
+        false,
+        true
+      ]
+    }
+  },
+  "acedba795499e1a2f76bdf1fa5c89e9742f9cf00724c2dfadeb85978dbd07e5a": {
+    "query": "DELETE FROM user_login WHERE login_id = ?;",
+    "describe": {
+      "columns": [],
+      "parameters": {
+        "Right": 1
+      },
+      "nullable": []
+    }
+  },
+  "ad598f2dde3e3fe93bdfab67aca0cd2ed816d918775f69e3028d51462f0e97de": {
+    "query": "INSERT INTO personal_email VALUES (NULL, ?, ?);",
+    "describe": {
+      "columns": [],
+      "parameters": {
+        "Right": 2
+      },
+      "nullable": []
+    }
+  },
+  "ad6002853dd49f16db9502a04399e53e402302ddd975009c40dd0951ec30f538": {
+    "query": "SELECT * FROM portus_tunnel WHERE id = ?;",
+    "describe": {
+      "columns": [
+        {
+          "ordinal": 0,
+          "name": "id",
+          "type_info": {
+            "type": "String",
+            "flags": {
+              "bits": 4227
+            },
+            "char_set": 63,
+            "max_size": 16
+          }
+        },
+        {
+          "ordinal": 1,
+          "name": "username",
+          "type_info": {
+            "type": "VarString",
+            "flags": {
+              "bits": 4097
+            },
+            "char_set": 224,
+            "max_size": 400
+          }
+        },
+        {
+          "ordinal": 2,
+          "name": "ssh_port",
+          "type_info": {
+            "type": "Short",
+            "flags": {
+              "bits": 4129
+            },
+            "char_set": 63,
+            "max_size": 5
+          }
+        },
+        {
+          "ordinal": 3,
+          "name": "exposed_port",
+          "type_info": {
+            "type": "Short",
+            "flags": {
+              "bits": 4129
+            },
+            "char_set": 63,
+            "max_size": 5
+          }
+        },
+        {
+          "ordinal": 4,
+          "name": "name",
+          "type_info": {
+            "type": "VarString",
+            "flags": {
+              "bits": 4097
+            },
+            "char_set": 224,
+            "max_size": 200
+          }
+        },
+        {
+          "ordinal": 5,
+          "name": "created",
+          "type_info": {
+            "type": "LongLong",
+            "flags": {
+              "bits": 4129
+            },
+            "char_set": 63,
+            "max_size": 20
+          }
+        }
+      ],
+      "parameters": {
+        "Right": 1
+      },
+      "nullable": [
+        false,
+        false,
+        false,
+        false,
+        false,
+        false
+      ]
+    }
+  },
+  "b1d492f3f3b2f64d9d6ddaed49d29fc6aa0245054ed717d462142662596a2d23": {
+    "query": "SELECT * FROM user_login WHERE user_id = ?;",
+    "describe": {
+      "columns": [
+        {
+          "ordinal": 0,
+          "name": "login_id",
+          "type_info": {
+            "type": "String",
+            "flags": {
+              "bits": 4227
+            },
+            "char_set": 63,
+            "max_size": 16
+          }
+        },
+        {
+          "ordinal": 1,
+          "name": "refresh_token",
+          "type_info": {
+            "type": "Blob",
+            "flags": {
+              "bits": 4113
+            },
+            "char_set": 224,
+            "max_size": 262140
+          }
+        },
+        {
+          "ordinal": 2,
+          "name": "token_expiry",
+          "type_info": {
+            "type": "LongLong",
+            "flags": {
+              "bits": 4129
+            },
+            "char_set": 63,
+            "max_size": 20
+          }
+        },
+        {
+          "ordinal": 3,
+          "name": "user_id",
+          "type_info": {
+            "type": "String",
+            "flags": {
+              "bits": 4233
+            },
+            "char_set": 63,
+            "max_size": 16
+          }
+        },
+        {
+          "ordinal": 4,
+          "name": "last_login",
+          "type_info": {
+            "type": "LongLong",
+            "flags": {
+              "bits": 4129
+            },
+            "char_set": 63,
+            "max_size": 20
+          }
+        },
+        {
+          "ordinal": 5,
+          "name": "last_activity",
+          "type_info": {
+            "type": "LongLong",
+            "flags": {
+              "bits": 4129
+            },
+            "char_set": 63,
+            "max_size": 20
+          }
+        }
+      ],
+      "parameters": {
+        "Right": 1
+      },
+      "nullable": [
+        false,
+        false,
+        false,
+        false,
+        false,
+        false
+      ]
+    }
+  },
+  "b22bf7afe931999f3a2d5f2dea8c8900de234cb50617bb3fe03419bc4a286080": {
+    "query": "CREATE TABLE IF NOT EXISTS domain ( id BINARY(16) PRIMARY KEY, name VARCHAR(255) UNIQUE NOT NULL, type ENUM('personal', 'organisation') NOT NULL, KEY(id, type) );",
+    "describe": {
+      "columns": [],
+      "parameters": {
+        "Right": 0
+      },
+      "nullable": []
+    }
+  },
+  "b3438ced75b4579f9664e158a04bdbfe5bb95a07688d8c9e1a31a434337f2504": {
+    "query": "SELECT * FROM user_to_sign_up WHERE username = ?;",
+    "describe": {
+      "columns": [
+        {
+          "ordinal": 0,
+          "name": "username",
+          "type_info": {
+            "type": "VarString",
+            "flags": {
+              "bits": 4099
+            },
+            "char_set": 224,
+            "max_size": 400
+          }
+        },
+        {
+          "ordinal": 1,
+          "name": "account_type",
+          "type_info": {
+            "type": "String",
+            "flags": {
+              "bits": 4353
+            },
+            "char_set": 224,
+            "max_size": 48
+          }
+        },
+        {
+          "ordinal": 2,
+          "name": "password",
+          "type_info": {
+            "type": "Blob",
+            "flags": {
+              "bits": 4113
+            },
+            "char_set": 224,
+            "max_size": 262140
+          }
+        },
+        {
+          "ordinal": 3,
+          "name": "first_name",
+          "type_info": {
+            "type": "VarString",
+            "flags": {
+              "bits": 4097
+            },
+            "char_set": 224,
+            "max_size": 400
+          }
+        },
+        {
+          "ordinal": 4,
+          "name": "last_name",
+          "type_info": {
+            "type": "VarString",
+            "flags": {
+              "bits": 4097
+            },
+            "char_set": 224,
+            "max_size": 400
+          }
+        },
+        {
+          "ordinal": 5,
+          "name": "backup_email_local",
+          "type_info": {
+            "type": "VarString",
+            "flags": {
+              "bits": 0
+            },
+            "char_set": 224,
+            "max_size": 256
+          }
+        },
+        {
+          "ordinal": 6,
+          "name": "backup_email_domain_id",
+          "type_info": {
+            "type": "String",
+            "flags": {
+              "bits": 136
+            },
+            "char_set": 63,
+            "max_size": 16
+          }
+        },
+        {
+          "ordinal": 7,
+          "name": "backup_phone_country_code",
+          "type_info": {
+            "type": "String",
+            "flags": {
+              "bits": 0
+            },
+            "char_set": 224,
+            "max_size": 8
+          }
+        },
+        {
+          "ordinal": 8,
+          "name": "backup_phone_number",
+          "type_info": {
+            "type": "VarString",
+            "flags": {
+              "bits": 0
+            },
+            "char_set": 224,
+            "max_size": 60
+          }
+        },
+        {
+          "ordinal": 9,
+          "name": "org_email_local",
+          "type_info": {
+            "type": "VarString",
+            "flags": {
+              "bits": 0
+            },
+            "char_set": 224,
+            "max_size": 256
+          }
+        },
+        {
+          "ordinal": 10,
+          "name": "org_domain_name",
+          "type_info": {
+            "type": "VarString",
+            "flags": {
+              "bits": 0
+            },
+            "char_set": 224,
+            "max_size": 400
+          }
+        },
+        {
+          "ordinal": 11,
+          "name": "organisation_name",
+          "type_info": {
+            "type": "VarString",
+            "flags": {
+              "bits": 0
+            },
+            "char_set": 224,
+            "max_size": 400
+          }
+        },
+        {
+          "ordinal": 12,
+          "name": "otp_hash",
+          "type_info": {
+            "type": "Blob",
+            "flags": {
+              "bits": 4113
+            },
+            "char_set": 224,
+            "max_size": 262140
+          }
+        },
+        {
+          "ordinal": 13,
+          "name": "otp_expiry",
+          "type_info": {
+            "type": "LongLong",
+            "flags": {
+              "bits": 4129
+            },
+            "char_set": 63,
+            "max_size": 20
+          }
+        }
+      ],
+      "parameters": {
+        "Right": 1
+      },
+      "nullable": [
+        false,
+        false,
+        false,
+        false,
+        false,
+        true,
+        true,
+        true,
+        true,
+        true,
+        true,
+        true,
+        false,
+        false
+      ]
+    }
+  },
+  "b37436a94bc6c50a821c0ab0b04266208194734aaab71bee5ef1b552b3bf03e0": {
+    "query": "ALTER TABLE portus_tunnel ADD CONSTRAINT FOREIGN KEY(id) REFERENCES resource(id);",
+    "describe": {
+      "columns": [],
+      "parameters": {
+        "Right": 0
+      },
+      "nullable": []
+    }
+  },
+  "b4c820ff2d62e53e06aab6bc0098b8524e0a629362705289d187ac15a0a23738": {
+    "query": "SELECT domain.name, personal_domain.* FROM personal_domain INNER JOIN domain ON domain.id = personal_domain.id WHERE domain.id = ?;",
+    "describe": {
+      "columns": [
+        {
+          "ordinal": 0,
+          "name": "name",
+          "type_info": {
+            "type": "VarString",
+            "flags": {
+              "bits": 4101
+            },
+            "char_set": 224,
+            "max_size": 1020
+          }
+        },
+        {
+          "ordinal": 1,
+          "name": "id",
+          "type_info": {
+            "type": "String",
+            "flags": {
+              "bits": 4235
+            },
+            "char_set": 63,
+            "max_size": 16
+          }
+        },
+        {
+          "ordinal": 2,
+          "name": "domain_type",
+          "type_info": {
+            "type": "String",
+            "flags": {
+              "bits": 4353
+            },
+            "char_set": 224,
+            "max_size": 48
+          }
+        }
+      ],
+      "parameters": {
+        "Right": 1
+      },
+      "nullable": [
+        false,
+        false,
+        false
+      ]
+    }
+  },
+  "b5a46edf59414b8ff2594c37e329621f5578dcdde0cedc389be2122ce179aaf4": {
+    "query": "INSERT INTO role_permissions_resource VALUES (?, ?, ?);",
+    "describe": {
+      "columns": [],
+      "parameters": {
+        "Right": 3
+      },
+      "nullable": []
+    }
+  },
+  "b72999b5d95529aa6764e8ab1ef235c16a8f00e0c908ef6b81a030155cc13a5d": {
+    "query": "CREATE TABLE IF NOT EXISTS docker_registry_repository ( id BINARY(16) PRIMARY KEY, organisation_id BINARY(16) NOT NULL, name VARCHAR(255) NOT NULL, UNIQUE(organisation_id, name) );",
+    "describe": {
+      "columns": [],
+      "parameters": {
+        "Right": 0
+      },
+      "nullable": []
+    }
+  },
+  "b7b665b9b9844c24322f7a1153d86945a7380c40e2c40f01b018412e4153e8df": {
+    "query": "SELECT id, name, super_admin_id, active as `active: bool`, created FROM organisation WHERE name = ?;",
+    "describe": {
+      "columns": [
+        {
+          "ordinal": 0,
+          "name": "id",
+          "type_info": {
+            "type": "String",
+            "flags": {
+              "bits": 4227
+            },
+            "char_set": 63,
+            "max_size": 16
+          }
+        },
+        {
+          "ordinal": 1,
+          "name": "name",
+          "type_info": {
+            "type": "VarString",
+            "flags": {
+              "bits": 4101
+            },
+            "char_set": 224,
+            "max_size": 400
+          }
+        },
+        {
+          "ordinal": 2,
+          "name": "super_admin_id",
+          "type_info": {
+            "type": "String",
+            "flags": {
+              "bits": 4233
+            },
+            "char_set": 63,
+            "max_size": 16
+          }
+        },
+        {
+          "ordinal": 3,
+          "name": "active: bool",
+          "type_info": {
+            "type": "Tiny",
+            "flags": {
+              "bits": 1
+            },
+            "char_set": 63,
+            "max_size": 1
+          }
+        },
+        {
+          "ordinal": 4,
+          "name": "created",
+          "type_info": {
+            "type": "LongLong",
+            "flags": {
+              "bits": 4129
+            },
+            "char_set": 63,
+            "max_size": 20
+          }
+        }
+      ],
+      "parameters": {
+        "Right": 1
+      },
+      "nullable": [
+        false,
+        false,
+        false,
+        false,
+        false
+      ]
+    }
+  },
+  "b98f6ad11050eb79fed881ff45dfabde14271b91f1eab617ba8f055d4a189f5b": {
+    "query": "DELETE FROM user_to_sign_up WHERE username = ?;",
+    "describe": {
+      "columns": [],
+      "parameters": {
+        "Right": 1
+      },
+      "nullable": []
+    }
+  },
+  "b99d59757cb2e230e61e53822265101e3798808403ad5cb7f07d13b65d6c893e": {
+    "query": "UPDATE organisation_domain SET is_verified = TRUE WHERE id = ?;",
+    "describe": {
+      "columns": [],
+      "parameters": {
+        "Right": 1
+      },
+      "nullable": []
+    }
+  },
+  "b9cf30b43dfc8b65bf4d1b1fd14072d0195ba8cf34758875fa9507a09efc3794": {
+    "query": "INSERT INTO role VALUES (?, ?, ?, ?);",
+    "describe": {
+      "columns": [],
+      "parameters": {
+        "Right": 4
+      },
+      "nullable": []
+    }
+  },
+  "bac04b47777bccc88ced8cdb296aae251094b36c384bf5e57cfee94df2e5deb6": {
+    "query": "CREATE TABLE IF NOT EXISTS user_login ( login_id BINARY(16) PRIMARY KEY, refresh_token TEXT NOT NULL, token_expiry BIGINT UNSIGNED NOT NULL, user_id BINARY(16) NOT NULL, last_login BIGINT UNSIGNED NOT NULL, last_activity BIGINT UNSIGNED NOT NULL, FOREIGN KEY(user_id) REFERENCES user(id) );",
+    "describe": {
+      "columns": [],
+      "parameters": {
+        "Right": 0
+      },
+      "nullable": []
+    }
+  },
+  "c057024a48f7f44b924ee20c14458f43b5798ab122c4f0adf70246a0640200ea": {
+    "query": "INSERT INTO password_reset_request VALUES (?, ?, ?) ON DUPLICATE KEY UPDATE token = ?, token_expiry = ?;",
+    "describe": {
+      "columns": [],
+      "parameters": {
+        "Right": 5
+      },
+      "nullable": []
+    }
+  },
+  "c05f2b360a302d1b3fe52bb37e80a8bc57e2618c05a4040d3657ec852fd09cc4": {
+    "query": "CREATE TABLE IF NOT EXISTS resource_type ( id BINARY(16) PRIMARY KEY, name VARCHAR(100) UNIQUE NOT NULL, description VARCHAR(500) );",
+    "describe": {
+      "columns": [],
+      "parameters": {
+        "Right": 0
+      },
+      "nullable": []
+    }
+  },
+  "c17460773d9b52491bd2ad7e8f6db5ae04391e7e2fb1f481854760de2a8284aa": {
+    "query": "SELECT * FROM permission;",
+    "describe": {
+      "columns": [
+        {
+          "ordinal": 0,
+          "name": "id",
+          "type_info": {
+            "type": "String",
+            "flags": {
+              "bits": 4227
+            },
+            "char_set": 63,
+            "max_size": 16
+          }
+        },
+        {
+          "ordinal": 1,
+          "name": "name",
+          "type_info": {
+            "type": "VarString",
+            "flags": {
+              "bits": 4097
+            },
+            "char_set": 224,
+            "max_size": 400
+          }
+        },
+        {
+          "ordinal": 2,
+          "name": "description",
+          "type_info": {
+            "type": "VarString",
+            "flags": {
+              "bits": 0
+            },
+            "char_set": 224,
+            "max_size": 2000
+          }
+        }
+      ],
+      "parameters": {
+        "Right": 0
+      },
+      "nullable": [
+        false,
+        false,
+        true
+      ]
+    }
+  },
+  "c17956975120eb16610769089719b6299bca9d50886641eb9a0863d1c0d89af7": {
+    "query": "CREATE TABLE IF NOT EXISTS personal_domain ( id BINARY(16) PRIMARY KEY, domain_type ENUM('personal', 'organisation') NOT NULL, FOREIGN KEY(id, domain_type) REFERENCES domain(id, type), CONSTRAINT CHECK(domain_type = 'personal') );",
+    "describe": {
+      "columns": [],
+      "parameters": {
+        "Right": 0
+      },
+      "nullable": []
+    }
+  },
+  "c5c940e3990a1e6ee65506fc52f1c870a5926eadb77236605e35921073237040": {
+    "query": "DELETE FROM organisation_domain WHERE id = ?;",
+    "describe": {
+      "columns": [],
+      "parameters": {
+        "Right": 1
+      },
+      "nullable": []
+    }
+  },
+  "c7381b1643a7ef583d68c032d23c092e71d4548819b4da111ae036c29438fba3": {
+    "query": "INSERT INTO phone_number_country_code VALUES (\"AF\", \"93\", \"Afghanistan\"), (\"AX\", \"358\", \"Aland Islands\"), (\"AL\", \"355\", \"Albania\"), (\"DZ\", \"213\", \"Algeria\"), (\"AS\", \"1684\", \"American Samoa\"), (\"AD\", \"376\", \"Andorra\"), (\"AO\", \"244\", \"Angola\"), (\"AI\", \"1264\", \"Anguilla\"), (\"AQ\", \"672\", \"Antarctica\"), (\"AG\", \"1268\", \"Antigua and Barbuda\"), (\"AR\", \"54\", \"Argentina\"), (\"AM\", \"374\", \"Armenia\"), (\"AW\", \"297\", \"Aruba\"), (\"AU\", \"61\", \"Australia\"), (\"AT\", \"43\", \"Austria\"), (\"AZ\", \"994\", \"Azerbaijan\"), (\"BS\", \"1242\", \"Bahamas\"), (\"BH\", \"973\", \"Bahrain\"), (\"BD\", \"880\", \"Bangladesh\"), (\"BB\", \"1246\", \"Barbados\"), (\"BY\", \"375\", \"Belarus\"), (\"BE\", \"32\", \"Belgium\"), (\"BZ\", \"501\", \"Belize\"), (\"BJ\", \"229\", \"Benin\"), (\"BM\", \"1441\", \"Bermuda\"), (\"BT\", \"975\", \"Bhutan\"), (\"BO\", \"591\", \"Bolivia\"), (\"BQ\", \"599\", \"Bonaire, Sint Eustatius and Saba\"), (\"BA\", \"387\", \"Bosnia and Herzegovina\"), (\"BW\", \"267\", \"Botswana\"), (\"BV\", \"55\", \"Bouvet Island\"), (\"BR\", \"55\", \"Brazil\"), (\"IO\", \"246\", \"British Indian Ocean Territory\"), (\"BN\", \"673\", \"Brunei Darussalam\"), (\"BG\", \"359\", \"Bulgaria\"), (\"BF\", \"226\", \"Burkina Faso\"), (\"BI\", \"257\", \"Burundi\"), (\"KH\", \"855\", \"Cambodia\"), (\"CM\", \"237\", \"Cameroon\"), (\"CA\", \"1\", \"Canada\"), (\"CV\", \"238\", \"Cape Verde\"), (\"KY\", \"1345\", \"Cayman Islands\"), (\"CF\", \"236\", \"Central African Republic\"), (\"TD\", \"235\", \"Chad\"), (\"CL\", \"56\", \"Chile\"), (\"CN\", \"86\", \"China\"), (\"CX\", \"61\", \"Christmas Island\"), (\"CC\", \"672\", \"Cocos (Keeling) Islands\"), (\"CO\", \"57\", \"Colombia\"), (\"KM\", \"269\", \"Comoros\"), (\"CG\", \"242\", \"Congo\"), (\"CD\", \"242\", \"Congo, Democratic Republic of the Congo\"), (\"CK\", \"682\", \"Cook Islands\"), (\"CR\", \"506\", \"Costa Rica\"), (\"CI\", \"225\", \"Cote D'Ivoire\"), (\"HR\", \"385\", \"Croatia\"), (\"CU\", \"53\", \"Cuba\"), (\"CW\", \"599\", \"Curacao\"), (\"CY\", \"357\", \"Cyprus\"), (\"CZ\", \"420\", \"Czech Republic\"), (\"DK\", \"45\", \"Denmark\"), (\"DJ\", \"253\", \"Djibouti\"), (\"DM\", \"1767\", \"Dominica\"), (\"DO\", \"1809\", \"Dominican Republic\"), (\"EC\", \"593\", \"Ecuador\"), (\"EG\", \"20\", \"Egypt\"), (\"SV\", \"503\", \"El Salvador\"), (\"GQ\", \"240\", \"Equatorial Guinea\"), (\"ER\", \"291\", \"Eritrea\"), (\"EE\", \"372\", \"Estonia\"), (\"ET\", \"251\", \"Ethiopia\"), (\"FK\", \"500\", \"Falkland Islands (Malvinas)\"), (\"FO\", \"298\", \"Faroe Islands\"), (\"FJ\", \"679\", \"Fiji\"), (\"FI\", \"358\", \"Finland\"), (\"FR\", \"33\", \"France\"), (\"GF\", \"594\", \"French Guiana\"), (\"PF\", \"689\", \"French Polynesia\"), (\"TF\", \"262\", \"French Southern Territories\"), (\"GA\", \"241\", \"Gabon\"), (\"GM\", \"220\", \"Gambia\"), (\"GE\", \"995\", \"Georgia\"), (\"DE\", \"49\", \"Germany\"), (\"GH\", \"233\", \"Ghana\"), (\"GI\", \"350\", \"Gibraltar\"), (\"GR\", \"30\", \"Greece\"), (\"GL\", \"299\", \"Greenland\"), (\"GD\", \"1473\", \"Grenada\"), (\"GP\", \"590\", \"Guadeloupe\"), (\"GU\", \"1671\", \"Guam\"), (\"GT\", \"502\", \"Guatemala\"), (\"GG\", \"44\", \"Guernsey\"), (\"GN\", \"224\", \"Guinea\"), (\"GW\", \"245\", \"Guinea-Bissau\"), (\"GY\", \"592\", \"Guyana\"), (\"HT\", \"509\", \"Haiti\"), (\"HM\", \"0\", \"Heard Island and Mcdonald Islands\"), (\"VA\", \"39\", \"Holy See (Vatican City State)\"), (\"HN\", \"504\", \"Honduras\"), (\"HK\", \"852\", \"Hong Kong\"), (\"HU\", \"36\", \"Hungary\"), (\"IS\", \"354\", \"Iceland\"), (\"IN\", \"91\", \"India\"), (\"ID\", \"62\", \"Indonesia\"), (\"IR\", \"98\", \"Iran, Islamic Republic of\"), (\"IQ\", \"964\", \"Iraq\"), (\"IE\", \"353\", \"Ireland\"), (\"IM\", \"44\", \"Isle of Man\"), (\"IL\", \"972\", \"Israel\"), (\"IT\", \"39\", \"Italy\"), (\"JM\", \"1876\", \"Jamaica\"), (\"JP\", \"81\", \"Japan\"), (\"JE\", \"44\", \"Jersey\"), (\"JO\", \"962\", \"Jordan\"), (\"KZ\", \"7\", \"Kazakhstan\"), (\"KE\", \"254\", \"Kenya\"), (\"KI\", \"686\", \"Kiribati\"), (\"KP\", \"850\", \"Korea, Democratic People's Republic of\"), (\"KR\", \"82\", \"Korea, Republic of\"), (\"XK\", \"381\", \"Kosovo\"), (\"KW\", \"965\", \"Kuwait\"), (\"KG\", \"996\", \"Kyrgyzstan\"), (\"LA\", \"856\", \"Lao People's Democratic Republic\"), (\"LV\", \"371\", \"Latvia\"), (\"LB\", \"961\", \"Lebanon\"), (\"LS\", \"266\", \"Lesotho\"), (\"LR\", \"231\", \"Liberia\"), (\"LY\", \"218\", \"Libyan Arab Jamahiriya\"), (\"LI\", \"423\", \"Liechtenstein\"), (\"LT\", \"370\", \"Lithuania\"), (\"LU\", \"352\", \"Luxembourg\"), (\"MO\", \"853\", \"Macao\"), (\"MK\", \"389\", \"Macedonia, the Former Yugoslav Republic of\"), (\"MG\", \"261\", \"Madagascar\"), (\"MW\", \"265\", \"Malawi\"), (\"MY\", \"60\", \"Malaysia\"), (\"MV\", \"960\", \"Maldives\"), (\"ML\", \"223\", \"Mali\"), (\"MT\", \"356\", \"Malta\"), (\"MH\", \"692\", \"Marshall Islands\"), (\"MQ\", \"596\", \"Martinique\"), (\"MR\", \"222\", \"Mauritania\"), (\"MU\", \"230\", \"Mauritius\"), (\"YT\", \"269\", \"Mayotte\"), (\"MX\", \"52\", \"Mexico\"), (\"FM\", \"691\", \"Micronesia, Federated States of\"), (\"MD\", \"373\", \"Moldova, Republic of\"), (\"MC\", \"377\", \"Monaco\"), (\"MN\", \"976\", \"Mongolia\"), (\"ME\", \"382\", \"Montenegro\"), (\"MS\", \"1664\", \"Montserrat\"), (\"MA\", \"212\", \"Morocco\"), (\"MZ\", \"258\", \"Mozambique\"), (\"MM\", \"95\", \"Myanmar\"), (\"NA\", \"264\", \"Namibia\"), (\"NR\", \"674\", \"Nauru\"), (\"NP\", \"977\", \"Nepal\"), (\"NL\", \"31\", \"Netherlands\"), (\"AN\", \"599\", \"Netherlands Antilles\"), (\"NC\", \"687\", \"New Caledonia\"), (\"NZ\", \"64\", \"New Zealand\"), (\"NI\", \"505\", \"Nicaragua\"), (\"NE\", \"227\", \"Niger\"), (\"NG\", \"234\", \"Nigeria\"), (\"NU\", \"683\", \"Niue\"), (\"NF\", \"672\", \"Norfolk Island\"), (\"MP\", \"1670\", \"Northern Mariana Islands\"), (\"NO\", \"47\", \"Norway\"), (\"OM\", \"968\", \"Oman\"), (\"PK\", \"92\", \"Pakistan\"), (\"PW\", \"680\", \"Palau\"), (\"PS\", \"970\", \"Palestinian Territory, Occupied\"), (\"PA\", \"507\", \"Panama\"), (\"PG\", \"675\", \"Papua New Guinea\"), (\"PY\", \"595\", \"Paraguay\"), (\"PE\", \"51\", \"Peru\"), (\"PH\", \"63\", \"Philippines\"), (\"PN\", \"64\", \"Pitcairn\"), (\"PL\", \"48\", \"Poland\"), (\"PT\", \"351\", \"Portugal\"), (\"PR\", \"1787\", \"Puerto Rico\"), (\"QA\", \"974\", \"Qatar\"), (\"RE\", \"262\", \"Reunion\"), (\"RO\", \"40\", \"Romania\"), (\"RU\", \"70\", \"Russian Federation\"), (\"RW\", \"250\", \"Rwanda\"), (\"BL\", \"590\", \"Saint Barthelemy\"), (\"SH\", \"290\", \"Saint Helena\"), (\"KN\", \"1869\", \"Saint Kitts and Nevis\"), (\"LC\", \"1758\", \"Saint Lucia\"), (\"MF\", \"590\", \"Saint Martin\"), (\"PM\", \"508\", \"Saint Pierre and Miquelon\"), (\"VC\", \"1784\", \"Saint Vincent and the Grenadines\"), (\"WS\", \"684\", \"Samoa\"), (\"SM\", \"378\", \"San Marino\"), (\"ST\", \"239\", \"Sao Tome and Principe\"), (\"SA\", \"966\", \"Saudi Arabia\"), (\"SN\", \"221\", \"Senegal\"), (\"RS\", \"381\", \"Serbia\"), (\"CS\", \"381\", \"Serbia and Montenegro\"), (\"SC\", \"248\", \"Seychelles\"), (\"SL\", \"232\", \"Sierra Leone\"), (\"SG\", \"65\", \"Singapore\"), (\"SX\", \"1\", \"Sint Maarten\"), (\"SK\", \"421\", \"Slovakia\"), (\"SI\", \"386\", \"Slovenia\"), (\"SB\", \"677\", \"Solomon Islands\"), (\"SO\", \"252\", \"Somalia\"), (\"ZA\", \"27\", \"South Africa\"), (\"GS\", \"500\", \"South Georgia and the South Sandwich Islands\"), (\"SS\", \"211\", \"South Sudan\"), (\"ES\", \"34\", \"Spain\"), (\"LK\", \"94\", \"Sri Lanka\"), (\"SD\", \"249\", \"Sudan\"), (\"SR\", \"597\", \"Suriname\"), (\"SJ\", \"47\", \"Svalbard and Jan Mayen\"), (\"SZ\", \"268\", \"Swaziland\"), (\"SE\", \"46\", \"Sweden\"), (\"CH\", \"41\", \"Switzerland\"), (\"SY\", \"963\", \"Syrian Arab Republic\"), (\"TW\", \"886\", \"Taiwan, Province of China\"), (\"TJ\", \"992\", \"Tajikistan\"), (\"TZ\", \"255\", \"Tanzania, United Republic of\"), (\"TH\", \"66\", \"Thailand\"), (\"TL\", \"670\", \"Timor-Leste\"), (\"TG\", \"228\", \"Togo\"), (\"TK\", \"690\", \"Tokelau\"), (\"TO\", \"676\", \"Tonga\"), (\"TT\", \"1868\", \"Trinidad and Tobago\"), (\"TN\", \"216\", \"Tunisia\"), (\"TR\", \"90\", \"Turkey\"), (\"TM\", \"7370\", \"Turkmenistan\"), (\"TC\", \"1649\", \"Turks and Caicos Islands\"), (\"TV\", \"688\", \"Tuvalu\"), (\"UG\", \"256\", \"Uganda\"), (\"UA\", \"380\", \"Ukraine\"), (\"AE\", \"971\", \"United Arab Emirates\"), (\"GB\", \"44\", \"United Kingdom\"), (\"US\", \"1\", \"United States\"), (\"UM\", \"1\", \"United States Minor Outlying Islands\"), (\"UY\", \"598\", \"Uruguay\"), (\"UZ\", \"998\", \"Uzbekistan\"), (\"VU\", \"678\", \"Vanuatu\"), (\"VE\", \"58\", \"Venezuela\"), (\"VN\", \"84\", \"Viet Nam\"), (\"VG\", \"1284\", \"Virgin Islands, British\"), (\"VI\", \"1340\", \"Virgin Islands, U.s.\"), (\"WF\", \"681\", \"Wallis and Futuna\"), (\"EH\", \"212\", \"Western Sahara\"), (\"YE\", \"967\", \"Yemen\"), (\"ZM\", \"260\", \"Zambia\"), (\"ZW\", \"263\", \"Zimbabwe\");",
+    "describe": {
+      "columns": [],
+      "parameters": {
+        "Right": 0
+      },
+      "nullable": []
+    }
+  },
+  "c89eededfa80cac15f7db7130b072db36bac1d0e4340bb8c8e756ab46c79580d": {
+    "query": "SELECT application.* FROM application INNER JOIN resource ON application.id = resource.id WHERE resource.owner_id = ?;",
+    "describe": {
+      "columns": [
+        {
+          "ordinal": 0,
+          "name": "id",
+          "type_info": {
+            "type": "String",
+            "flags": {
+              "bits": 4227
+            },
+            "char_set": 63,
+            "max_size": 16
+          }
+        },
+        {
+          "ordinal": 1,
+          "name": "name",
+          "type_info": {
+            "type": "VarString",
+            "flags": {
+              "bits": 4101
+            },
+            "char_set": 224,
+            "max_size": 400
+          }
+        }
+      ],
+      "parameters": {
+        "Right": 1
+      },
+      "nullable": [
+        false,
+        false
+      ]
+    }
+  },
+  "c945d82b570986348540507d4588925089baedd7877a07c2e8d9be3cf258ce6f": {
+    "query": "INSERT INTO meta_data VALUES ('version_major', ?), ('version_minor', ?), ('version_patch', ?) ON DUPLICATE KEY UPDATE value = VALUES(value);",
+    "describe": {
+      "columns": [],
+      "parameters": {
+        "Right": 3
+      },
+      "nullable": []
+    }
+  },
+  "ca81844373fa9941691d926a125d282680f84008bc3bb780bea8b05ad595a66f": {
+    "query": "UPDATE resource SET owner_id = ? WHERE id = ?;",
+    "describe": {
+      "columns": [],
+      "parameters": {
+        "Right": 2
+      },
+      "nullable": []
+    }
+  },
+  "cd8c5c626ace529045a54e548d3febf00e74728e819d59f8dc59a4147067041a": {
+    "query": "SELECT DISTINCT organisation.id, organisation.name, organisation.super_admin_id, organisation.active as `active: bool`, organisation.created FROM organisation LEFT JOIN organisation_user ON organisation.id = organisation_user.organisation_id WHERE organisation.super_admin_id = ? OR organisation_user.user_id = ?;",
+    "describe": {
+      "columns": [
+        {
+          "ordinal": 0,
+          "name": "id",
+          "type_info": {
+            "type": "String",
+            "flags": {
+              "bits": 4227
+            },
+            "char_set": 63,
+            "max_size": 16
+          }
+        },
+        {
+          "ordinal": 1,
+          "name": "name",
+          "type_info": {
+            "type": "VarString",
+            "flags": {
+              "bits": 4101
+            },
+            "char_set": 224,
+            "max_size": 400
+          }
+        },
+        {
+          "ordinal": 2,
+          "name": "super_admin_id",
+          "type_info": {
+            "type": "String",
+            "flags": {
+              "bits": 4233
+            },
+            "char_set": 63,
+            "max_size": 16
+          }
+        },
+        {
+          "ordinal": 3,
+          "name": "active: bool",
+          "type_info": {
+            "type": "Tiny",
+            "flags": {
+              "bits": 1
+            },
+            "char_set": 63,
+            "max_size": 1
+          }
+        },
+        {
+          "ordinal": 4,
+          "name": "created",
+          "type_info": {
+            "type": "LongLong",
+            "flags": {
+              "bits": 4129
+            },
+            "char_set": 63,
+            "max_size": 20
+          }
+        }
+      ],
+      "parameters": {
+        "Right": 2
+      },
+      "nullable": [
+        false,
+        false,
+        false,
+        false,
+        false
+      ]
+    }
+  },
+  "cf24f2080b2b8c4307e1a25ce24cd1a359e68a3f82e89a316b335b40e0e17bd4": {
+    "query": "SELECT user.* FROM user INNER JOIN user_phone_number ON user.id = user_phone_number.user_id INNER JOIN phone_number_country_code ON user_phone_number.country_code = phone_number_country_code.country_code WHERE CONCAT( '+', phone_number_country_code.phone_code, user_phone_number.number ) = ?;",
+    "describe": {
+      "columns": [
+        {
+          "ordinal": 0,
+          "name": "id",
+          "type_info": {
+            "type": "String",
+            "flags": {
+              "bits": 4227
+            },
+            "char_set": 63,
+            "max_size": 16
+          }
+        },
+        {
+          "ordinal": 1,
+          "name": "username",
+          "type_info": {
+            "type": "VarString",
+            "flags": {
+              "bits": 4101
+            },
+            "char_set": 224,
+            "max_size": 400
+          }
+        },
+        {
+          "ordinal": 2,
+          "name": "password",
+          "type_info": {
+            "type": "Blob",
+            "flags": {
+              "bits": 4113
+            },
+            "char_set": 224,
+            "max_size": 262140
+          }
+        },
+        {
+          "ordinal": 3,
+          "name": "first_name",
+          "type_info": {
+            "type": "VarString",
+            "flags": {
+              "bits": 4097
+            },
+            "char_set": 224,
+            "max_size": 400
+          }
+        },
+        {
+          "ordinal": 4,
+          "name": "last_name",
+          "type_info": {
+            "type": "VarString",
+            "flags": {
+              "bits": 4097
+            },
+            "char_set": 224,
+            "max_size": 400
+          }
+        },
+        {
+          "ordinal": 5,
+          "name": "dob",
+          "type_info": {
+            "type": "LongLong",
+            "flags": {
+              "bits": 32
+            },
+            "char_set": 63,
+            "max_size": 20
+          }
+        },
+        {
+          "ordinal": 6,
+          "name": "bio",
+          "type_info": {
+            "type": "VarString",
+            "flags": {
+              "bits": 0
+            },
+            "char_set": 224,
+            "max_size": 512
+          }
+        },
+        {
+          "ordinal": 7,
+          "name": "location",
+          "type_info": {
+            "type": "VarString",
+            "flags": {
+              "bits": 0
+            },
+            "char_set": 224,
+            "max_size": 512
+          }
+        },
+        {
+          "ordinal": 8,
+          "name": "created",
+          "type_info": {
+            "type": "LongLong",
+            "flags": {
+              "bits": 4129
+            },
+            "char_set": 63,
+            "max_size": 20
+          }
+        },
+        {
+          "ordinal": 9,
+          "name": "backup_email_local",
+          "type_info": {
+            "type": "VarString",
+            "flags": {
+              "bits": 8
+            },
+            "char_set": 224,
+            "max_size": 256
+          }
+        },
+        {
+          "ordinal": 10,
+          "name": "backup_email_domain_id",
+          "type_info": {
+            "type": "String",
+            "flags": {
+              "bits": 128
+            },
+            "char_set": 63,
+            "max_size": 16
+          }
+        },
+        {
+          "ordinal": 11,
+          "name": "backup_phone_country_code",
+          "type_info": {
+            "type": "String",
+            "flags": {
+              "bits": 8
+            },
+            "char_set": 224,
+            "max_size": 8
+          }
+        },
+        {
+          "ordinal": 12,
+          "name": "backup_phone_number",
+          "type_info": {
+            "type": "VarString",
+            "flags": {
+              "bits": 0
+            },
+            "char_set": 224,
+            "max_size": 60
+          }
+        }
+      ],
+      "parameters": {
+        "Right": 1
+      },
+      "nullable": [
+        false,
+        false,
+        false,
+        false,
+        false,
+        true,
+        true,
+        true,
+        false,
+        true,
+        true,
+        true,
+        true
+      ]
+    }
+  },
+  "d334dbe26b7ab3688b0cf565d4a2542516a1d7680731fea0b37d5ddbe869b480": {
+    "query": "CREATE TABLE IF NOT EXISTS file ( id BINARY(16) PRIMARY KEY, name VARCHAR(250) NOT NULL );",
+    "describe": {
+      "columns": [],
+      "parameters": {
+        "Right": 0
+      },
+      "nullable": []
+    }
+  },
+  "d44888489c6f1b2ec6ce6dd190b49d7a629eaef2d24dc766d1997e3db2a6b187": {
+    "query": "SELECT * FROM deployment WHERE id = ?;",
+    "describe": {
+      "columns": [
+        {
+          "ordinal": 0,
+          "name": "id",
+          "type_info": {
+            "type": "String",
+            "flags": {
+              "bits": 4227
+            },
+            "char_set": 63,
+            "max_size": 16
+          }
+        },
+        {
+          "ordinal": 1,
+          "name": "name",
+          "type_info": {
+            "type": "VarString",
+            "flags": {
+              "bits": 4097
+            },
+            "char_set": 224,
+            "max_size": 1020
+          }
+        },
+        {
+          "ordinal": 2,
+          "name": "registry",
+          "type_info": {
+            "type": "VarString",
+            "flags": {
+              "bits": 1
+            },
+            "char_set": 224,
+            "max_size": 1020
+          }
+        },
+        {
+          "ordinal": 3,
+          "name": "image_name",
+          "type_info": {
+            "type": "VarString",
+            "flags": {
+              "bits": 4097
+            },
+            "char_set": 224,
+            "max_size": 2048
+          }
+        },
+        {
+          "ordinal": 4,
+          "name": "image_tag",
+          "type_info": {
+            "type": "VarString",
+            "flags": {
+              "bits": 4097
+            },
+            "char_set": 224,
+            "max_size": 1020
+          }
+        },
+        {
+          "ordinal": 5,
+          "name": "domain_id",
+          "type_info": {
+            "type": "String",
+            "flags": {
+              "bits": 4233
+            },
+            "char_set": 63,
+            "max_size": 16
+          }
+        },
+        {
           "ordinal": 6,
           "name": "sub_domain",
           "type_info": {
@@ -4353,72 +4254,213 @@
             },
             "char_set": 63,
             "max_size": 5
-=======
-          "ordinal": 2,
-          "name": "domain_type",
-          "type_info": {
-            "type": "String",
-            "flags": {
-              "bits": 4353
-            },
-            "char_set": 224,
-            "max_size": 48
-          }
-        },
-        {
-          "ordinal": 3,
-          "name": "is_verified: bool",
-          "type_info": {
-            "type": "Tiny",
-            "flags": {
-              "bits": 1
-            },
-            "char_set": 63,
-            "max_size": 1
->>>>>>> develop
           }
         }
       ],
       "parameters": {
-<<<<<<< HEAD
-        "Right": 3
-=======
         "Right": 1
->>>>>>> develop
       },
       "nullable": [
         false,
         false,
         false,
-<<<<<<< HEAD
-        false,
-        false,
-        false,
-        false,
-        false,
-=======
->>>>>>> develop
+        false,
+        false,
+        false,
+        false,
+        false,
         false
       ]
     }
   },
-  "08ca3806e5ab2178c5fc829db0aae32082ae97cc51e7c9024b2791805abdcbb7": {
-    "query": "DELETE FROM resource WHERE id = ?;",
-    "describe": {
-      "columns": [],
+  "d4d2ecce5a9761a66d35ad64a28fa27cf0ec6caebfe8ffc21cb88c4139110f56": {
+    "query": "SELECT * FROM user WHERE id = ?;",
+    "describe": {
+      "columns": [
+        {
+          "ordinal": 0,
+          "name": "id",
+          "type_info": {
+            "type": "String",
+            "flags": {
+              "bits": 4227
+            },
+            "char_set": 63,
+            "max_size": 16
+          }
+        },
+        {
+          "ordinal": 1,
+          "name": "username",
+          "type_info": {
+            "type": "VarString",
+            "flags": {
+              "bits": 4101
+            },
+            "char_set": 224,
+            "max_size": 400
+          }
+        },
+        {
+          "ordinal": 2,
+          "name": "password",
+          "type_info": {
+            "type": "Blob",
+            "flags": {
+              "bits": 4113
+            },
+            "char_set": 224,
+            "max_size": 262140
+          }
+        },
+        {
+          "ordinal": 3,
+          "name": "first_name",
+          "type_info": {
+            "type": "VarString",
+            "flags": {
+              "bits": 4097
+            },
+            "char_set": 224,
+            "max_size": 400
+          }
+        },
+        {
+          "ordinal": 4,
+          "name": "last_name",
+          "type_info": {
+            "type": "VarString",
+            "flags": {
+              "bits": 4097
+            },
+            "char_set": 224,
+            "max_size": 400
+          }
+        },
+        {
+          "ordinal": 5,
+          "name": "dob",
+          "type_info": {
+            "type": "LongLong",
+            "flags": {
+              "bits": 32
+            },
+            "char_set": 63,
+            "max_size": 20
+          }
+        },
+        {
+          "ordinal": 6,
+          "name": "bio",
+          "type_info": {
+            "type": "VarString",
+            "flags": {
+              "bits": 0
+            },
+            "char_set": 224,
+            "max_size": 512
+          }
+        },
+        {
+          "ordinal": 7,
+          "name": "location",
+          "type_info": {
+            "type": "VarString",
+            "flags": {
+              "bits": 0
+            },
+            "char_set": 224,
+            "max_size": 512
+          }
+        },
+        {
+          "ordinal": 8,
+          "name": "created",
+          "type_info": {
+            "type": "LongLong",
+            "flags": {
+              "bits": 4129
+            },
+            "char_set": 63,
+            "max_size": 20
+          }
+        },
+        {
+          "ordinal": 9,
+          "name": "backup_email_local",
+          "type_info": {
+            "type": "VarString",
+            "flags": {
+              "bits": 8
+            },
+            "char_set": 224,
+            "max_size": 256
+          }
+        },
+        {
+          "ordinal": 10,
+          "name": "backup_email_domain_id",
+          "type_info": {
+            "type": "String",
+            "flags": {
+              "bits": 128
+            },
+            "char_set": 63,
+            "max_size": 16
+          }
+        },
+        {
+          "ordinal": 11,
+          "name": "backup_phone_country_code",
+          "type_info": {
+            "type": "String",
+            "flags": {
+              "bits": 8
+            },
+            "char_set": 224,
+            "max_size": 8
+          }
+        },
+        {
+          "ordinal": 12,
+          "name": "backup_phone_number",
+          "type_info": {
+            "type": "VarString",
+            "flags": {
+              "bits": 0
+            },
+            "char_set": 224,
+            "max_size": 60
+          }
+        }
+      ],
       "parameters": {
         "Right": 1
       },
-      "nullable": []
-    }
-  },
-  "0cd0154b524b65dee7e5d7f2de9f8e21a2047b94ac9f02a2ecb66b3400c9dcbd": {
-    "query": "SELECT * FROM password_reset_request WHERE user_id = ?;",
+      "nullable": [
+        false,
+        false,
+        false,
+        false,
+        false,
+        true,
+        true,
+        true,
+        false,
+        true,
+        true,
+        true,
+        true
+      ]
+    }
+  },
+  "d71480eb28452448e2773a9848c5ed050d3610c505c6731bc60a8f1ba0491358": {
+    "query": "SELECT * FROM user_login WHERE login_id = ?;",
     "describe": {
       "columns": [
         {
           "ordinal": 0,
-          "name": "user_id",
+          "name": "login_id",
           "type_info": {
             "type": "String",
             "flags": {
@@ -4430,7 +4472,7 @@
         },
         {
           "ordinal": 1,
-          "name": "token",
+          "name": "refresh_token",
           "type_info": {
             "type": "Blob",
             "flags": {
@@ -4451,6 +4493,42 @@
             "char_set": 63,
             "max_size": 20
           }
+        },
+        {
+          "ordinal": 3,
+          "name": "user_id",
+          "type_info": {
+            "type": "String",
+            "flags": {
+              "bits": 4233
+            },
+            "char_set": 63,
+            "max_size": 16
+          }
+        },
+        {
+          "ordinal": 4,
+          "name": "last_login",
+          "type_info": {
+            "type": "LongLong",
+            "flags": {
+              "bits": 4129
+            },
+            "char_set": 63,
+            "max_size": 20
+          }
+        },
+        {
+          "ordinal": 5,
+          "name": "last_activity",
+          "type_info": {
+            "type": "LongLong",
+            "flags": {
+              "bits": 4129
+            },
+            "char_set": 63,
+            "max_size": 20
+          }
         }
       ],
       "parameters": {
@@ -4459,22 +4537,53 @@
       "nullable": [
         false,
         false,
+        false,
+        false,
+        false,
         false
       ]
     }
   },
-  "0e75ba0580fb988cf27485a1e0546e038441d30034c8d6990352041dcc86ff67": {
-    "query": "INSERT INTO role_permissions_resource_type VALUES (?, ?, ?);",
-    "describe": {
-      "columns": [],
-      "parameters": {
-        "Right": 3
-      },
-      "nullable": []
-    }
-  },
-  "13f15f51dc5726aaa59c18dfc9bebc948a5128290f0c3f68d9352330731e49b4": {
-    "query": "SELECT * FROM domain WHERE name = ?;",
+  "d85b169f94a97d1e8ab470deb5373e31723fa1dd872ecb9edbcb1461243e7be2": {
+    "query": "SELECT application_id, version FROM application_version WHERE application_id = ?;",
+    "describe": {
+      "columns": [
+        {
+          "ordinal": 0,
+          "name": "application_id",
+          "type_info": {
+            "type": "String",
+            "flags": {
+              "bits": 4227
+            },
+            "char_set": 63,
+            "max_size": 16
+          }
+        },
+        {
+          "ordinal": 1,
+          "name": "version",
+          "type_info": {
+            "type": "VarString",
+            "flags": {
+              "bits": 4099
+            },
+            "char_set": 224,
+            "max_size": 128
+          }
+        }
+      ],
+      "parameters": {
+        "Right": 1
+      },
+      "nullable": [
+        false,
+        false
+      ]
+    }
+  },
+  "d87c8d3cd9fa7c8d0fddc72860f38f372ce116e3a099b6a4143eb37116dc6c6d": {
+    "query": "SELECT * FROM role WHERE owner_id = ?;",
     "describe": {
       "columns": [
         {
@@ -4483,7 +4592,7 @@
           "type_info": {
             "type": "String",
             "flags": {
-              "bits": 4235
+              "bits": 4227
             },
             "char_set": 63,
             "max_size": 16
@@ -4495,22 +4604,34 @@
           "type_info": {
             "type": "VarString",
             "flags": {
-              "bits": 4101
-            },
-            "char_set": 224,
-            "max_size": 1020
+              "bits": 4105
+            },
+            "char_set": 224,
+            "max_size": 400
           }
         },
         {
           "ordinal": 2,
-          "name": "type",
-          "type_info": {
-            "type": "String",
-            "flags": {
-              "bits": 4353
-            },
-            "char_set": 224,
-            "max_size": 48
+          "name": "description",
+          "type_info": {
+            "type": "VarString",
+            "flags": {
+              "bits": 0
+            },
+            "char_set": 224,
+            "max_size": 2000
+          }
+        },
+        {
+          "ordinal": 3,
+          "name": "owner_id",
+          "type_info": {
+            "type": "String",
+            "flags": {
+              "bits": 4233
+            },
+            "char_set": 63,
+            "max_size": 16
           }
         }
       ],
@@ -4520,12 +4641,277 @@
       "nullable": [
         false,
         false,
+        true,
         false
       ]
     }
   },
-  "14fdbb15b2dfa4d6db05bab5a04402ddb188d7a89c270dccf98b3f4feb1ab1eb": {
-    "query": "SELECT * FROM role WHERE id = ?;",
+  "d919f12b4eccb851ba887201fcb572366edbda9f17f3a0ee6a37fc7c36b42606": {
+    "query": "SELECT * FROM user_to_sign_up WHERE organisation_name = ?;",
+    "describe": {
+      "columns": [
+        {
+          "ordinal": 0,
+          "name": "username",
+          "type_info": {
+            "type": "VarString",
+            "flags": {
+              "bits": 4099
+            },
+            "char_set": 224,
+            "max_size": 400
+          }
+        },
+        {
+          "ordinal": 1,
+          "name": "account_type",
+          "type_info": {
+            "type": "String",
+            "flags": {
+              "bits": 4353
+            },
+            "char_set": 224,
+            "max_size": 48
+          }
+        },
+        {
+          "ordinal": 2,
+          "name": "password",
+          "type_info": {
+            "type": "Blob",
+            "flags": {
+              "bits": 4113
+            },
+            "char_set": 224,
+            "max_size": 262140
+          }
+        },
+        {
+          "ordinal": 3,
+          "name": "first_name",
+          "type_info": {
+            "type": "VarString",
+            "flags": {
+              "bits": 4097
+            },
+            "char_set": 224,
+            "max_size": 400
+          }
+        },
+        {
+          "ordinal": 4,
+          "name": "last_name",
+          "type_info": {
+            "type": "VarString",
+            "flags": {
+              "bits": 4097
+            },
+            "char_set": 224,
+            "max_size": 400
+          }
+        },
+        {
+          "ordinal": 5,
+          "name": "backup_email_local",
+          "type_info": {
+            "type": "VarString",
+            "flags": {
+              "bits": 0
+            },
+            "char_set": 224,
+            "max_size": 256
+          }
+        },
+        {
+          "ordinal": 6,
+          "name": "backup_email_domain_id",
+          "type_info": {
+            "type": "String",
+            "flags": {
+              "bits": 136
+            },
+            "char_set": 63,
+            "max_size": 16
+          }
+        },
+        {
+          "ordinal": 7,
+          "name": "backup_phone_country_code",
+          "type_info": {
+            "type": "String",
+            "flags": {
+              "bits": 0
+            },
+            "char_set": 224,
+            "max_size": 8
+          }
+        },
+        {
+          "ordinal": 8,
+          "name": "backup_phone_number",
+          "type_info": {
+            "type": "VarString",
+            "flags": {
+              "bits": 0
+            },
+            "char_set": 224,
+            "max_size": 60
+          }
+        },
+        {
+          "ordinal": 9,
+          "name": "org_email_local",
+          "type_info": {
+            "type": "VarString",
+            "flags": {
+              "bits": 0
+            },
+            "char_set": 224,
+            "max_size": 256
+          }
+        },
+        {
+          "ordinal": 10,
+          "name": "org_domain_name",
+          "type_info": {
+            "type": "VarString",
+            "flags": {
+              "bits": 0
+            },
+            "char_set": 224,
+            "max_size": 400
+          }
+        },
+        {
+          "ordinal": 11,
+          "name": "organisation_name",
+          "type_info": {
+            "type": "VarString",
+            "flags": {
+              "bits": 0
+            },
+            "char_set": 224,
+            "max_size": 400
+          }
+        },
+        {
+          "ordinal": 12,
+          "name": "otp_hash",
+          "type_info": {
+            "type": "Blob",
+            "flags": {
+              "bits": 4113
+            },
+            "char_set": 224,
+            "max_size": 262140
+          }
+        },
+        {
+          "ordinal": 13,
+          "name": "otp_expiry",
+          "type_info": {
+            "type": "LongLong",
+            "flags": {
+              "bits": 4129
+            },
+            "char_set": 63,
+            "max_size": 20
+          }
+        }
+      ],
+      "parameters": {
+        "Right": 1
+      },
+      "nullable": [
+        false,
+        false,
+        false,
+        false,
+        false,
+        true,
+        true,
+        true,
+        true,
+        true,
+        true,
+        true,
+        false,
+        false
+      ]
+    }
+  },
+  "d96261f4b6ee15ce075ca8e64067fd6d3edf4c6359b1746fec6c1acf46ac1826": {
+    "query": "INSERT INTO deployment VALUES (?, ?, ?, ?, ?, ?, ?, ?, ?);",
+    "describe": {
+      "columns": [],
+      "parameters": {
+        "Right": 9
+      },
+      "nullable": []
+    }
+  },
+  "e23aa701eee9f9caeebf736e1cdc6cde9ea42a082eb31bd44eac5cedb7f16fd9": {
+    "query": "CREATE TABLE IF NOT EXISTS portus_tunnel ( id BINARY(16) PRIMARY KEY, username VARCHAR(100) NOT NULL, ssh_port SMALLINT UNSIGNED NOT NULL, exposed_port SMALLINT UNSIGNED NOT NULL, name VARCHAR(50) NOT NULL, created BIGINT UNSIGNED NOT NULL );",
+    "describe": {
+      "columns": [],
+      "parameters": {
+        "Right": 0
+      },
+      "nullable": []
+    }
+  },
+  "e53bd14d5797f2615c52332c8825324a7f26df4f0321ded65bfbf2a694b73931": {
+    "query": "CREATE TABLE IF NOT EXISTS permission ( id BINARY(16) PRIMARY KEY, name VARCHAR(100) NOT NULL, description VARCHAR(500) );",
+    "describe": {
+      "columns": [],
+      "parameters": {
+        "Right": 0
+      },
+      "nullable": []
+    }
+  },
+  "e6ca3a70fe08bad0f61d4f84b1f83d651912dd175931a0d2ec2786de87064a76": {
+    "query": "CREATE TABLE IF NOT EXISTS resource ( id BINARY(16) PRIMARY KEY, name VARCHAR(100) NOT NULL, resource_type_id BINARY(16) NOT NULL, owner_id BINARY(16), FOREIGN KEY(owner_id) REFERENCES organisation(id), FOREIGN KEY(resource_type_id) REFERENCES resource_type(id) );",
+    "describe": {
+      "columns": [],
+      "parameters": {
+        "Right": 0
+      },
+      "nullable": []
+    }
+  },
+  "e706d3a79209fb88bb9ee3fd9a56ad110312a05e581bb238c4e042300b425ba8": {
+    "query": "INSERT INTO organisation_email VALUES (?, ?, ?);",
+    "describe": {
+      "columns": [],
+      "parameters": {
+        "Right": 3
+      },
+      "nullable": []
+    }
+  },
+  "e83739abb01613cb8634c2b2d66abdd719c0e5c4dbe8ff26b7f482d6599746a7": {
+    "query": "UPDATE personal_email SET user_id = ? WHERE local = ? AND domain_id = ?;",
+    "describe": {
+      "columns": [],
+      "parameters": {
+        "Right": 3
+      },
+      "nullable": []
+    }
+  },
+  "eae8e05ac1d52b813beb52611f862b88e717506fa3eb35c4d3d7683858a67ce9": {
+    "query": "CREATE TABLE IF NOT EXISTS personal_email ( user_id BINARY(16), local VARCHAR(64) NOT NULL, domain_id BINARY(16) NOT NULL, PRIMARY KEY(local, domain_id), FOREIGN KEY(user_id) REFERENCES user(id), FOREIGN KEY(domain_id) REFERENCES personal_domain(id) );",
+    "describe": {
+      "columns": [],
+      "parameters": {
+        "Right": 0
+      },
+      "nullable": []
+    }
+  },
+  "eca653429eddbfe6a41f012b9fad4d53554ae7b79cde8d4150b0b84ee9bf9a8b": {
+    "query": "SELECT * FROM user ORDER BY created DESC LIMIT 1;",
     "describe": {
       "columns": [
         {
@@ -4542,11 +4928,11 @@
         },
         {
           "ordinal": 1,
-          "name": "name",
-          "type_info": {
-            "type": "VarString",
-            "flags": {
-              "bits": 4105
+          "name": "username",
+          "type_info": {
+            "type": "VarString",
+            "flags": {
+              "bits": 4101
             },
             "char_set": 224,
             "max_size": 400
@@ -4554,4807 +4940,157 @@
         },
         {
           "ordinal": 2,
-          "name": "description",
+          "name": "password",
+          "type_info": {
+            "type": "Blob",
+            "flags": {
+              "bits": 4113
+            },
+            "char_set": 224,
+            "max_size": 262140
+          }
+        },
+        {
+          "ordinal": 3,
+          "name": "first_name",
+          "type_info": {
+            "type": "VarString",
+            "flags": {
+              "bits": 4097
+            },
+            "char_set": 224,
+            "max_size": 400
+          }
+        },
+        {
+          "ordinal": 4,
+          "name": "last_name",
+          "type_info": {
+            "type": "VarString",
+            "flags": {
+              "bits": 4097
+            },
+            "char_set": 224,
+            "max_size": 400
+          }
+        },
+        {
+          "ordinal": 5,
+          "name": "dob",
+          "type_info": {
+            "type": "LongLong",
+            "flags": {
+              "bits": 32
+            },
+            "char_set": 63,
+            "max_size": 20
+          }
+        },
+        {
+          "ordinal": 6,
+          "name": "bio",
           "type_info": {
             "type": "VarString",
             "flags": {
               "bits": 0
             },
             "char_set": 224,
-            "max_size": 2000
-          }
-        },
-        {
-          "ordinal": 3,
-          "name": "owner_id",
-          "type_info": {
-            "type": "String",
-            "flags": {
-              "bits": 4233
-            },
-            "char_set": 63,
-            "max_size": 16
+            "max_size": 512
+          }
+        },
+        {
+          "ordinal": 7,
+          "name": "location",
+          "type_info": {
+            "type": "VarString",
+            "flags": {
+              "bits": 0
+            },
+            "char_set": 224,
+            "max_size": 512
+          }
+        },
+        {
+          "ordinal": 8,
+          "name": "created",
+          "type_info": {
+            "type": "LongLong",
+            "flags": {
+              "bits": 4129
+            },
+            "char_set": 63,
+            "max_size": 20
+          }
+        },
+        {
+          "ordinal": 9,
+          "name": "backup_email_local",
+          "type_info": {
+            "type": "VarString",
+            "flags": {
+              "bits": 8
+            },
+            "char_set": 224,
+            "max_size": 256
+          }
+        },
+        {
+          "ordinal": 10,
+          "name": "backup_email_domain_id",
+          "type_info": {
+            "type": "String",
+            "flags": {
+              "bits": 128
+            },
+            "char_set": 63,
+            "max_size": 16
+          }
+        },
+        {
+          "ordinal": 11,
+          "name": "backup_phone_country_code",
+          "type_info": {
+            "type": "String",
+            "flags": {
+              "bits": 8
+            },
+            "char_set": 224,
+            "max_size": 8
+          }
+        },
+        {
+          "ordinal": 12,
+          "name": "backup_phone_number",
+          "type_info": {
+            "type": "VarString",
+            "flags": {
+              "bits": 0
+            },
+            "char_set": 224,
+            "max_size": 60
           }
         }
       ],
       "parameters": {
-        "Right": 1
+        "Right": 0
       },
       "nullable": [
         false,
         false,
-        true,
-        false
-      ]
-    }
-  },
-  "18dab6bbd5dd9236b9cd5ef0c6ebabfb547b5766af96b22ab25b671f8c0a5514": {
-    "query": "SELECT id, name, super_admin_id, active as `active: bool`, created FROM organisation WHERE id = ?;",
-    "describe": {
-      "columns": [
-        {
-          "ordinal": 0,
-          "name": "id",
-          "type_info": {
-            "type": "String",
-            "flags": {
-              "bits": 4227
-            },
-            "char_set": 63,
-            "max_size": 16
-          }
-        },
-        {
-          "ordinal": 1,
-          "name": "name",
-          "type_info": {
-            "type": "VarString",
-            "flags": {
-              "bits": 4101
-            },
-            "char_set": 224,
-            "max_size": 400
-          }
-        },
-        {
-          "ordinal": 2,
-          "name": "super_admin_id",
-          "type_info": {
-            "type": "String",
-            "flags": {
-              "bits": 4233
-            },
-            "char_set": 63,
-            "max_size": 16
-          }
-        },
-        {
-          "ordinal": 3,
-          "name": "active: bool",
-          "type_info": {
-            "type": "Tiny",
-            "flags": {
-              "bits": 1
-            },
-            "char_set": 63,
-            "max_size": 1
-          }
-        },
-        {
-          "ordinal": 4,
-          "name": "created",
-          "type_info": {
-            "type": "LongLong",
-            "flags": {
-              "bits": 4129
-            },
-            "char_set": 63,
-            "max_size": 20
-          }
-        }
-      ],
-      "parameters": {
-        "Right": 1
-      },
-      "nullable": [
-        false,
-        false,
-        false,
-        false,
-        false
-      ]
-    }
-  },
-  "19985f2d68f445f815d54b09c7ce3137489c6b9bd2e3506bf0616ba9e9775d7e": {
-    "query": "CREATE TABLE IF NOT EXISTS organisation_user ( user_id BINARY(16) NOT NULL, organisation_id BINARY(16) NOT NULL, role_id BINARY(16) NOT NULL, PRIMARY KEY(user_id, organisation_id, role_id), FOREIGN KEY(user_id) REFERENCES user(id), FOREIGN KEY(organisation_id) REFERENCES organisation(id), FOREIGN KEY(role_id) REFERENCES role(id) );",
-    "describe": {
-      "columns": [],
-      "parameters": {
-        "Right": 0
-      },
-      "nullable": []
-    }
-  },
-  "1a16c0f33f230f7a4f3f677f2dd9ccbcbeef13f84f093de77295e051c4f8c260": {
-    "query": "SELECT user_unverified_personal_email.* FROM user_unverified_personal_email INNER JOIN domain ON domain.id = user_unverified_personal_email.domain_id WHERE user_id = ? AND CONCAT(local, '@', domain.name) = ?;",
-    "describe": {
-      "columns": [
-        {
-          "ordinal": 0,
-          "name": "local",
-          "type_info": {
-            "type": "VarString",
-            "flags": {
-              "bits": 4099
-            },
-            "char_set": 224,
-            "max_size": 256
-          }
-        },
-        {
-          "ordinal": 1,
-          "name": "domain_id",
-          "type_info": {
-            "type": "String",
-            "flags": {
-              "bits": 4235
-            },
-            "char_set": 63,
-            "max_size": 16
-          }
-        },
-        {
-          "ordinal": 2,
-          "name": "user_id",
-          "type_info": {
-            "type": "String",
-            "flags": {
-              "bits": 4233
-            },
-            "char_set": 63,
-            "max_size": 16
-          }
-        },
-        {
-          "ordinal": 3,
-          "name": "verification_token_hash",
-          "type_info": {
-            "type": "Blob",
-            "flags": {
-              "bits": 4113
-            },
-            "char_set": 224,
-            "max_size": 262140
-          }
-        },
-        {
-          "ordinal": 4,
-          "name": "verification_token_expiry",
-          "type_info": {
-            "type": "LongLong",
-            "flags": {
-              "bits": 4129
-            },
-            "char_set": 63,
-            "max_size": 20
-          }
-        }
-      ],
-      "parameters": {
-        "Right": 2
-      },
-      "nullable": [
-        false,
-        false,
-        false,
-        false,
-        false
-      ]
-    }
-  },
-  "1c2ff6984341d1fa4a1613766133cbef384baedd155561fce616ec9c72339588": {
-    "query": "CREATE TABLE IF NOT EXISTS password_reset_request ( user_id BINARY(16) PRIMARY KEY, token TEXT NOT NULL, token_expiry BIGINT UNSIGNED NOT NULL, FOREIGN KEY(user_id) REFERENCES user(id) );",
-    "describe": {
-      "columns": [],
-      "parameters": {
-        "Right": 0
-      },
-      "nullable": []
-    }
-  },
-  "1db8bafdde3f2fa4402ed243659f68717f97843536f9ad0e09ff0ffc3d40c5c1": {
-    "query": "ALTER TABLE application ADD CONSTRAINT FOREIGN KEY(id) REFERENCES resource(id);",
-    "describe": {
-      "columns": [],
-      "parameters": {
-        "Right": 0
-      },
-      "nullable": []
-    }
-  },
-<<<<<<< HEAD
-  "2170f039ddb46624f010285cbd21fe3a4b8d233da09ef51569b17157657329ac": {
-    "query": "INSERT INTO user_email_address VALUES ('organisation', NULL, ?, ?, ?);",
-    "describe": {
-      "columns": [],
-      "parameters": {
-        "Right": 3
-      },
-      "nullable": []
-    }
-  },
-  "219a89b3784f82c89200c08b51bb987cc564f05a174e92e24895a50c7538060b": {
-    "query": "SELECT * FROM docker_registry_repository WHERE name = ? AND organisation_id = ?;",
-    "describe": {
-      "columns": [
-        {
-          "ordinal": 0,
-          "name": "id",
-          "type_info": {
-            "type": "String",
-            "flags": {
-              "bits": 4227
-            },
-            "char_set": 63,
-            "max_size": 16
-          }
-        },
-        {
-          "ordinal": 1,
-          "name": "organisation_id",
-          "type_info": {
-            "type": "String",
-            "flags": {
-              "bits": 4233
-            },
-            "char_set": 63,
-            "max_size": 16
-          }
-        },
-        {
-          "ordinal": 2,
-          "name": "name",
-          "type_info": {
-            "type": "VarString",
-            "flags": {
-              "bits": 4097
-            },
-            "char_set": 224,
-            "max_size": 1020
-          }
-        }
-      ],
-      "parameters": {
-        "Right": 2
-      },
-      "nullable": [
-        false,
-        false,
-        false
-      ]
-    }
-  },
-=======
->>>>>>> develop
-  "228e6bc3a8eb9c3113acda6e4fa32f347b99cf44fb9935e39461eaa8e8cef7e7": {
-    "query": "SELECT * FROM meta_data WHERE id = 'version_major' OR id = 'version_minor' OR id = 'version_patch';",
-    "describe": {
-      "columns": [
-        {
-          "ordinal": 0,
-          "name": "id",
-          "type_info": {
-            "type": "VarString",
-            "flags": {
-              "bits": 4099
-            },
-            "char_set": 224,
-            "max_size": 400
-          }
-        },
-        {
-          "ordinal": 1,
-          "name": "value",
-          "type_info": {
-            "type": "Blob",
-            "flags": {
-              "bits": 4113
-            },
-            "char_set": 224,
-            "max_size": 262140
-          }
-        }
-      ],
-      "parameters": {
-        "Right": 0
-      },
-      "nullable": [
-        false,
-        false
-      ]
-    }
-  },
-  "23842286e5e76685178fe086624b3afa5206535e5abded414a4fe27e58decedf": {
-    "query": "CREATE TABLE IF NOT EXISTS role ( id BINARY(16) PRIMARY KEY, name VARCHAR(100) NOT NULL, description VARCHAR(500), owner_id BINARY(16) NOT NULL, UNIQUE(name, owner_id), FOREIGN KEY(owner_id) REFERENCES organisation(id) );",
-    "describe": {
-      "columns": [],
-      "parameters": {
-        "Right": 0
-      },
-      "nullable": []
-    }
-  },
-<<<<<<< HEAD
-  "270607c5a5464d2dc9a24c4b1fb63dffd37a83d24f80fa5529655e82d48063d2": {
-    "query": "SELECT deployment.* FROM deployment, resource WHERE deployment.id = resource.id AND image_name = ? AND image_tag = ? AND resource.owner_id = ?;",
-    "describe": {
-      "columns": [
-        {
-          "ordinal": 0,
-          "name": "id",
-          "type_info": {
-            "type": "String",
-            "flags": {
-              "bits": 4227
-            },
-            "char_set": 63,
-            "max_size": 16
-          }
-        },
-        {
-          "ordinal": 1,
-          "name": "name",
-          "type_info": {
-            "type": "VarString",
-            "flags": {
-              "bits": 4097
-            },
-            "char_set": 224,
-            "max_size": 1020
-          }
-        },
-        {
-          "ordinal": 2,
-          "name": "registry",
-          "type_info": {
-            "type": "VarString",
-            "flags": {
-              "bits": 1
-            },
-            "char_set": 224,
-            "max_size": 1020
-          }
-        },
-        {
-          "ordinal": 3,
-          "name": "image_name",
-          "type_info": {
-            "type": "VarString",
-            "flags": {
-              "bits": 4097
-            },
-            "char_set": 224,
-            "max_size": 2048
-          }
-        },
-        {
-          "ordinal": 4,
-          "name": "image_tag",
-          "type_info": {
-            "type": "VarString",
-            "flags": {
-              "bits": 4097
-            },
-            "char_set": 224,
-            "max_size": 1020
-          }
-        },
-        {
-          "ordinal": 5,
-          "name": "domain_id",
-          "type_info": {
-            "type": "String",
-            "flags": {
-              "bits": 4233
-            },
-            "char_set": 63,
-            "max_size": 16
-          }
-        },
-        {
-          "ordinal": 6,
-          "name": "sub_domain",
-          "type_info": {
-            "type": "VarString",
-            "flags": {
-              "bits": 4097
-            },
-            "char_set": 224,
-            "max_size": 1020
-          }
-        },
-        {
-          "ordinal": 7,
-          "name": "path",
-          "type_info": {
-            "type": "VarString",
-            "flags": {
-              "bits": 1
-            },
-            "char_set": 224,
-            "max_size": 1020
-          }
-        },
-        {
-          "ordinal": 8,
-          "name": "port",
-          "type_info": {
-            "type": "Short",
-            "flags": {
-              "bits": 4129
-            },
-            "char_set": 63,
-            "max_size": 5
-          }
-        }
-      ],
-      "parameters": {
-        "Right": 3
-      },
-      "nullable": [
-        false,
-        false,
-        false,
-        false,
-        false,
-        false,
-        false,
-        false,
-        false
-      ]
-=======
-  "2590c16cb786aee708555231245bcf77f707d7354ac24359b364f8c9aee29aa3": {
-    "query": "INSERT INTO user_to_sign_up VALUES ( ?, 'organisation', ?, ?, ?, ?, ?, ?, ?, ?, ?, ?, ?, ? ) ON DUPLICATE KEY UPDATE account_type = 'organisation', password = ?, first_name = ?, last_name = ?, backup_email_local = ?, backup_email_domain_id = ?, backup_phone_country_code = ?, backup_phone_number = ?, org_email_local = ?, org_domain_name = ?, organisation_name = ?, otp_hash = ?, otp_expiry = ?;",
-    "describe": {
-      "columns": [],
-      "parameters": {
-        "Right": 25
-      },
-      "nullable": []
->>>>>>> develop
-    }
-  },
-  "2800638e0b9b0a15ed2f97715f6b16eee1f5ecd998fbeea9ace67289a8a09643": {
-    "query": "DELETE FROM role_permissions_resource WHERE role_id = ?;",
-    "describe": {
-      "columns": [],
-      "parameters": {
-        "Right": 1
-      },
-      "nullable": []
-    }
-  },
-  "2be8c5de464f3454de2f9d7841f4611b2e10717a31054b89b5a9091b6908bb48": {
-    "query": "SELECT * FROM role_permissions_resource_type WHERE role_id = ?;",
-    "describe": {
-      "columns": [
-        {
-          "ordinal": 0,
-          "name": "role_id",
-          "type_info": {
-            "type": "String",
-            "flags": {
-              "bits": 4227
-            },
-            "char_set": 63,
-            "max_size": 16
-          }
-        },
-        {
-          "ordinal": 1,
-          "name": "permission_id",
-          "type_info": {
-            "type": "String",
-            "flags": {
-              "bits": 4235
-            },
-            "char_set": 63,
-            "max_size": 16
-          }
-        },
-        {
-          "ordinal": 2,
-          "name": "resource_type_id",
-          "type_info": {
-            "type": "String",
-            "flags": {
-              "bits": 4235
-            },
-            "char_set": 63,
-            "max_size": 16
-          }
-        }
-      ],
-      "parameters": {
-        "Right": 1
-      },
-      "nullable": [
-        false,
-        false,
-        false
-      ]
-    }
-  },
-  "2e73a0e3ddc5425711ac7d47d4bc4d793a993e3d8031ccb0eac3470af0ed775c": {
-    "query": "DELETE FROM portus_tunnel WHERE id = ?;",
-    "describe": {
-      "columns": [],
-      "parameters": {
-        "Right": 1
-      },
-      "nullable": []
-    }
-  },
-  "315c7d55765d5484420872df4f1a390f92459bc0299d3d2bf6384dfabb36df21": {
-    "query": "INSERT INTO personal_email VALUES (?, ?, ?);",
-    "describe": {
-      "columns": [],
-      "parameters": {
-        "Right": 3
-      },
-      "nullable": []
-    }
-  },
-  "32b30194b7c8a2630470eba3330fdcdd184c011ffa2ff0565f73e7ec7420c68e": {
-    "query": "CREATE TABLE IF NOT EXISTS application_version ( application_id BINARY(16) NOT NULL, version VARCHAR(32) NOT NULL, PRIMARY KEY(application_id, version), FOREIGN KEY(application_id) REFERENCES application(id) );",
-    "describe": {
-      "columns": [],
-      "parameters": {
-        "Right": 0
-      },
-      "nullable": []
-    }
-  },
-  "32bbca67f63e1e5aa72546ffbf96822796156627286ecd1c1f8a6156407579e3": {
-    "query": "SELECT * FROM resource_type;",
-    "describe": {
-      "columns": [
-        {
-          "ordinal": 0,
-          "name": "id",
-          "type_info": {
-            "type": "String",
-            "flags": {
-              "bits": 4227
-            },
-            "char_set": 63,
-            "max_size": 16
-          }
-        },
-        {
-          "ordinal": 1,
-          "name": "name",
-          "type_info": {
-            "type": "VarString",
-            "flags": {
-              "bits": 4101
-            },
-            "char_set": 224,
-            "max_size": 400
-          }
-        },
-        {
-          "ordinal": 2,
-          "name": "description",
-          "type_info": {
-            "type": "VarString",
-            "flags": {
-              "bits": 0
-            },
-            "char_set": 224,
-            "max_size": 2000
-          }
-        }
-      ],
-      "parameters": {
-        "Right": 0
-      },
-      "nullable": [
-        false,
-        false,
+        false,
+        false,
+        false,
+        true,
+        true,
+        true,
+        false,
+        true,
+        true,
+        true,
         true
       ]
     }
   },
-  "371d5aa97e791ac2ea5007444c5383183135698ed3baca2f010c88499bf9cfb2": {
-    "query": "SELECT * FROM role_permissions_resource INNER JOIN permission ON role_permissions_resource.permission_id = permission.id WHERE role_permissions_resource.role_id = ?;",
-    "describe": {
-      "columns": [
-        {
-          "ordinal": 0,
-          "name": "role_id",
-          "type_info": {
-            "type": "String",
-            "flags": {
-              "bits": 4227
-            },
-            "char_set": 63,
-            "max_size": 16
-          }
-        },
-        {
-          "ordinal": 1,
-          "name": "permission_id",
-          "type_info": {
-            "type": "String",
-            "flags": {
-              "bits": 4235
-            },
-            "char_set": 63,
-            "max_size": 16
-          }
-        },
-        {
-          "ordinal": 2,
-          "name": "resource_id",
-          "type_info": {
-            "type": "String",
-            "flags": {
-              "bits": 4235
-            },
-            "char_set": 63,
-            "max_size": 16
-          }
-        },
-        {
-          "ordinal": 3,
-          "name": "id",
-          "type_info": {
-            "type": "String",
-            "flags": {
-              "bits": 4227
-            },
-            "char_set": 63,
-            "max_size": 16
-          }
-        },
-        {
-          "ordinal": 4,
-          "name": "name",
-          "type_info": {
-            "type": "VarString",
-            "flags": {
-              "bits": 4097
-            },
-            "char_set": 224,
-            "max_size": 400
-          }
-        },
-        {
-          "ordinal": 5,
-          "name": "description",
-          "type_info": {
-            "type": "VarString",
-            "flags": {
-              "bits": 0
-            },
-            "char_set": 224,
-            "max_size": 2000
-          }
-        }
-      ],
-      "parameters": {
-        "Right": 1
-      },
-      "nullable": [
-        false,
-        false,
-        false,
-        false,
-        false,
-        true
-      ]
-    }
-  },
-<<<<<<< HEAD
-  "3368f0a932d8a3e5c0f94b9b390d81dd7cce6162b3a885fcae47b407f487510b": {
-    "query": "ALTER TABLE docker_registry_repository ADD CONSTRAINT FOREIGN KEY(id) REFERENCES resource(id);",
-=======
-  "3c563cf15443d3f27bff42bf8056a023ae71280cd6038bf84808808c76b5b6f3": {
-    "query": "CREATE TABLE IF NOT EXISTS meta_data ( id VARCHAR(100) PRIMARY KEY, value TEXT NOT NULL );",
->>>>>>> develop
-    "describe": {
-      "columns": [],
-      "parameters": {
-        "Right": 0
-      },
-      "nullable": []
-    }
-  },
-<<<<<<< HEAD
-  "34725b1bba891ee860fbdbc88ff8b85b92a930fb5104cb779fa9dada00ab9366": {
-    "query": "SELECT user.* FROM user LEFT JOIN user_email_address_view ON user_email_address_view.user_id = user.id WHERE user.username = ? OR user_email_address_view.email = ?;",
-=======
-  "3dc7a4e588bdf132ecb612573c215c0f6e970c468e14b09bdaa33bdf39aec7a4": {
-    "query": "SELECT * FROM portus_tunnel WHERE name = ?;",
->>>>>>> develop
-    "describe": {
-      "columns": [
-        {
-          "ordinal": 0,
-          "name": "id",
-          "type_info": {
-            "type": "String",
-            "flags": {
-              "bits": 4227
-            },
-            "char_set": 63,
-            "max_size": 16
-          }
-        },
-        {
-          "ordinal": 1,
-          "name": "username",
-          "type_info": {
-            "type": "VarString",
-            "flags": {
-              "bits": 4097
-            },
-            "char_set": 224,
-            "max_size": 400
-          }
-        },
-        {
-          "ordinal": 2,
-          "name": "ssh_port",
-          "type_info": {
-            "type": "Short",
-            "flags": {
-              "bits": 4129
-            },
-            "char_set": 63,
-            "max_size": 5
-          }
-        },
-        {
-          "ordinal": 3,
-          "name": "exposed_port",
-          "type_info": {
-            "type": "Short",
-            "flags": {
-              "bits": 4129
-            },
-            "char_set": 63,
-            "max_size": 5
-          }
-        },
-        {
-          "ordinal": 4,
-          "name": "name",
-          "type_info": {
-            "type": "VarString",
-            "flags": {
-              "bits": 4097
-            },
-            "char_set": 224,
-            "max_size": 200
-          }
-        },
-        {
-          "ordinal": 5,
-          "name": "created",
-          "type_info": {
-            "type": "LongLong",
-            "flags": {
-              "bits": 4129
-            },
-            "char_set": 63,
-            "max_size": 20
-          }
-        }
-      ],
-      "parameters": {
-        "Right": 1
-      },
-      "nullable": [
-        false,
-        false,
-        false,
-        false,
-        false,
-        false
-      ]
-    }
-  },
-  "3e9c3969fef4dbd846ee2e9e5f0c572737f1d8dfbb29e890486fefe09a8bda5f": {
-    "query": "SELECT * FROM organisation_user WHERE user_id = ? ORDER BY organisation_id;",
-    "describe": {
-      "columns": [
-        {
-          "ordinal": 0,
-          "name": "user_id",
-          "type_info": {
-            "type": "String",
-            "flags": {
-              "bits": 4227
-            },
-            "char_set": 63,
-            "max_size": 16
-          }
-        },
-        {
-          "ordinal": 1,
-          "name": "organisation_id",
-          "type_info": {
-            "type": "String",
-            "flags": {
-              "bits": 4235
-            },
-            "char_set": 63,
-            "max_size": 16
-          }
-        },
-        {
-          "ordinal": 2,
-          "name": "role_id",
-          "type_info": {
-            "type": "String",
-            "flags": {
-              "bits": 4235
-            },
-            "char_set": 63,
-            "max_size": 16
-          }
-        }
-      ],
-      "parameters": {
-        "Right": 1
-      },
-      "nullable": [
-        false,
-        false,
-        false
-      ]
-    }
-  },
-  "4381c233c7c762f95acd31726c1afab88e926b797bc3ab22e22228a3b2ac96e4": {
-    "query": "DELETE FROM domain WHERE id = ?;",
-    "describe": {
-      "columns": [],
-      "parameters": {
-        "Right": 1
-      },
-      "nullable": []
-    }
-  },
-  "45597f9b8e3d821096f2e4e26a496155ddb1bb23433465e471eb7f8a100196a3": {
-    "query": "UPDATE user SET password = ? WHERE id = ?;",
-    "describe": {
-      "columns": [],
-      "parameters": {
-        "Right": 2
-      },
-      "nullable": []
-    }
-  },
-<<<<<<< HEAD
-  "3c777fe63c3c2530602b8fda3e34c8bc62f57ccd0a6c88f13c782e43077d5044": {
-    "query": "SELECT * FROM docker_registry_repository WHERE organisation_id = ?;",
-    "describe": {
-      "columns": [
-        {
-          "ordinal": 0,
-          "name": "id",
-          "type_info": {
-            "type": "String",
-            "flags": {
-              "bits": 4227
-            },
-            "char_set": 63,
-            "max_size": 16
-          }
-        },
-        {
-          "ordinal": 1,
-          "name": "organisation_id",
-          "type_info": {
-            "type": "String",
-            "flags": {
-              "bits": 4233
-            },
-            "char_set": 63,
-            "max_size": 16
-          }
-        },
-        {
-          "ordinal": 2,
-          "name": "name",
-          "type_info": {
-            "type": "VarString",
-            "flags": {
-              "bits": 4097
-            },
-            "char_set": 224,
-            "max_size": 1020
-          }
-        }
-      ],
-      "parameters": {
-        "Right": 1
-      },
-      "nullable": [
-        false,
-        false,
-        false
-      ]
-    }
-  },
-  "3dc7a4e588bdf132ecb612573c215c0f6e970c468e14b09bdaa33bdf39aec7a4": {
-    "query": "SELECT * FROM portus_tunnel WHERE name = ?;",
-=======
-  "48abb42c3402fb054e4b5afa35f35b891c56ba49b91c0bbdacc4e7e306706efb": {
-    "query": "DELETE FROM role WHERE id = ?;",
->>>>>>> develop
-    "describe": {
-      "columns": [],
-      "parameters": {
-        "Right": 1
-      },
-      "nullable": []
-    }
-  },
-  "48dfaa544a461dea9efb3c5a91dfdcc4c0a0a7b1fc87fb29cf9569a47a905c2d": {
-    "query": "INSERT INTO user_phone_number VALUES (NULL, ?, ?);",
-    "describe": {
-      "columns": [],
-      "parameters": {
-        "Right": 2
-      },
-      "nullable": []
-    }
-  },
-  "4a143c48cce086d5c32790a4d82dc7a68050d95be95e6fcd8f25d63239ecbcdf": {
-    "query": "DELETE FROM personal_domain WHERE id = ?;",
-    "describe": {
-      "columns": [],
-      "parameters": {
-        "Right": 1
-      },
-      "nullable": []
-    }
-  },
-  "4f6e7535ab071b0910a06269bc765549449729470f299316474f304583736d66": {
-    "query": "CREATE TABLE IF NOT EXISTS role_permissions_resource ( role_id BINARY(16), permission_id BINARY(16), resource_id BINARY(16), PRIMARY KEY(role_id, permission_id, resource_id), FOREIGN KEY(role_id) REFERENCES role(id), FOREIGN KEY(permission_id) REFERENCES permission(id), FOREIGN KEY(resource_id) REFERENCES resource(id) );",
-    "describe": {
-      "columns": [],
-      "parameters": {
-        "Right": 0
-      },
-      "nullable": []
-    }
-  },
-  "503b68f8d7eac57d8d17737224194aa778b56ccb8cbad17e84b3f86749ebda24": {
-    "query": "CREATE TABLE IF NOT EXISTS organisation_email ( user_id BINARY(16) NOT NULL, local VARCHAR(64) NOT NULL, domain_id BINARY(16) NOT NULL, PRIMARY KEY(local, domain_id), FOREIGN KEY(user_id) REFERENCES user(id), FOREIGN KEY(domain_id) REFERENCES organisation_domain(id) );",
-    "describe": {
-      "columns": [],
-      "parameters": {
-        "Right": 0
-      },
-      "nullable": []
-    }
-  },
-  "508d1c7bdf5baf09363b5c04c7e59d9569c44297541c1ffc1c58b992ae40afd8": {
-    "query": "UPDATE organisation_domain SET is_verified = FALSE WHERE id = ?;",
-    "describe": {
-      "columns": [],
-      "parameters": {
-        "Right": 1
-      },
-      "nullable": []
-    }
-  },
-  "568eb5c0315ff61c251326e4943cc2efdb8f17663cc4f18fbadd554f5753e2ae": {
-    "query": "INSERT INTO user_phone_number VALUES (?, ?, ?);",
-    "describe": {
-      "columns": [],
-      "parameters": {
-        "Right": 3
-      },
-      "nullable": []
-    }
-  },
-  "572ee1bc7c428de24baeecc05146b31607bac7390f5d960d8563bd8450c1f7f4": {
-    "query": "UPDATE user_login SET token_expiry = ?, last_activity = ? WHERE login_id = ?;",
-    "describe": {
-      "columns": [],
-      "parameters": {
-        "Right": 3
-      },
-      "nullable": []
-    }
-  },
-  "5bbdf6d1f9fa1a9fd269af05f67192c4d3b7a1b574aa359b635890c598122489": {
-    "query": "CREATE TABLE IF NOT EXISTS user_phone_number ( user_id BINARY(16), country_code CHAR(2) NOT NULL, number VARCHAR(15) NOT NULL, PRIMARY KEY(country_code, number), FOREIGN KEY(user_id) REFERENCES user(id), FOREIGN KEY(country_code) REFERENCES phone_number_country_code(country_code), CONSTRAINT CHECK ( LENGTH(number) >= 7 AND LENGTH(number) <= 15 AND CAST(number AS UNSIGNED) != 0 ) );",
-    "describe": {
-      "columns": [],
-      "parameters": {
-        "Right": 0
-      },
-      "nullable": []
-    }
-  },
-  "5c9d8c96cd0e5ba43916e348518be8a09788b9864f09ed016f95fb4f75ac109d": {
-    "query": "DELETE FROM role_permissions_resource_type WHERE role_id = ?;",
-    "describe": {
-      "columns": [],
-      "parameters": {
-        "Right": 1
-      },
-      "nullable": []
-    }
-  },
-  "5cd0a78fcf69ed853bc49d1efd8afa8cabc699d0ce35fad11b95a256d6571779": {
-    "query": "ALTER TABLE domain ADD CONSTRAINT FOREIGN KEY(id) REFERENCES resource(id);",
-    "describe": {
-      "columns": [],
-      "parameters": {
-        "Right": 0
-      },
-      "nullable": []
-    }
-  },
-  "62d7ad3fba535207bbfae8092d29fe16b340fd3a0165a914cd93489a35d9045e": {
-    "query": "UPDATE user_phone_number SET user_id = ? WHERE country_code = ? AND number = ?;",
-    "describe": {
-      "columns": [],
-      "parameters": {
-        "Right": 3
-      },
-      "nullable": []
-    }
-  },
-  "63e41055c49bcc16c270cc4dd906c4a1f2c0176228ad9b6f974d8d426e814a28": {
-    "query": "SELECT * FROM role_permissions_resource_type INNER JOIN permission ON role_permissions_resource_type.permission_id = permission.id WHERE role_permissions_resource_type.role_id = ?;",
-    "describe": {
-      "columns": [
-        {
-          "ordinal": 0,
-          "name": "role_id",
-          "type_info": {
-            "type": "String",
-            "flags": {
-              "bits": 4227
-            },
-            "char_set": 63,
-            "max_size": 16
-          }
-        },
-        {
-          "ordinal": 1,
-          "name": "permission_id",
-          "type_info": {
-            "type": "String",
-            "flags": {
-              "bits": 4235
-            },
-            "char_set": 63,
-            "max_size": 16
-          }
-        },
-        {
-          "ordinal": 2,
-          "name": "resource_type_id",
-          "type_info": {
-            "type": "String",
-            "flags": {
-              "bits": 4235
-            },
-            "char_set": 63,
-            "max_size": 16
-          }
-        },
-        {
-          "ordinal": 3,
-          "name": "id",
-          "type_info": {
-            "type": "String",
-            "flags": {
-              "bits": 4227
-            },
-            "char_set": 63,
-            "max_size": 16
-          }
-        },
-        {
-          "ordinal": 4,
-          "name": "name",
-          "type_info": {
-            "type": "VarString",
-            "flags": {
-              "bits": 4097
-            },
-            "char_set": 224,
-            "max_size": 400
-          }
-        },
-        {
-          "ordinal": 5,
-          "name": "description",
-          "type_info": {
-            "type": "VarString",
-            "flags": {
-              "bits": 0
-            },
-            "char_set": 224,
-            "max_size": 2000
-          }
-        }
-      ],
-      "parameters": {
-        "Right": 1
-      },
-      "nullable": [
-        false,
-        false,
-        false,
-        false,
-        false,
-        true
-      ]
-    }
-  },
-  "646b2763c95edd7db30a0eb81a9838a37f6836d31d5dcf927c40bedefb8421c3": {
-    "query": "SELECT deployment.* FROM deployment, resource WHERE resource.id = deployment.id AND resource.owner_id = ?;",
-    "describe": {
-      "columns": [
-        {
-          "ordinal": 0,
-          "name": "id",
-          "type_info": {
-            "type": "String",
-            "flags": {
-              "bits": 4227
-            },
-            "char_set": 63,
-            "max_size": 16
-          }
-        },
-        {
-          "ordinal": 1,
-          "name": "name",
-          "type_info": {
-            "type": "VarString",
-            "flags": {
-              "bits": 4097
-            },
-            "char_set": 224,
-            "max_size": 1020
-          }
-        },
-        {
-          "ordinal": 2,
-          "name": "registry",
-          "type_info": {
-            "type": "VarString",
-            "flags": {
-              "bits": 1
-            },
-            "char_set": 224,
-            "max_size": 1020
-          }
-        },
-        {
-          "ordinal": 3,
-          "name": "image_name",
-          "type_info": {
-            "type": "VarString",
-            "flags": {
-              "bits": 4097
-            },
-            "char_set": 224,
-            "max_size": 2048
-          }
-        },
-        {
-          "ordinal": 4,
-          "name": "image_tag",
-          "type_info": {
-            "type": "VarString",
-            "flags": {
-              "bits": 4097
-            },
-            "char_set": 224,
-            "max_size": 1020
-          }
-        },
-        {
-          "ordinal": 5,
-          "name": "domain_id",
-          "type_info": {
-            "type": "String",
-            "flags": {
-              "bits": 4233
-            },
-            "char_set": 63,
-            "max_size": 16
-          }
-        },
-        {
-          "ordinal": 6,
-          "name": "sub_domain",
-          "type_info": {
-            "type": "VarString",
-            "flags": {
-              "bits": 4097
-            },
-            "char_set": 224,
-            "max_size": 1020
-          }
-        },
-        {
-          "ordinal": 7,
-          "name": "path",
-          "type_info": {
-            "type": "VarString",
-            "flags": {
-              "bits": 1
-            },
-            "char_set": 224,
-            "max_size": 1020
-          }
-        },
-        {
-          "ordinal": 8,
-          "name": "port",
-          "type_info": {
-            "type": "Short",
-            "flags": {
-              "bits": 4129
-            },
-            "char_set": 63,
-            "max_size": 5
-          }
-        }
-      ],
-      "parameters": {
-        "Right": 1
-      },
-      "nullable": [
-        false,
-        false,
-        false,
-        false,
-        false,
-        false,
-        false,
-        false,
-        false
-      ]
-    }
-  },
-  "64b74cd527d15c37d142424ba7b93bbabb4d036dc64e66318b519bfa09c3b5fa": {
-    "query": "SELECT domain.name, organisation_domain.id, organisation_domain.domain_type, organisation_domain.is_verified as `is_verified: bool` FROM organisation_domain INNER JOIN domain ON domain.id = organisation_domain.id WHERE is_verified = FALSE;",
-    "describe": {
-      "columns": [
-        {
-          "ordinal": 0,
-          "name": "name",
-          "type_info": {
-            "type": "VarString",
-            "flags": {
-              "bits": 4101
-            },
-            "char_set": 224,
-            "max_size": 1020
-          }
-        },
-        {
-          "ordinal": 1,
-          "name": "id",
-          "type_info": {
-            "type": "String",
-            "flags": {
-              "bits": 4235
-            },
-            "char_set": 63,
-            "max_size": 16
-          }
-        },
-        {
-          "ordinal": 2,
-          "name": "domain_type",
-          "type_info": {
-            "type": "String",
-            "flags": {
-              "bits": 4353
-            },
-            "char_set": 224,
-            "max_size": 48
-          }
-        },
-        {
-          "ordinal": 3,
-          "name": "is_verified: bool",
-          "type_info": {
-            "type": "Tiny",
-            "flags": {
-              "bits": 1
-            },
-            "char_set": 63,
-            "max_size": 1
-          }
-        }
-      ],
-      "parameters": {
-        "Right": 0
-      },
-      "nullable": [
-        false,
-        false,
-        false,
-        false
-      ]
-    }
-  },
-  "67a053d423aed30932aa9d3714e3fb8735f3ae19a99aedb1bcbd21b9b9a08157": {
-    "query": "CREATE TABLE IF NOT EXISTS user ( id BINARY(16) PRIMARY KEY, username VARCHAR(100) UNIQUE NOT NULL, password TEXT NOT NULL, first_name VARCHAR(100) NOT NULL, last_name VARCHAR(100) NOT NULL, dob BIGINT UNSIGNED DEFAULT NULL, bio VARCHAR(128) DEFAULT NULL, location VARCHAR(128) DEFAULT NULL, created BIGINT UNSIGNED NOT NULL, /* Recovery options */ backup_email_local VARCHAR(64), backup_email_domain_id BINARY(16), backup_phone_country_code CHAR(2), backup_phone_number VARCHAR(15), UNIQUE(backup_email_local, backup_email_domain_id), UNIQUE(backup_phone_country_code, backup_phone_number), CONSTRAINT CHECK ( ( backup_email_local IS NOT NULL AND backup_email_domain_id IS NOT NULL ) OR ( backup_phone_country_code IS NOT NULL AND backup_phone_number IS NOT NULL ) ) );",
-    "describe": {
-      "columns": [],
-      "parameters": {
-        "Right": 0
-      },
-      "nullable": []
-    }
-  },
-  "69de1faf28c994e01dd5351bc56d21980caeabf5dd9788a11162761020008829": {
-    "query": "INSERT INTO user_to_sign_up VALUES ( ?, 'personal', ?, ?, ?, ?, ?, ?, ?, NULL, NULL, NULL, ?, ? ) ON DUPLICATE KEY UPDATE account_type = 'personal', password = ?, first_name = ?, last_name = ?, backup_email_local = ?, backup_email_domain_id = ?, backup_phone_country_code = ?, backup_phone_number = ?, org_email_local = NULL, org_domain_name = NULL, organisation_name = NULL, otp_hash = ?, otp_expiry = ?;",
-    "describe": {
-      "columns": [],
-      "parameters": {
-        "Right": 19
-      },
-      "nullable": []
-    }
-  },
-  "6a7bd45e3c86a4823d26ceb91f49ce5780a5f315fe767df5dd2a9298bba2da04": {
-    "query": "SELECT domain.name, organisation_domain.id, organisation_domain.domain_type, organisation_domain.is_verified as `is_verified: bool` FROM organisation_domain INNER JOIN domain ON domain.id = organisation_domain.id WHERE is_verified = TRUE;",
-    "describe": {
-      "columns": [
-        {
-          "ordinal": 0,
-          "name": "name",
-          "type_info": {
-            "type": "VarString",
-            "flags": {
-              "bits": 4101
-            },
-            "char_set": 224,
-            "max_size": 1020
-          }
-        },
-        {
-          "ordinal": 1,
-          "name": "id",
-          "type_info": {
-            "type": "String",
-            "flags": {
-              "bits": 4235
-            },
-            "char_set": 63,
-            "max_size": 16
-          }
-        },
-        {
-          "ordinal": 2,
-          "name": "domain_type",
-          "type_info": {
-            "type": "String",
-            "flags": {
-              "bits": 4353
-            },
-            "char_set": 224,
-            "max_size": 48
-          }
-        },
-        {
-          "ordinal": 3,
-          "name": "is_verified: bool",
-          "type_info": {
-            "type": "Tiny",
-            "flags": {
-              "bits": 1
-            },
-            "char_set": 63,
-            "max_size": 1
-          }
-        }
-      ],
-      "parameters": {
-        "Right": 0
-      },
-      "nullable": [
-        false,
-        false,
-        false,
-        false
-      ]
-    }
-  },
-  "6fa2444bb63e13a9590e092c01ba865ce21d7b2c4a5b434272bda49d9c2ea729": {
-    "query": "UPDATE organisation SET name = ? WHERE id = ?;",
-    "describe": {
-      "columns": [],
-      "parameters": {
-        "Right": 2
-      },
-      "nullable": []
-    }
-  },
-  "6fca493e0ba449480e3a101e7ef9ef2367df7fa4b87b4d5ab49f89c21a91de3f": {
-    "query": "SELECT user.* FROM user LEFT JOIN personal_email ON personal_email.user_id = user.id LEFT JOIN organisation_email ON organisation_email.user_id = user.id LEFT JOIN domain ON domain.id = personal_email.domain_id OR domain.id = organisation_email.domain_id WHERE CONCAT(personal_email.local, '@', domain.name) = ? OR CONCAT(organisation_email.local, '@', domain.name) = ?;",
-    "describe": {
-      "columns": [
-        {
-          "ordinal": 0,
-          "name": "id",
-          "type_info": {
-            "type": "String",
-            "flags": {
-              "bits": 4227
-            },
-            "char_set": 63,
-            "max_size": 16
-          }
-        },
-        {
-          "ordinal": 1,
-          "name": "username",
-          "type_info": {
-            "type": "VarString",
-            "flags": {
-              "bits": 4101
-            },
-            "char_set": 224,
-            "max_size": 400
-          }
-        },
-        {
-          "ordinal": 2,
-          "name": "password",
-          "type_info": {
-            "type": "Blob",
-            "flags": {
-              "bits": 4113
-            },
-            "char_set": 224,
-            "max_size": 262140
-          }
-        },
-        {
-          "ordinal": 3,
-          "name": "first_name",
-          "type_info": {
-            "type": "VarString",
-            "flags": {
-              "bits": 4097
-            },
-            "char_set": 224,
-            "max_size": 400
-          }
-        },
-        {
-          "ordinal": 4,
-          "name": "last_name",
-          "type_info": {
-            "type": "VarString",
-            "flags": {
-              "bits": 4097
-            },
-            "char_set": 224,
-            "max_size": 400
-          }
-        },
-        {
-          "ordinal": 5,
-          "name": "dob",
-          "type_info": {
-            "type": "LongLong",
-            "flags": {
-              "bits": 32
-            },
-            "char_set": 63,
-            "max_size": 20
-          }
-        },
-        {
-          "ordinal": 6,
-          "name": "bio",
-          "type_info": {
-            "type": "VarString",
-            "flags": {
-              "bits": 0
-            },
-            "char_set": 224,
-            "max_size": 512
-          }
-        },
-        {
-          "ordinal": 7,
-          "name": "location",
-          "type_info": {
-            "type": "VarString",
-            "flags": {
-              "bits": 0
-            },
-            "char_set": 224,
-            "max_size": 512
-          }
-        },
-        {
-          "ordinal": 8,
-          "name": "created",
-          "type_info": {
-            "type": "LongLong",
-            "flags": {
-              "bits": 4129
-            },
-            "char_set": 63,
-            "max_size": 20
-          }
-        },
-        {
-          "ordinal": 9,
-          "name": "backup_email_local",
-          "type_info": {
-            "type": "VarString",
-            "flags": {
-              "bits": 8
-            },
-            "char_set": 224,
-            "max_size": 256
-          }
-        },
-        {
-          "ordinal": 10,
-          "name": "backup_email_domain_id",
-          "type_info": {
-            "type": "String",
-            "flags": {
-              "bits": 128
-            },
-            "char_set": 63,
-            "max_size": 16
-          }
-        },
-        {
-          "ordinal": 11,
-          "name": "backup_phone_country_code",
-          "type_info": {
-            "type": "String",
-            "flags": {
-              "bits": 8
-            },
-            "char_set": 224,
-            "max_size": 8
-          }
-        },
-        {
-          "ordinal": 12,
-          "name": "backup_phone_number",
-          "type_info": {
-            "type": "VarString",
-            "flags": {
-              "bits": 0
-            },
-            "char_set": 224,
-            "max_size": 60
-          }
-        }
-      ],
-      "parameters": {
-        "Right": 2
-      },
-      "nullable": [
-        false,
-        false,
-        false,
-        false,
-        false,
-        true,
-        true,
-        true,
-        false,
-        true,
-        true,
-        true,
-        true
-      ]
-    }
-  },
-  "74552dd3887b7800f00b007dbd6b8362d041a7d0c3157bc1073837435d6098a7": {
-    "query": "CREATE TABLE IF NOT EXISTS application_version_platform ( application_id BINARY(16) NOT NULL, version VARCHAR(32) NOT NULL, platform VARCHAR(60) NOT NULL, PRIMARY KEY(application_id, version, platform), FOREIGN KEY(application_id, version) REFERENCES application_version(application_id, version) );",
-    "describe": {
-      "columns": [],
-      "parameters": {
-        "Right": 0
-      },
-      "nullable": []
-    }
-  },
-  "798d68e061eee18646da986bd67702094a9047014e63691aeba97f6b01a8f504": {
-    "query": "SELECT * FROM phone_number_country_code WHERE country_code = ?;",
-    "describe": {
-      "columns": [
-        {
-          "ordinal": 0,
-          "name": "country_code",
-          "type_info": {
-            "type": "VarString",
-            "flags": {
-              "bits": 4099
-            },
-            "char_set": 224,
-            "max_size": 8
-          }
-        },
-        {
-          "ordinal": 1,
-          "name": "phone_code",
-          "type_info": {
-            "type": "VarString",
-            "flags": {
-              "bits": 4097
-            },
-            "char_set": 224,
-            "max_size": 20
-          }
-        },
-        {
-          "ordinal": 2,
-          "name": "country_name",
-          "type_info": {
-            "type": "VarString",
-            "flags": {
-              "bits": 4097
-            },
-            "char_set": 224,
-            "max_size": 320
-          }
-        }
-      ],
-      "parameters": {
-        "Right": 1
-      },
-      "nullable": [
-        false,
-        false,
-        false
-      ]
-    }
-  },
-  "79b16b905cb201a6e81c6190120324df27fc4372ac663acac6909db3e2a329b9": {
-    "query": "INSERT INTO resource VALUES (?, ?, ?, ?);",
-    "describe": {
-      "columns": [],
-      "parameters": {
-        "Right": 4
-      },
-      "nullable": []
-    }
-  },
-  "7b3de69304ed8779f0f64bbc10dab57e4d1f4d35f81ed4e99ae103df361669c0": {
-    "query": "CREATE TABLE IF NOT EXISTS organisation_domain ( id BINARY(16) PRIMARY KEY, domain_type ENUM('personal', 'organisation') NOT NULL, is_verified BOOLEAN NOT NULL DEFAULT FALSE, FOREIGN KEY(id, domain_type) REFERENCES domain(id, type), CONSTRAINT CHECK(domain_type = 'organisation') );",
-    "describe": {
-      "columns": [],
-      "parameters": {
-        "Right": 0
-      },
-      "nullable": []
-    }
-  },
-  "80d87f55cd48c8ed559d4dd4f4f488109bd7d83c9578f5deb9369818c6f34191": {
-    "query": "DELETE FROM organisation_user WHERE role_id = ?;",
-    "describe": {
-      "columns": [],
-      "parameters": {
-        "Right": 1
-      },
-      "nullable": []
-    }
-  },
-  "8659a1c8e68476e1dd39e11fcc5a07c18f488e8f7a0d8cc81c11a5cc8270d006": {
-    "query": "SELECT * FROM organisation WHERE super_admin_id = ?;",
-    "describe": {
-      "columns": [
-        {
-          "ordinal": 0,
-          "name": "id",
-          "type_info": {
-            "type": "String",
-            "flags": {
-              "bits": 4227
-            },
-            "char_set": 63,
-            "max_size": 16
-          }
-        },
-        {
-          "ordinal": 1,
-          "name": "name",
-          "type_info": {
-            "type": "VarString",
-            "flags": {
-              "bits": 4101
-            },
-            "char_set": 224,
-            "max_size": 400
-          }
-        },
-        {
-          "ordinal": 2,
-          "name": "super_admin_id",
-          "type_info": {
-            "type": "String",
-            "flags": {
-              "bits": 4233
-            },
-            "char_set": 63,
-            "max_size": 16
-          }
-        },
-        {
-          "ordinal": 3,
-          "name": "active",
-          "type_info": {
-            "type": "Tiny",
-            "flags": {
-              "bits": 1
-            },
-            "char_set": 63,
-            "max_size": 1
-          }
-        },
-        {
-          "ordinal": 4,
-          "name": "created",
-          "type_info": {
-            "type": "LongLong",
-            "flags": {
-              "bits": 4129
-            },
-            "char_set": 63,
-            "max_size": 20
-          }
-        }
-      ],
-      "parameters": {
-        "Right": 1
-      },
-      "nullable": [
-        false,
-        false,
-        false,
-        false,
-        false
-      ]
-    }
-  },
-  "8a8bbee60fc109098b0ac29824b8f6b0a91959274cadb0aa982f4c68375c9659": {
-    "query": "CREATE TABLE IF NOT EXISTS role_permissions_resource_type ( role_id BINARY(16), permission_id BINARY(16), resource_type_id BINARY(16), PRIMARY KEY(role_id, permission_id, resource_type_id), FOREIGN KEY(role_id) REFERENCES role(id), FOREIGN KEY(permission_id) REFERENCES permission(id), FOREIGN KEY(resource_type_id) REFERENCES resource_type(id) );",
-    "describe": {
-      "columns": [],
-      "parameters": {
-        "Right": 0
-      },
-      "nullable": []
-    }
-  },
-  "8ab6e7092b8a786a1077dea5c1bbc73ceac95254dca51a62775d6f7f15e216f1": {
-    "query": "CREATE TABLE IF NOT EXISTS organisation ( id BINARY(16) PRIMARY KEY, name VARCHAR(100) UNIQUE NOT NULL, super_admin_id BINARY(16) NOT NULL, active BOOLEAN NOT NULL DEFAULT FALSE, created BIGINT UNSIGNED NOT NULL, FOREIGN KEY(super_admin_id) REFERENCES user(id) );",
-    "describe": {
-      "columns": [],
-      "parameters": {
-        "Right": 0
-      },
-      "nullable": []
-    }
-  },
-  "8b77e7c7474f0c7583b90ccfcbccc259ac5c4f982f31355a9eea391839f37f7a": {
-    "query": "INSERT INTO user_login VALUES (?, ?, ?, ?, ?, ?);",
-    "describe": {
-      "columns": [],
-      "parameters": {
-        "Right": 6
-      },
-      "nullable": []
-    }
-  },
-  "8f00bc9a5554b57c45b900dd9c312f6adc48939426cf4c67eb256a70e9c55ef9": {
-    "query": "INSERT INTO organisation_domain VALUES (?, 'organisation', FALSE);",
-    "describe": {
-      "columns": [],
-      "parameters": {
-        "Right": 1
-      },
-      "nullable": []
-    }
-  },
-  "8fee7fead10d3e69fa9fe7b210526b7ddd79d9b18c3a4e7dc2b556154e92f232": {
-    "query": "ALTER TABLE user ADD CONSTRAINT FOREIGN KEY ( backup_email_local, backup_email_domain_id ) REFERENCES personal_email ( local, domain_id );",
-    "describe": {
-      "columns": [],
-      "parameters": {
-        "Right": 0
-      },
-      "nullable": []
-    }
-  },
-  "91191101d6acbe9bc2ebd8b1db04898f14db2198dbbdadc907c879197b87897e": {
-    "query": "SELECT * FROM user WHERE username = ?;",
-    "describe": {
-      "columns": [
-        {
-          "ordinal": 0,
-          "name": "id",
-          "type_info": {
-            "type": "String",
-            "flags": {
-              "bits": 4227
-            },
-            "char_set": 63,
-            "max_size": 16
-          }
-        },
-        {
-          "ordinal": 1,
-          "name": "username",
-          "type_info": {
-            "type": "VarString",
-            "flags": {
-              "bits": 4101
-            },
-            "char_set": 224,
-            "max_size": 400
-          }
-        },
-        {
-          "ordinal": 2,
-          "name": "password",
-          "type_info": {
-            "type": "Blob",
-            "flags": {
-              "bits": 4113
-            },
-            "char_set": 224,
-            "max_size": 262140
-          }
-        },
-        {
-          "ordinal": 3,
-          "name": "first_name",
-          "type_info": {
-            "type": "VarString",
-            "flags": {
-              "bits": 4097
-            },
-            "char_set": 224,
-            "max_size": 400
-          }
-        },
-        {
-          "ordinal": 4,
-          "name": "last_name",
-          "type_info": {
-            "type": "VarString",
-            "flags": {
-              "bits": 4097
-            },
-            "char_set": 224,
-            "max_size": 400
-          }
-        },
-        {
-          "ordinal": 5,
-          "name": "dob",
-          "type_info": {
-            "type": "LongLong",
-            "flags": {
-              "bits": 32
-            },
-            "char_set": 63,
-            "max_size": 20
-          }
-        },
-        {
-          "ordinal": 6,
-          "name": "bio",
-          "type_info": {
-            "type": "VarString",
-            "flags": {
-              "bits": 0
-            },
-            "char_set": 224,
-            "max_size": 512
-          }
-        },
-        {
-          "ordinal": 7,
-          "name": "location",
-          "type_info": {
-            "type": "VarString",
-            "flags": {
-              "bits": 0
-            },
-            "char_set": 224,
-            "max_size": 512
-          }
-        },
-        {
-          "ordinal": 8,
-          "name": "created",
-          "type_info": {
-            "type": "LongLong",
-            "flags": {
-              "bits": 4129
-            },
-            "char_set": 63,
-            "max_size": 20
-          }
-        },
-        {
-          "ordinal": 9,
-          "name": "backup_email_local",
-          "type_info": {
-            "type": "VarString",
-            "flags": {
-              "bits": 8
-            },
-            "char_set": 224,
-            "max_size": 256
-          }
-        },
-        {
-          "ordinal": 10,
-          "name": "backup_email_domain_id",
-          "type_info": {
-            "type": "String",
-            "flags": {
-              "bits": 128
-            },
-            "char_set": 63,
-            "max_size": 16
-          }
-        },
-        {
-          "ordinal": 11,
-          "name": "backup_phone_country_code",
-          "type_info": {
-            "type": "String",
-            "flags": {
-              "bits": 8
-            },
-            "char_set": 224,
-            "max_size": 8
-          }
-        },
-        {
-          "ordinal": 12,
-          "name": "backup_phone_number",
-          "type_info": {
-            "type": "VarString",
-            "flags": {
-              "bits": 0
-            },
-            "char_set": 224,
-            "max_size": 60
-          }
-        }
-      ],
-      "parameters": {
-        "Right": 1
-      },
-      "nullable": [
-        false,
-        false,
-        false,
-        false,
-        false,
-        true,
-        true,
-        true,
-        false,
-        true,
-        true,
-        true,
-        true
-      ]
-    }
-  },
-  "92b3f791e9aa52a16fdd721291d03093f23c67e7e228b1847512fa78169c835a": {
-    "query": "CREATE TABLE IF NOT EXISTS application ( id BINARY(16) PRIMARY KEY, name VARCHAR(100) UNIQUE NOT NULL );",
-    "describe": {
-      "columns": [],
-      "parameters": {
-        "Right": 0
-      },
-      "nullable": []
-    }
-  },
-  "959f1a05f930ca62e96b2d9e40c8d62b3caffd553f902bd3e407515690b4813b": {
-    "query": "SELECT user.*, domain.name FROM organisation_domain INNER JOIN domain ON domain.id = organisation_domain.id INNER JOIN resource ON organisation_domain.id = resource.id INNER JOIN organisation ON resource.owner_id = organisation.id INNER JOIN user ON organisation.super_admin_id = user.id WHERE organisation_domain.id = ?;",
-    "describe": {
-      "columns": [
-        {
-          "ordinal": 0,
-          "name": "id",
-          "type_info": {
-            "type": "String",
-            "flags": {
-              "bits": 4227
-            },
-            "char_set": 63,
-            "max_size": 16
-          }
-        },
-        {
-          "ordinal": 1,
-          "name": "username",
-          "type_info": {
-            "type": "VarString",
-            "flags": {
-              "bits": 4101
-            },
-            "char_set": 224,
-            "max_size": 400
-          }
-        },
-        {
-          "ordinal": 2,
-          "name": "password",
-          "type_info": {
-            "type": "Blob",
-            "flags": {
-              "bits": 4113
-            },
-            "char_set": 224,
-            "max_size": 262140
-          }
-        },
-        {
-          "ordinal": 3,
-          "name": "first_name",
-          "type_info": {
-            "type": "VarString",
-            "flags": {
-              "bits": 4097
-            },
-            "char_set": 224,
-            "max_size": 400
-          }
-        },
-        {
-          "ordinal": 4,
-          "name": "last_name",
-          "type_info": {
-            "type": "VarString",
-            "flags": {
-              "bits": 4097
-            },
-            "char_set": 224,
-            "max_size": 400
-          }
-        },
-        {
-          "ordinal": 5,
-          "name": "dob",
-          "type_info": {
-            "type": "LongLong",
-            "flags": {
-              "bits": 32
-            },
-            "char_set": 63,
-            "max_size": 20
-          }
-        },
-        {
-          "ordinal": 6,
-          "name": "bio",
-          "type_info": {
-            "type": "VarString",
-            "flags": {
-              "bits": 0
-            },
-            "char_set": 224,
-            "max_size": 512
-          }
-        },
-        {
-          "ordinal": 7,
-          "name": "location",
-          "type_info": {
-            "type": "VarString",
-            "flags": {
-              "bits": 0
-            },
-            "char_set": 224,
-            "max_size": 512
-          }
-        },
-        {
-          "ordinal": 8,
-          "name": "created",
-          "type_info": {
-            "type": "LongLong",
-            "flags": {
-              "bits": 4129
-            },
-            "char_set": 63,
-            "max_size": 20
-          }
-        },
-        {
-          "ordinal": 9,
-          "name": "backup_email_local",
-          "type_info": {
-            "type": "VarString",
-            "flags": {
-              "bits": 8
-            },
-            "char_set": 224,
-            "max_size": 256
-          }
-        },
-        {
-          "ordinal": 10,
-          "name": "backup_email_domain_id",
-          "type_info": {
-            "type": "String",
-            "flags": {
-              "bits": 128
-            },
-            "char_set": 63,
-            "max_size": 16
-          }
-        },
-        {
-          "ordinal": 11,
-          "name": "backup_phone_country_code",
-          "type_info": {
-            "type": "String",
-            "flags": {
-              "bits": 8
-            },
-            "char_set": 224,
-            "max_size": 8
-          }
-        },
-        {
-          "ordinal": 12,
-          "name": "backup_phone_number",
-          "type_info": {
-            "type": "VarString",
-            "flags": {
-              "bits": 0
-            },
-            "char_set": 224,
-            "max_size": 60
-          }
-        },
-        {
-          "ordinal": 13,
-          "name": "name",
-          "type_info": {
-            "type": "VarString",
-            "flags": {
-              "bits": 4101
-            },
-            "char_set": 224,
-            "max_size": 1020
-          }
-        }
-      ],
-      "parameters": {
-        "Right": 1
-      },
-      "nullable": [
-        false,
-        false,
-        false,
-        false,
-        false,
-        true,
-        true,
-        true,
-        false,
-        true,
-        true,
-        true,
-        true,
-        false
-      ]
-    }
-  },
-  "991fa0051805c981ee2e6b6669b4f3f05de0a724cf9edb688db6c726f01bd694": {
-    "query": "SELECT * FROM application WHERE id = ?;",
-    "describe": {
-      "columns": [
-        {
-          "ordinal": 0,
-          "name": "id",
-          "type_info": {
-            "type": "String",
-            "flags": {
-              "bits": 4227
-            },
-            "char_set": 63,
-            "max_size": 16
-          }
-        },
-        {
-          "ordinal": 1,
-          "name": "name",
-          "type_info": {
-            "type": "VarString",
-            "flags": {
-              "bits": 4101
-            },
-            "char_set": 224,
-            "max_size": 400
-          }
-        }
-      ],
-      "parameters": {
-        "Right": 1
-      },
-      "nullable": [
-        false,
-        false
-      ]
-    }
-  },
-  "9a1173498fefca13bf7b4e882355adfec614c2f576165d07b5ee27feac86e77e": {
-    "query": "CREATE TABLE IF NOT EXISTS phone_number_country_code ( country_code VARCHAR(2) PRIMARY KEY, phone_code VARCHAR(5) NOT NULL, country_name VARCHAR(80) NOT NULL );",
-    "describe": {
-      "columns": [],
-      "parameters": {
-        "Right": 0
-      },
-      "nullable": []
-    }
-  },
-  "9b8133636b27cc7469941860bdc29710364e8b6b1c6462b0343b77aea0b1f740": {
-    "query": "INSERT INTO resource_type VALUES (?, ?, NULL);",
-    "describe": {
-      "columns": [],
-      "parameters": {
-        "Right": 2
-      },
-      "nullable": []
-    }
-  },
-  "9b8866cce443c5d16f545cb9180df5ed620726db397321fd6bcca7087bb5e0d3": {
-    "query": "SELECT resource_type.* FROM resource_type INNER JOIN resource ON resource.resource_type_id = resource_type.id WHERE resource.id = ?;",
-    "describe": {
-      "columns": [
-        {
-          "ordinal": 0,
-          "name": "id",
-          "type_info": {
-            "type": "String",
-            "flags": {
-              "bits": 4227
-            },
-            "char_set": 63,
-            "max_size": 16
-          }
-        },
-        {
-          "ordinal": 1,
-          "name": "name",
-          "type_info": {
-            "type": "VarString",
-            "flags": {
-              "bits": 4101
-            },
-            "char_set": 224,
-            "max_size": 400
-          }
-        },
-        {
-          "ordinal": 2,
-          "name": "description",
-          "type_info": {
-            "type": "VarString",
-            "flags": {
-              "bits": 0
-            },
-            "char_set": 224,
-            "max_size": 2000
-          }
-        }
-      ],
-      "parameters": {
-        "Right": 1
-      },
-      "nullable": [
-        false,
-        false,
-        true
-      ]
-    }
-  },
-  "9e64d943444bf4d584f19bcb5fc0446a3ee8a7a2febbb0f1b3fc9b512a23cd25": {
-    "query": "INSERT INTO user VALUES ( ?, ?, ?, ?, ?, NULL, NULL, NULL, ?, ?, ?, ?, ? );",
-    "describe": {
-      "columns": [],
-      "parameters": {
-        "Right": 10
-      },
-      "nullable": []
-    }
-  },
-  "a0d117b90884a00fa6cfffcf4748bddbb49c78de75637b9d6773d542e67b6db1": {
-    "query": "CREATE TABLE IF NOT EXISTS user_to_sign_up ( username VARCHAR(100) PRIMARY KEY, account_type ENUM('personal', 'organisation') NOT NULL, password TEXT NOT NULL, first_name VARCHAR(100) NOT NULL, last_name VARCHAR(100) NOT NULL, /* Personal email address OR backup email */ backup_email_local VARCHAR(64), backup_email_domain_id BINARY(16), backup_phone_country_code CHAR(2), backup_phone_number VARCHAR(15), /* Organisation email address */ org_email_local VARCHAR(64), org_domain_name VARCHAR(100), organisation_name VARCHAR(100), otp_hash TEXT NOT NULL, otp_expiry BIGINT UNSIGNED NOT NULL, FOREIGN KEY(backup_email_domain_id) REFERENCES personal_domain(id), CONSTRAINT CHECK ( ( account_type = 'personal' AND ( org_email_local IS NULL AND org_domain_name IS NULL AND organisation_name IS NULL ) ) OR ( account_type = 'organisation' AND ( org_email_local IS NOT NULL AND org_domain_name IS NOT NULL AND organisation_name IS NOT NULL ) ) ), CONSTRAINT CHECK ( ( backup_email_local IS NOT NULL AND backup_email_domain_id IS NOT NULL ) OR ( backup_phone_country_code IS NOT NULL AND backup_phone_number IS NOT NULL ) ) );",
-    "describe": {
-      "columns": [],
-      "parameters": {
-        "Right": 0
-      },
-      "nullable": []
-    }
-  },
-  "a0fcc5906bd25566d4fed9acedce387ab74939780a03af86afb62a7e4efcf43f": {
-    "query": "ALTER TABLE user ADD CONSTRAINT FOREIGN KEY ( backup_phone_country_code, backup_phone_number ) REFERENCES user_phone_number ( country_code, number );",
-    "describe": {
-      "columns": [],
-      "parameters": {
-        "Right": 0
-      },
-      "nullable": []
-    }
-  },
-  "a6ac07b1221ede4d07dd38e2901a1a71cac16122637fba54f6e0d98ccac0bdc5": {
-    "query": "INSERT INTO personal_domain VALUES (?, 'personal');",
-    "describe": {
-      "columns": [],
-      "parameters": {
-        "Right": 1
-      },
-      "nullable": []
-    }
-  },
-  "aaa0833fdfb215a672b9397f2ae2c1461730f4528ea4fad1d87ac6f31360d4fc": {
-    "query": "SELECT user.* FROM user LEFT JOIN personal_email ON personal_email.user_id = user.id LEFT JOIN organisation_email ON organisation_email.user_id = user.id LEFT JOIN domain ON domain.id = personal_email.domain_id OR domain.id = organisation_email.domain_id WHERE user.username = ? OR CONCAT(personal_email.local, '@', domain.name) = ? OR CONCAT(organisation_email.local, '@', domain.name) = ?;",
-    "describe": {
-      "columns": [
-        {
-          "ordinal": 0,
-          "name": "id",
-          "type_info": {
-            "type": "String",
-            "flags": {
-              "bits": 4227
-            },
-            "char_set": 63,
-            "max_size": 16
-          }
-        },
-        {
-          "ordinal": 1,
-          "name": "username",
-          "type_info": {
-            "type": "VarString",
-            "flags": {
-              "bits": 4101
-            },
-            "char_set": 224,
-            "max_size": 400
-          }
-        },
-        {
-          "ordinal": 2,
-          "name": "password",
-          "type_info": {
-            "type": "Blob",
-            "flags": {
-              "bits": 4113
-            },
-            "char_set": 224,
-            "max_size": 262140
-          }
-        },
-        {
-          "ordinal": 3,
-          "name": "first_name",
-          "type_info": {
-            "type": "VarString",
-            "flags": {
-              "bits": 4097
-            },
-            "char_set": 224,
-            "max_size": 400
-          }
-        },
-        {
-          "ordinal": 4,
-          "name": "last_name",
-          "type_info": {
-            "type": "VarString",
-            "flags": {
-              "bits": 4097
-            },
-            "char_set": 224,
-            "max_size": 400
-          }
-        },
-        {
-          "ordinal": 5,
-          "name": "dob",
-          "type_info": {
-            "type": "LongLong",
-            "flags": {
-              "bits": 32
-            },
-            "char_set": 63,
-            "max_size": 20
-          }
-        },
-        {
-          "ordinal": 6,
-          "name": "bio",
-          "type_info": {
-            "type": "VarString",
-            "flags": {
-              "bits": 0
-            },
-            "char_set": 224,
-            "max_size": 512
-          }
-        },
-        {
-          "ordinal": 7,
-          "name": "location",
-          "type_info": {
-            "type": "VarString",
-            "flags": {
-              "bits": 0
-            },
-            "char_set": 224,
-            "max_size": 512
-          }
-        },
-        {
-          "ordinal": 8,
-          "name": "created",
-          "type_info": {
-            "type": "LongLong",
-            "flags": {
-              "bits": 4129
-            },
-            "char_set": 63,
-            "max_size": 20
-          }
-        },
-        {
-          "ordinal": 9,
-          "name": "backup_email_local",
-          "type_info": {
-            "type": "VarString",
-            "flags": {
-              "bits": 8
-            },
-            "char_set": 224,
-            "max_size": 256
-          }
-        },
-        {
-          "ordinal": 10,
-          "name": "backup_email_domain_id",
-          "type_info": {
-            "type": "String",
-            "flags": {
-              "bits": 128
-            },
-            "char_set": 63,
-            "max_size": 16
-          }
-        },
-        {
-          "ordinal": 11,
-          "name": "backup_phone_country_code",
-          "type_info": {
-            "type": "String",
-            "flags": {
-              "bits": 8
-            },
-            "char_set": 224,
-            "max_size": 8
-          }
-        },
-        {
-          "ordinal": 12,
-          "name": "backup_phone_number",
-          "type_info": {
-            "type": "VarString",
-            "flags": {
-              "bits": 0
-            },
-            "char_set": 224,
-            "max_size": 60
-          }
-        }
-      ],
-      "parameters": {
-        "Right": 3
-      },
-      "nullable": [
-        false,
-        false,
-        false,
-        false,
-        false,
-        true,
-        true,
-        true,
-        false,
-        true,
-        true,
-        true,
-        true
-      ]
-    }
-  },
-<<<<<<< HEAD
-  "805d2e555e679b236744897b2e1ebd3d26624bc99fd15ab7f0dcf22afcf2b7a0": {
-    "query": "CREATE TABLE IF NOT EXISTS deployment ( id BINARY(16) PRIMARY KEY, name VARCHAR(255) NOT NULL, registry VARCHAR(255) NOT NULL DEFAULT \"registry.docker.vicara.co\", image_name VARCHAR(512) NOT NULL, image_tag VARCHAR(255) NOT NULL, domain_id BINARY(16) NOT NULL, sub_domain VARCHAR(255) NOT NULL, path VARCHAR(255) NOT NULL DEFAULT \"/\", /* TODO change port to port array, and take image from docker_registry_repository */ port SMALLINT UNSIGNED NOT NULL, UNIQUE(domain_id, sub_domain, path) );",
-    "describe": {
-      "columns": [],
-      "parameters": {
-        "Right": 0
-      },
-      "nullable": []
-    }
-  },
-  "80d87f55cd48c8ed559d4dd4f4f488109bd7d83c9578f5deb9369818c6f34191": {
-    "query": "DELETE FROM organisation_user WHERE role_id = ?;",
-    "describe": {
-      "columns": [],
-      "parameters": {
-        "Right": 1
-      },
-      "nullable": []
-    }
-  },
-  "84071fcc2602af52bf7155e3c4b20c14d3213e1fb5f8aee16f281ac5dfa77e05": {
-    "query": "DELETE FROM deployment WHERE id = ?;",
-    "describe": {
-      "columns": [],
-      "parameters": {
-        "Right": 1
-      },
-      "nullable": []
-    }
-  },
-  "8659a1c8e68476e1dd39e11fcc5a07c18f488e8f7a0d8cc81c11a5cc8270d006": {
-    "query": "SELECT * FROM organisation WHERE super_admin_id = ?;",
-=======
-  "abc73c01e06ecb0567f992fdf42fd74fcdb9e084178eab52980b95cdc62e7184": {
-    "query": "SELECT id, name, resource_type_id, owner_id as `owner_id!` FROM resource WHERE id = ?;",
->>>>>>> develop
-    "describe": {
-      "columns": [
-        {
-          "ordinal": 0,
-          "name": "id",
-          "type_info": {
-            "type": "String",
-            "flags": {
-              "bits": 4227
-            },
-            "char_set": 63,
-            "max_size": 16
-          }
-        },
-        {
-          "ordinal": 1,
-          "name": "name",
-          "type_info": {
-            "type": "VarString",
-            "flags": {
-              "bits": 4097
-            },
-            "char_set": 224,
-            "max_size": 400
-          }
-        },
-        {
-          "ordinal": 2,
-          "name": "resource_type_id",
-          "type_info": {
-            "type": "String",
-            "flags": {
-              "bits": 4233
-            },
-            "char_set": 63,
-            "max_size": 16
-          }
-        },
-        {
-          "ordinal": 3,
-          "name": "owner_id!",
-          "type_info": {
-            "type": "String",
-            "flags": {
-              "bits": 136
-            },
-            "char_set": 63,
-            "max_size": 16
-          }
-        }
-      ],
-      "parameters": {
-        "Right": 1
-      },
-      "nullable": [
-        false,
-        false,
-        false,
-        true
-      ]
-    }
-  },
-<<<<<<< HEAD
-  "8a8bbee60fc109098b0ac29824b8f6b0a91959274cadb0aa982f4c68375c9659": {
-    "query": "CREATE TABLE IF NOT EXISTS role_permissions_resource_type ( role_id BINARY(16), permission_id BINARY(16), resource_type_id BINARY(16), PRIMARY KEY(role_id, permission_id, resource_type_id), FOREIGN KEY(role_id) REFERENCES role(id), FOREIGN KEY(permission_id) REFERENCES permission(id), FOREIGN KEY(resource_type_id) REFERENCES resource_type(id) );",
-    "describe": {
-      "columns": [],
-      "parameters": {
-        "Right": 0
-      },
-      "nullable": []
-    }
-  },
-  "8b22e725398b06040883dd3eb702e691de73ec8de97fd72cf687038f70151e11": {
-    "query": "SELECT * FROM docker_registry_repository WHERE id = ?;",
-    "describe": {
-      "columns": [
-        {
-          "ordinal": 0,
-          "name": "id",
-          "type_info": {
-            "type": "String",
-            "flags": {
-              "bits": 4227
-            },
-            "char_set": 63,
-            "max_size": 16
-          }
-        },
-        {
-          "ordinal": 1,
-          "name": "organisation_id",
-          "type_info": {
-            "type": "String",
-            "flags": {
-              "bits": 4233
-            },
-            "char_set": 63,
-            "max_size": 16
-          }
-        },
-        {
-          "ordinal": 2,
-          "name": "name",
-          "type_info": {
-            "type": "VarString",
-            "flags": {
-              "bits": 4097
-            },
-            "char_set": 224,
-            "max_size": 1020
-          }
-        }
-      ],
-      "parameters": {
-        "Right": 1
-      },
-      "nullable": [
-        false,
-        false,
-        false
-      ]
-    }
-  },
-  "8b77e7c7474f0c7583b90ccfcbccc259ac5c4f982f31355a9eea391839f37f7a": {
-    "query": "INSERT INTO user_login VALUES (?, ?, ?, ?, ?, ?);",
-    "describe": {
-      "columns": [],
-      "parameters": {
-        "Right": 6
-      },
-      "nullable": []
-    }
-  },
-  "92b3f791e9aa52a16fdd721291d03093f23c67e7e228b1847512fa78169c835a": {
-    "query": "CREATE TABLE IF NOT EXISTS application ( id BINARY(16) PRIMARY KEY, name VARCHAR(100) UNIQUE NOT NULL );",
-    "describe": {
-      "columns": [],
-      "parameters": {
-        "Right": 0
-      },
-      "nullable": []
-    }
-  },
-  "94b589a75b3fb8a01da02a16f38002db53287b5fff53f031b008a96b7167436c": {
-    "query": "INSERT INTO user_to_sign_up VALUES (?, 'organisation', ?, ?, ?, ?, ?, ?, ?, ?, ?) ON DUPLICATE KEY UPDATE account_type = 'organisation', email_address = ?, email_local = ?, domain_name = ?, password = ?, first_name = ?, last_name = ?, organisation_name = ?, otp_hash = ?, otp_expiry = ?;",
-=======
-  "ad598f2dde3e3fe93bdfab67aca0cd2ed816d918775f69e3028d51462f0e97de": {
-    "query": "INSERT INTO personal_email VALUES (NULL, ?, ?);",
->>>>>>> develop
-    "describe": {
-      "columns": [],
-      "parameters": {
-        "Right": 2
-      },
-      "nullable": []
-    }
-  },
-  "ad6002853dd49f16db9502a04399e53e402302ddd975009c40dd0951ec30f538": {
-    "query": "SELECT * FROM portus_tunnel WHERE id = ?;",
-    "describe": {
-      "columns": [
-        {
-          "ordinal": 0,
-          "name": "id",
-          "type_info": {
-            "type": "String",
-            "flags": {
-              "bits": 4227
-            },
-            "char_set": 63,
-            "max_size": 16
-          }
-        },
-        {
-          "ordinal": 1,
-          "name": "username",
-          "type_info": {
-            "type": "VarString",
-            "flags": {
-              "bits": 4097
-            },
-            "char_set": 224,
-            "max_size": 400
-          }
-        },
-        {
-          "ordinal": 2,
-          "name": "ssh_port",
-          "type_info": {
-            "type": "Short",
-            "flags": {
-              "bits": 4129
-            },
-            "char_set": 63,
-            "max_size": 5
-          }
-        },
-        {
-          "ordinal": 3,
-          "name": "exposed_port",
-          "type_info": {
-            "type": "Short",
-            "flags": {
-              "bits": 4129
-            },
-            "char_set": 63,
-            "max_size": 5
-          }
-        },
-        {
-          "ordinal": 4,
-          "name": "name",
-          "type_info": {
-            "type": "VarString",
-            "flags": {
-              "bits": 4097
-            },
-            "char_set": 224,
-            "max_size": 200
-          }
-        },
-        {
-          "ordinal": 5,
-          "name": "created",
-          "type_info": {
-            "type": "LongLong",
-            "flags": {
-              "bits": 4129
-            },
-            "char_set": 63,
-            "max_size": 20
-          }
-        }
-      ],
-      "parameters": {
-        "Right": 1
-      },
-      "nullable": [
-        false,
-        false,
-<<<<<<< HEAD
-        true
-      ]
-    }
-  },
-  "9bb70d8e5768e73db39b40cd55bf5bab4dbbc592c7e2dbb80cb25d42e5d9c845": {
-    "query": "DELETE FROM docker_registry_repository WHERE id = ?;",
-    "describe": {
-      "columns": [],
-      "parameters": {
-        "Right": 1
-      },
-      "nullable": []
-    }
-  },
-  "a43f43d015f46a9f162ca5d46e186e220fa84c2d6389705746d77798428f2899": {
-    "query": "CREATE TABLE IF NOT EXISTS user_email_address ( type ENUM('personal', 'organisation') NOT NULL, /* Personal email address */ email_address VARCHAR(320), /* Organisation email address */ email_local VARCHAR(160), domain_id BINARY(16), user_id BINARY(16) NOT NULL, UNIQUE(email_address, email_local, domain_id, user_id), FOREIGN KEY(user_id) REFERENCES user(id), FOREIGN KEY(domain_id) REFERENCES domain(id), CONSTRAINT CHECK ( ( type = 'personal' AND ( email_address IS NOT NULL AND email_local IS NULL AND domain_id IS NULL ) ) OR ( type = 'organisation' AND ( email_address IS NULL AND email_local IS NOT NULL AND domain_id IS NOT NULL ) ) ) );",
-    "describe": {
-      "columns": [],
-      "parameters": {
-        "Right": 0
-      },
-      "nullable": []
-    }
-  },
-  "a6045492fd4f4ff914dc8fa67215934b8c6bb644c99a9c887550694109390126": {
-    "query": "UPDATE domain SET is_verified = TRUE WHERE id = ?;",
-    "describe": {
-      "columns": [],
-      "parameters": {
-        "Right": 1
-      },
-      "nullable": []
-=======
-        false,
-        false,
-        false,
-        false
-      ]
->>>>>>> develop
-    }
-  },
-  "b1d492f3f3b2f64d9d6ddaed49d29fc6aa0245054ed717d462142662596a2d23": {
-    "query": "SELECT * FROM user_login WHERE user_id = ?;",
-    "describe": {
-      "columns": [
-        {
-          "ordinal": 0,
-          "name": "login_id",
-          "type_info": {
-            "type": "String",
-            "flags": {
-              "bits": 4227
-            },
-            "char_set": 63,
-            "max_size": 16
-          }
-        },
-        {
-          "ordinal": 1,
-          "name": "refresh_token",
-          "type_info": {
-            "type": "Blob",
-            "flags": {
-              "bits": 4113
-            },
-            "char_set": 224,
-            "max_size": 262140
-          }
-        },
-        {
-          "ordinal": 2,
-          "name": "token_expiry",
-          "type_info": {
-            "type": "LongLong",
-            "flags": {
-              "bits": 4129
-            },
-            "char_set": 63,
-            "max_size": 20
-          }
-        },
-        {
-          "ordinal": 3,
-          "name": "user_id",
-          "type_info": {
-            "type": "String",
-            "flags": {
-              "bits": 4233
-            },
-            "char_set": 63,
-            "max_size": 16
-          }
-        },
-        {
-          "ordinal": 4,
-          "name": "last_login",
-          "type_info": {
-            "type": "LongLong",
-            "flags": {
-              "bits": 4129
-            },
-            "char_set": 63,
-            "max_size": 20
-          }
-        },
-        {
-          "ordinal": 5,
-          "name": "last_activity",
-          "type_info": {
-            "type": "LongLong",
-            "flags": {
-              "bits": 4129
-            },
-            "char_set": 63,
-            "max_size": 20
-          }
-        }
-      ],
-      "parameters": {
-        "Right": 1
-      },
-      "nullable": [
-        false,
-        false,
-        false,
-        false,
-        false,
-        false
-      ]
-    }
-  },
-  "b22bf7afe931999f3a2d5f2dea8c8900de234cb50617bb3fe03419bc4a286080": {
-    "query": "CREATE TABLE IF NOT EXISTS domain ( id BINARY(16) PRIMARY KEY, name VARCHAR(255) UNIQUE NOT NULL, type ENUM('personal', 'organisation') NOT NULL, KEY(id, type) );",
-    "describe": {
-      "columns": [],
-      "parameters": {
-        "Right": 0
-      },
-      "nullable": []
-    }
-  },
-  "b3438ced75b4579f9664e158a04bdbfe5bb95a07688d8c9e1a31a434337f2504": {
-    "query": "SELECT * FROM user_to_sign_up WHERE username = ?;",
-    "describe": {
-      "columns": [
-        {
-          "ordinal": 0,
-          "name": "username",
-          "type_info": {
-            "type": "VarString",
-            "flags": {
-              "bits": 4099
-            },
-            "char_set": 224,
-            "max_size": 400
-          }
-        },
-        {
-          "ordinal": 1,
-          "name": "account_type",
-          "type_info": {
-            "type": "String",
-            "flags": {
-              "bits": 4353
-            },
-            "char_set": 224,
-            "max_size": 48
-          }
-        },
-        {
-          "ordinal": 2,
-          "name": "password",
-          "type_info": {
-            "type": "Blob",
-            "flags": {
-              "bits": 4113
-            },
-            "char_set": 224,
-            "max_size": 262140
-          }
-        },
-        {
-          "ordinal": 3,
-          "name": "first_name",
-          "type_info": {
-            "type": "VarString",
-            "flags": {
-              "bits": 4097
-            },
-            "char_set": 224,
-            "max_size": 400
-          }
-<<<<<<< HEAD
-        }
-      ],
-      "parameters": {
-        "Right": 2
-      },
-      "nullable": [
-        false,
-        false,
-        false,
-        false
-      ]
-    }
-  },
-  "acedba795499e1a2f76bdf1fa5c89e9742f9cf00724c2dfadeb85978dbd07e5a": {
-    "query": "DELETE FROM user_login WHERE login_id = ?;",
-    "describe": {
-      "columns": [],
-      "parameters": {
-        "Right": 1
-      },
-      "nullable": []
-    }
-  },
-  "ad6002853dd49f16db9502a04399e53e402302ddd975009c40dd0951ec30f538": {
-    "query": "SELECT * FROM portus_tunnel WHERE id = ?;",
-    "describe": {
-      "columns": [
-=======
-        },
->>>>>>> develop
-        {
-          "ordinal": 4,
-          "name": "last_name",
-          "type_info": {
-            "type": "VarString",
-            "flags": {
-              "bits": 4097
-            },
-            "char_set": 224,
-            "max_size": 400
-          }
-        },
-        {
-          "ordinal": 5,
-          "name": "backup_email_local",
-          "type_info": {
-            "type": "VarString",
-            "flags": {
-              "bits": 0
-            },
-            "char_set": 224,
-            "max_size": 256
-          }
-        },
-        {
-          "ordinal": 6,
-          "name": "backup_email_domain_id",
-          "type_info": {
-            "type": "String",
-            "flags": {
-              "bits": 136
-            },
-            "char_set": 63,
-            "max_size": 16
-          }
-        },
-        {
-          "ordinal": 7,
-          "name": "backup_phone_country_code",
-          "type_info": {
-            "type": "String",
-            "flags": {
-              "bits": 0
-            },
-            "char_set": 224,
-            "max_size": 8
-          }
-        },
-        {
-          "ordinal": 8,
-          "name": "backup_phone_number",
-          "type_info": {
-            "type": "VarString",
-            "flags": {
-              "bits": 0
-            },
-            "char_set": 224,
-            "max_size": 60
-          }
-        },
-        {
-          "ordinal": 9,
-          "name": "org_email_local",
-          "type_info": {
-            "type": "VarString",
-            "flags": {
-              "bits": 0
-            },
-            "char_set": 224,
-            "max_size": 256
-          }
-        },
-        {
-          "ordinal": 10,
-          "name": "org_domain_name",
-          "type_info": {
-            "type": "VarString",
-            "flags": {
-              "bits": 0
-            },
-            "char_set": 224,
-            "max_size": 400
-          }
-        },
-        {
-          "ordinal": 11,
-          "name": "organisation_name",
-          "type_info": {
-            "type": "VarString",
-            "flags": {
-              "bits": 0
-            },
-            "char_set": 224,
-            "max_size": 400
-          }
-        },
-        {
-          "ordinal": 12,
-          "name": "otp_hash",
-          "type_info": {
-            "type": "Blob",
-            "flags": {
-              "bits": 4113
-            },
-            "char_set": 224,
-            "max_size": 262140
-          }
-        },
-        {
-          "ordinal": 13,
-          "name": "otp_expiry",
-          "type_info": {
-            "type": "LongLong",
-            "flags": {
-              "bits": 4129
-            },
-            "char_set": 63,
-            "max_size": 20
-          }
-        }
-      ],
-      "parameters": {
-        "Right": 1
-      },
-      "nullable": [
-        false,
-        false,
-        false,
-        false,
-        false,
-        true,
-        true,
-        true,
-        true,
-        true,
-        true,
-        true,
-        false,
-        false
-      ]
-    }
-  },
-  "b37436a94bc6c50a821c0ab0b04266208194734aaab71bee5ef1b552b3bf03e0": {
-    "query": "ALTER TABLE portus_tunnel ADD CONSTRAINT FOREIGN KEY(id) REFERENCES resource(id);",
-    "describe": {
-      "columns": [],
-      "parameters": {
-        "Right": 0
-      },
-      "nullable": []
-    }
-  },
-  "b4c820ff2d62e53e06aab6bc0098b8524e0a629362705289d187ac15a0a23738": {
-    "query": "SELECT domain.name, personal_domain.* FROM personal_domain INNER JOIN domain ON domain.id = personal_domain.id WHERE domain.id = ?;",
-    "describe": {
-      "columns": [
-        {
-          "ordinal": 0,
-          "name": "name",
-          "type_info": {
-            "type": "VarString",
-            "flags": {
-              "bits": 4101
-            },
-            "char_set": 224,
-            "max_size": 1020
-          }
-        },
-        {
-          "ordinal": 1,
-          "name": "id",
-          "type_info": {
-            "type": "String",
-            "flags": {
-              "bits": 4235
-            },
-            "char_set": 63,
-            "max_size": 16
-          }
-        },
-        {
-          "ordinal": 2,
-          "name": "domain_type",
-          "type_info": {
-            "type": "String",
-            "flags": {
-              "bits": 4353
-            },
-            "char_set": 224,
-            "max_size": 48
-          }
-        }
-      ],
-      "parameters": {
-        "Right": 1
-      },
-      "nullable": [
-        false,
-        false,
-        false
-      ]
-    }
-  },
-  "b5a46edf59414b8ff2594c37e329621f5578dcdde0cedc389be2122ce179aaf4": {
-    "query": "INSERT INTO role_permissions_resource VALUES (?, ?, ?);",
-    "describe": {
-      "columns": [],
-      "parameters": {
-        "Right": 3
-      },
-      "nullable": []
-    }
-  },
-  "b72999b5d95529aa6764e8ab1ef235c16a8f00e0c908ef6b81a030155cc13a5d": {
-    "query": "CREATE TABLE IF NOT EXISTS docker_registry_repository ( id BINARY(16) PRIMARY KEY, organisation_id BINARY(16) NOT NULL, name VARCHAR(255) NOT NULL, UNIQUE(organisation_id, name) );",
-    "describe": {
-      "columns": [],
-      "parameters": {
-        "Right": 0
-      },
-      "nullable": []
-    }
-  },
-  "b7b665b9b9844c24322f7a1153d86945a7380c40e2c40f01b018412e4153e8df": {
-    "query": "SELECT id, name, super_admin_id, active as `active: bool`, created FROM organisation WHERE name = ?;",
-    "describe": {
-      "columns": [
-        {
-          "ordinal": 0,
-          "name": "id",
-          "type_info": {
-            "type": "String",
-            "flags": {
-              "bits": 4227
-            },
-            "char_set": 63,
-            "max_size": 16
-          }
-        },
-        {
-          "ordinal": 1,
-          "name": "name",
-          "type_info": {
-            "type": "VarString",
-            "flags": {
-              "bits": 4101
-            },
-            "char_set": 224,
-            "max_size": 400
-          }
-        },
-        {
-          "ordinal": 2,
-          "name": "super_admin_id",
-          "type_info": {
-            "type": "String",
-            "flags": {
-              "bits": 4233
-            },
-            "char_set": 63,
-            "max_size": 16
-          }
-        },
-        {
-          "ordinal": 3,
-          "name": "active: bool",
-          "type_info": {
-            "type": "Tiny",
-            "flags": {
-              "bits": 1
-            },
-            "char_set": 63,
-            "max_size": 1
-          }
-        },
-        {
-          "ordinal": 4,
-          "name": "created",
-          "type_info": {
-            "type": "LongLong",
-            "flags": {
-              "bits": 4129
-            },
-            "char_set": 63,
-            "max_size": 20
-          }
-        }
-      ],
-      "parameters": {
-        "Right": 1
-      },
-      "nullable": [
-        false,
-        false,
-        false,
-        false,
-        false
-      ]
-    }
-  },
-  "b98f6ad11050eb79fed881ff45dfabde14271b91f1eab617ba8f055d4a189f5b": {
-    "query": "DELETE FROM user_to_sign_up WHERE username = ?;",
-    "describe": {
-      "columns": [],
-      "parameters": {
-        "Right": 1
-      },
-      "nullable": []
-    }
-  },
-  "b99d59757cb2e230e61e53822265101e3798808403ad5cb7f07d13b65d6c893e": {
-    "query": "UPDATE organisation_domain SET is_verified = TRUE WHERE id = ?;",
-    "describe": {
-      "columns": [],
-      "parameters": {
-        "Right": 1
-      },
-      "nullable": []
-    }
-  },
-  "b9cf30b43dfc8b65bf4d1b1fd14072d0195ba8cf34758875fa9507a09efc3794": {
-    "query": "INSERT INTO role VALUES (?, ?, ?, ?);",
-    "describe": {
-      "columns": [],
-      "parameters": {
-        "Right": 4
-      },
-      "nullable": []
-    }
-  },
-  "bac04b47777bccc88ced8cdb296aae251094b36c384bf5e57cfee94df2e5deb6": {
-    "query": "CREATE TABLE IF NOT EXISTS user_login ( login_id BINARY(16) PRIMARY KEY, refresh_token TEXT NOT NULL, token_expiry BIGINT UNSIGNED NOT NULL, user_id BINARY(16) NOT NULL, last_login BIGINT UNSIGNED NOT NULL, last_activity BIGINT UNSIGNED NOT NULL, FOREIGN KEY(user_id) REFERENCES user(id) );",
-    "describe": {
-      "columns": [],
-      "parameters": {
-        "Right": 0
-      },
-      "nullable": []
-    }
-  },
-  "c057024a48f7f44b924ee20c14458f43b5798ab122c4f0adf70246a0640200ea": {
-    "query": "INSERT INTO password_reset_request VALUES (?, ?, ?) ON DUPLICATE KEY UPDATE token = ?, token_expiry = ?;",
-    "describe": {
-      "columns": [],
-      "parameters": {
-        "Right": 5
-      },
-      "nullable": []
-    }
-  },
-  "c05f2b360a302d1b3fe52bb37e80a8bc57e2618c05a4040d3657ec852fd09cc4": {
-    "query": "CREATE TABLE IF NOT EXISTS resource_type ( id BINARY(16) PRIMARY KEY, name VARCHAR(100) UNIQUE NOT NULL, description VARCHAR(500) );",
-    "describe": {
-      "columns": [],
-      "parameters": {
-        "Right": 0
-      },
-      "nullable": []
-    }
-  },
-  "c17460773d9b52491bd2ad7e8f6db5ae04391e7e2fb1f481854760de2a8284aa": {
-    "query": "SELECT * FROM permission;",
-    "describe": {
-      "columns": [
-        {
-          "ordinal": 0,
-          "name": "id",
-          "type_info": {
-            "type": "String",
-            "flags": {
-              "bits": 4227
-            },
-            "char_set": 63,
-            "max_size": 16
-          }
-        },
-        {
-          "ordinal": 1,
-          "name": "name",
-          "type_info": {
-            "type": "VarString",
-            "flags": {
-              "bits": 4097
-            },
-            "char_set": 224,
-            "max_size": 400
-          }
-        },
-        {
-          "ordinal": 2,
-          "name": "description",
-          "type_info": {
-            "type": "VarString",
-            "flags": {
-              "bits": 0
-            },
-            "char_set": 224,
-            "max_size": 2000
-          }
-        }
-      ],
-      "parameters": {
-        "Right": 0
-      },
-      "nullable": [
-        false,
-        false,
-        true
-      ]
-    }
-  },
-  "c17956975120eb16610769089719b6299bca9d50886641eb9a0863d1c0d89af7": {
-    "query": "CREATE TABLE IF NOT EXISTS personal_domain ( id BINARY(16) PRIMARY KEY, domain_type ENUM('personal', 'organisation') NOT NULL, FOREIGN KEY(id, domain_type) REFERENCES domain(id, type), CONSTRAINT CHECK(domain_type = 'personal') );",
-    "describe": {
-      "columns": [],
-      "parameters": {
-        "Right": 0
-      },
-      "nullable": []
-    }
-  },
-  "c5c940e3990a1e6ee65506fc52f1c870a5926eadb77236605e35921073237040": {
-    "query": "DELETE FROM organisation_domain WHERE id = ?;",
-    "describe": {
-      "columns": [],
-      "parameters": {
-        "Right": 1
-      },
-      "nullable": []
-    }
-  },
-  "c7381b1643a7ef583d68c032d23c092e71d4548819b4da111ae036c29438fba3": {
-    "query": "INSERT INTO phone_number_country_code VALUES (\"AF\", \"93\", \"Afghanistan\"), (\"AX\", \"358\", \"Aland Islands\"), (\"AL\", \"355\", \"Albania\"), (\"DZ\", \"213\", \"Algeria\"), (\"AS\", \"1684\", \"American Samoa\"), (\"AD\", \"376\", \"Andorra\"), (\"AO\", \"244\", \"Angola\"), (\"AI\", \"1264\", \"Anguilla\"), (\"AQ\", \"672\", \"Antarctica\"), (\"AG\", \"1268\", \"Antigua and Barbuda\"), (\"AR\", \"54\", \"Argentina\"), (\"AM\", \"374\", \"Armenia\"), (\"AW\", \"297\", \"Aruba\"), (\"AU\", \"61\", \"Australia\"), (\"AT\", \"43\", \"Austria\"), (\"AZ\", \"994\", \"Azerbaijan\"), (\"BS\", \"1242\", \"Bahamas\"), (\"BH\", \"973\", \"Bahrain\"), (\"BD\", \"880\", \"Bangladesh\"), (\"BB\", \"1246\", \"Barbados\"), (\"BY\", \"375\", \"Belarus\"), (\"BE\", \"32\", \"Belgium\"), (\"BZ\", \"501\", \"Belize\"), (\"BJ\", \"229\", \"Benin\"), (\"BM\", \"1441\", \"Bermuda\"), (\"BT\", \"975\", \"Bhutan\"), (\"BO\", \"591\", \"Bolivia\"), (\"BQ\", \"599\", \"Bonaire, Sint Eustatius and Saba\"), (\"BA\", \"387\", \"Bosnia and Herzegovina\"), (\"BW\", \"267\", \"Botswana\"), (\"BV\", \"55\", \"Bouvet Island\"), (\"BR\", \"55\", \"Brazil\"), (\"IO\", \"246\", \"British Indian Ocean Territory\"), (\"BN\", \"673\", \"Brunei Darussalam\"), (\"BG\", \"359\", \"Bulgaria\"), (\"BF\", \"226\", \"Burkina Faso\"), (\"BI\", \"257\", \"Burundi\"), (\"KH\", \"855\", \"Cambodia\"), (\"CM\", \"237\", \"Cameroon\"), (\"CA\", \"1\", \"Canada\"), (\"CV\", \"238\", \"Cape Verde\"), (\"KY\", \"1345\", \"Cayman Islands\"), (\"CF\", \"236\", \"Central African Republic\"), (\"TD\", \"235\", \"Chad\"), (\"CL\", \"56\", \"Chile\"), (\"CN\", \"86\", \"China\"), (\"CX\", \"61\", \"Christmas Island\"), (\"CC\", \"672\", \"Cocos (Keeling) Islands\"), (\"CO\", \"57\", \"Colombia\"), (\"KM\", \"269\", \"Comoros\"), (\"CG\", \"242\", \"Congo\"), (\"CD\", \"242\", \"Congo, Democratic Republic of the Congo\"), (\"CK\", \"682\", \"Cook Islands\"), (\"CR\", \"506\", \"Costa Rica\"), (\"CI\", \"225\", \"Cote D'Ivoire\"), (\"HR\", \"385\", \"Croatia\"), (\"CU\", \"53\", \"Cuba\"), (\"CW\", \"599\", \"Curacao\"), (\"CY\", \"357\", \"Cyprus\"), (\"CZ\", \"420\", \"Czech Republic\"), (\"DK\", \"45\", \"Denmark\"), (\"DJ\", \"253\", \"Djibouti\"), (\"DM\", \"1767\", \"Dominica\"), (\"DO\", \"1809\", \"Dominican Republic\"), (\"EC\", \"593\", \"Ecuador\"), (\"EG\", \"20\", \"Egypt\"), (\"SV\", \"503\", \"El Salvador\"), (\"GQ\", \"240\", \"Equatorial Guinea\"), (\"ER\", \"291\", \"Eritrea\"), (\"EE\", \"372\", \"Estonia\"), (\"ET\", \"251\", \"Ethiopia\"), (\"FK\", \"500\", \"Falkland Islands (Malvinas)\"), (\"FO\", \"298\", \"Faroe Islands\"), (\"FJ\", \"679\", \"Fiji\"), (\"FI\", \"358\", \"Finland\"), (\"FR\", \"33\", \"France\"), (\"GF\", \"594\", \"French Guiana\"), (\"PF\", \"689\", \"French Polynesia\"), (\"TF\", \"262\", \"French Southern Territories\"), (\"GA\", \"241\", \"Gabon\"), (\"GM\", \"220\", \"Gambia\"), (\"GE\", \"995\", \"Georgia\"), (\"DE\", \"49\", \"Germany\"), (\"GH\", \"233\", \"Ghana\"), (\"GI\", \"350\", \"Gibraltar\"), (\"GR\", \"30\", \"Greece\"), (\"GL\", \"299\", \"Greenland\"), (\"GD\", \"1473\", \"Grenada\"), (\"GP\", \"590\", \"Guadeloupe\"), (\"GU\", \"1671\", \"Guam\"), (\"GT\", \"502\", \"Guatemala\"), (\"GG\", \"44\", \"Guernsey\"), (\"GN\", \"224\", \"Guinea\"), (\"GW\", \"245\", \"Guinea-Bissau\"), (\"GY\", \"592\", \"Guyana\"), (\"HT\", \"509\", \"Haiti\"), (\"HM\", \"0\", \"Heard Island and Mcdonald Islands\"), (\"VA\", \"39\", \"Holy See (Vatican City State)\"), (\"HN\", \"504\", \"Honduras\"), (\"HK\", \"852\", \"Hong Kong\"), (\"HU\", \"36\", \"Hungary\"), (\"IS\", \"354\", \"Iceland\"), (\"IN\", \"91\", \"India\"), (\"ID\", \"62\", \"Indonesia\"), (\"IR\", \"98\", \"Iran, Islamic Republic of\"), (\"IQ\", \"964\", \"Iraq\"), (\"IE\", \"353\", \"Ireland\"), (\"IM\", \"44\", \"Isle of Man\"), (\"IL\", \"972\", \"Israel\"), (\"IT\", \"39\", \"Italy\"), (\"JM\", \"1876\", \"Jamaica\"), (\"JP\", \"81\", \"Japan\"), (\"JE\", \"44\", \"Jersey\"), (\"JO\", \"962\", \"Jordan\"), (\"KZ\", \"7\", \"Kazakhstan\"), (\"KE\", \"254\", \"Kenya\"), (\"KI\", \"686\", \"Kiribati\"), (\"KP\", \"850\", \"Korea, Democratic People's Republic of\"), (\"KR\", \"82\", \"Korea, Republic of\"), (\"XK\", \"381\", \"Kosovo\"), (\"KW\", \"965\", \"Kuwait\"), (\"KG\", \"996\", \"Kyrgyzstan\"), (\"LA\", \"856\", \"Lao People's Democratic Republic\"), (\"LV\", \"371\", \"Latvia\"), (\"LB\", \"961\", \"Lebanon\"), (\"LS\", \"266\", \"Lesotho\"), (\"LR\", \"231\", \"Liberia\"), (\"LY\", \"218\", \"Libyan Arab Jamahiriya\"), (\"LI\", \"423\", \"Liechtenstein\"), (\"LT\", \"370\", \"Lithuania\"), (\"LU\", \"352\", \"Luxembourg\"), (\"MO\", \"853\", \"Macao\"), (\"MK\", \"389\", \"Macedonia, the Former Yugoslav Republic of\"), (\"MG\", \"261\", \"Madagascar\"), (\"MW\", \"265\", \"Malawi\"), (\"MY\", \"60\", \"Malaysia\"), (\"MV\", \"960\", \"Maldives\"), (\"ML\", \"223\", \"Mali\"), (\"MT\", \"356\", \"Malta\"), (\"MH\", \"692\", \"Marshall Islands\"), (\"MQ\", \"596\", \"Martinique\"), (\"MR\", \"222\", \"Mauritania\"), (\"MU\", \"230\", \"Mauritius\"), (\"YT\", \"269\", \"Mayotte\"), (\"MX\", \"52\", \"Mexico\"), (\"FM\", \"691\", \"Micronesia, Federated States of\"), (\"MD\", \"373\", \"Moldova, Republic of\"), (\"MC\", \"377\", \"Monaco\"), (\"MN\", \"976\", \"Mongolia\"), (\"ME\", \"382\", \"Montenegro\"), (\"MS\", \"1664\", \"Montserrat\"), (\"MA\", \"212\", \"Morocco\"), (\"MZ\", \"258\", \"Mozambique\"), (\"MM\", \"95\", \"Myanmar\"), (\"NA\", \"264\", \"Namibia\"), (\"NR\", \"674\", \"Nauru\"), (\"NP\", \"977\", \"Nepal\"), (\"NL\", \"31\", \"Netherlands\"), (\"AN\", \"599\", \"Netherlands Antilles\"), (\"NC\", \"687\", \"New Caledonia\"), (\"NZ\", \"64\", \"New Zealand\"), (\"NI\", \"505\", \"Nicaragua\"), (\"NE\", \"227\", \"Niger\"), (\"NG\", \"234\", \"Nigeria\"), (\"NU\", \"683\", \"Niue\"), (\"NF\", \"672\", \"Norfolk Island\"), (\"MP\", \"1670\", \"Northern Mariana Islands\"), (\"NO\", \"47\", \"Norway\"), (\"OM\", \"968\", \"Oman\"), (\"PK\", \"92\", \"Pakistan\"), (\"PW\", \"680\", \"Palau\"), (\"PS\", \"970\", \"Palestinian Territory, Occupied\"), (\"PA\", \"507\", \"Panama\"), (\"PG\", \"675\", \"Papua New Guinea\"), (\"PY\", \"595\", \"Paraguay\"), (\"PE\", \"51\", \"Peru\"), (\"PH\", \"63\", \"Philippines\"), (\"PN\", \"64\", \"Pitcairn\"), (\"PL\", \"48\", \"Poland\"), (\"PT\", \"351\", \"Portugal\"), (\"PR\", \"1787\", \"Puerto Rico\"), (\"QA\", \"974\", \"Qatar\"), (\"RE\", \"262\", \"Reunion\"), (\"RO\", \"40\", \"Romania\"), (\"RU\", \"70\", \"Russian Federation\"), (\"RW\", \"250\", \"Rwanda\"), (\"BL\", \"590\", \"Saint Barthelemy\"), (\"SH\", \"290\", \"Saint Helena\"), (\"KN\", \"1869\", \"Saint Kitts and Nevis\"), (\"LC\", \"1758\", \"Saint Lucia\"), (\"MF\", \"590\", \"Saint Martin\"), (\"PM\", \"508\", \"Saint Pierre and Miquelon\"), (\"VC\", \"1784\", \"Saint Vincent and the Grenadines\"), (\"WS\", \"684\", \"Samoa\"), (\"SM\", \"378\", \"San Marino\"), (\"ST\", \"239\", \"Sao Tome and Principe\"), (\"SA\", \"966\", \"Saudi Arabia\"), (\"SN\", \"221\", \"Senegal\"), (\"RS\", \"381\", \"Serbia\"), (\"CS\", \"381\", \"Serbia and Montenegro\"), (\"SC\", \"248\", \"Seychelles\"), (\"SL\", \"232\", \"Sierra Leone\"), (\"SG\", \"65\", \"Singapore\"), (\"SX\", \"1\", \"Sint Maarten\"), (\"SK\", \"421\", \"Slovakia\"), (\"SI\", \"386\", \"Slovenia\"), (\"SB\", \"677\", \"Solomon Islands\"), (\"SO\", \"252\", \"Somalia\"), (\"ZA\", \"27\", \"South Africa\"), (\"GS\", \"500\", \"South Georgia and the South Sandwich Islands\"), (\"SS\", \"211\", \"South Sudan\"), (\"ES\", \"34\", \"Spain\"), (\"LK\", \"94\", \"Sri Lanka\"), (\"SD\", \"249\", \"Sudan\"), (\"SR\", \"597\", \"Suriname\"), (\"SJ\", \"47\", \"Svalbard and Jan Mayen\"), (\"SZ\", \"268\", \"Swaziland\"), (\"SE\", \"46\", \"Sweden\"), (\"CH\", \"41\", \"Switzerland\"), (\"SY\", \"963\", \"Syrian Arab Republic\"), (\"TW\", \"886\", \"Taiwan, Province of China\"), (\"TJ\", \"992\", \"Tajikistan\"), (\"TZ\", \"255\", \"Tanzania, United Republic of\"), (\"TH\", \"66\", \"Thailand\"), (\"TL\", \"670\", \"Timor-Leste\"), (\"TG\", \"228\", \"Togo\"), (\"TK\", \"690\", \"Tokelau\"), (\"TO\", \"676\", \"Tonga\"), (\"TT\", \"1868\", \"Trinidad and Tobago\"), (\"TN\", \"216\", \"Tunisia\"), (\"TR\", \"90\", \"Turkey\"), (\"TM\", \"7370\", \"Turkmenistan\"), (\"TC\", \"1649\", \"Turks and Caicos Islands\"), (\"TV\", \"688\", \"Tuvalu\"), (\"UG\", \"256\", \"Uganda\"), (\"UA\", \"380\", \"Ukraine\"), (\"AE\", \"971\", \"United Arab Emirates\"), (\"GB\", \"44\", \"United Kingdom\"), (\"US\", \"1\", \"United States\"), (\"UM\", \"1\", \"United States Minor Outlying Islands\"), (\"UY\", \"598\", \"Uruguay\"), (\"UZ\", \"998\", \"Uzbekistan\"), (\"VU\", \"678\", \"Vanuatu\"), (\"VE\", \"58\", \"Venezuela\"), (\"VN\", \"84\", \"Viet Nam\"), (\"VG\", \"1284\", \"Virgin Islands, British\"), (\"VI\", \"1340\", \"Virgin Islands, U.s.\"), (\"WF\", \"681\", \"Wallis and Futuna\"), (\"EH\", \"212\", \"Western Sahara\"), (\"YE\", \"967\", \"Yemen\"), (\"ZM\", \"260\", \"Zambia\"), (\"ZW\", \"263\", \"Zimbabwe\");",
-    "describe": {
-      "columns": [],
-      "parameters": {
-        "Right": 0
-      },
-      "nullable": []
-    }
-  },
-  "c89eededfa80cac15f7db7130b072db36bac1d0e4340bb8c8e756ab46c79580d": {
-    "query": "SELECT application.* FROM application INNER JOIN resource ON application.id = resource.id WHERE resource.owner_id = ?;",
-    "describe": {
-      "columns": [
-        {
-          "ordinal": 0,
-          "name": "id",
-          "type_info": {
-            "type": "String",
-            "flags": {
-              "bits": 4227
-            },
-            "char_set": 63,
-            "max_size": 16
-          }
-        },
-        {
-          "ordinal": 1,
-          "name": "name",
-          "type_info": {
-            "type": "VarString",
-            "flags": {
-              "bits": 4101
-            },
-            "char_set": 224,
-            "max_size": 400
-          }
-        }
-      ],
-      "parameters": {
-        "Right": 1
-      },
-      "nullable": [
-        false,
-        false
-      ]
-    }
-  },
-  "c945d82b570986348540507d4588925089baedd7877a07c2e8d9be3cf258ce6f": {
-    "query": "INSERT INTO meta_data VALUES ('version_major', ?), ('version_minor', ?), ('version_patch', ?) ON DUPLICATE KEY UPDATE value = VALUES(value);",
-    "describe": {
-      "columns": [],
-      "parameters": {
-        "Right": 3
-      },
-      "nullable": []
-    }
-  },
-  "ca81844373fa9941691d926a125d282680f84008bc3bb780bea8b05ad595a66f": {
-    "query": "UPDATE resource SET owner_id = ? WHERE id = ?;",
-    "describe": {
-      "columns": [],
-      "parameters": {
-        "Right": 2
-      },
-      "nullable": []
-    }
-  },
-  "cd8c5c626ace529045a54e548d3febf00e74728e819d59f8dc59a4147067041a": {
-    "query": "SELECT DISTINCT organisation.id, organisation.name, organisation.super_admin_id, organisation.active as `active: bool`, organisation.created FROM organisation LEFT JOIN organisation_user ON organisation.id = organisation_user.organisation_id WHERE organisation.super_admin_id = ? OR organisation_user.user_id = ?;",
-    "describe": {
-      "columns": [
-        {
-          "ordinal": 0,
-          "name": "id",
-          "type_info": {
-            "type": "String",
-            "flags": {
-              "bits": 4227
-            },
-            "char_set": 63,
-            "max_size": 16
-          }
-        },
-        {
-          "ordinal": 1,
-          "name": "name",
-          "type_info": {
-            "type": "VarString",
-            "flags": {
-              "bits": 4101
-            },
-            "char_set": 224,
-            "max_size": 400
-          }
-        },
-        {
-          "ordinal": 2,
-          "name": "super_admin_id",
-          "type_info": {
-            "type": "String",
-            "flags": {
-              "bits": 4233
-            },
-            "char_set": 63,
-            "max_size": 16
-          }
-        },
-        {
-          "ordinal": 3,
-          "name": "active: bool",
-          "type_info": {
-            "type": "Tiny",
-            "flags": {
-              "bits": 1
-            },
-            "char_set": 63,
-            "max_size": 1
-          }
-        },
-        {
-          "ordinal": 4,
-          "name": "created",
-          "type_info": {
-            "type": "LongLong",
-            "flags": {
-              "bits": 4129
-            },
-            "char_set": 63,
-            "max_size": 20
-          }
-        }
-      ],
-      "parameters": {
-        "Right": 2
-      },
-      "nullable": [
-        false,
-        false,
-        false,
-        false,
-        false
-      ]
-    }
-  },
-  "cf24f2080b2b8c4307e1a25ce24cd1a359e68a3f82e89a316b335b40e0e17bd4": {
-    "query": "SELECT user.* FROM user INNER JOIN user_phone_number ON user.id = user_phone_number.user_id INNER JOIN phone_number_country_code ON user_phone_number.country_code = phone_number_country_code.country_code WHERE CONCAT( '+', phone_number_country_code.phone_code, user_phone_number.number ) = ?;",
-    "describe": {
-      "columns": [
-        {
-          "ordinal": 0,
-          "name": "id",
-          "type_info": {
-            "type": "String",
-            "flags": {
-              "bits": 4227
-            },
-            "char_set": 63,
-            "max_size": 16
-          }
-        },
-        {
-          "ordinal": 1,
-          "name": "username",
-          "type_info": {
-            "type": "VarString",
-            "flags": {
-              "bits": 4101
-            },
-            "char_set": 224,
-            "max_size": 400
-          }
-        },
-        {
-          "ordinal": 2,
-          "name": "password",
-          "type_info": {
-            "type": "Blob",
-            "flags": {
-              "bits": 4113
-            },
-            "char_set": 224,
-            "max_size": 262140
-          }
-        },
-        {
-          "ordinal": 3,
-          "name": "first_name",
-          "type_info": {
-            "type": "VarString",
-            "flags": {
-              "bits": 4097
-            },
-            "char_set": 224,
-            "max_size": 400
-          }
-        },
-        {
-          "ordinal": 4,
-          "name": "last_name",
-          "type_info": {
-            "type": "VarString",
-            "flags": {
-              "bits": 4097
-            },
-            "char_set": 224,
-            "max_size": 400
-          }
-        },
-        {
-          "ordinal": 5,
-          "name": "dob",
-          "type_info": {
-            "type": "LongLong",
-            "flags": {
-              "bits": 32
-            },
-            "char_set": 63,
-            "max_size": 20
-          }
-        },
-        {
-          "ordinal": 6,
-          "name": "bio",
-          "type_info": {
-            "type": "VarString",
-            "flags": {
-              "bits": 0
-            },
-            "char_set": 224,
-            "max_size": 512
-          }
-        },
-        {
-          "ordinal": 7,
-          "name": "location",
-          "type_info": {
-            "type": "VarString",
-            "flags": {
-              "bits": 0
-            },
-            "char_set": 224,
-            "max_size": 512
-          }
-        },
-        {
-          "ordinal": 8,
-          "name": "created",
-          "type_info": {
-            "type": "LongLong",
-            "flags": {
-              "bits": 4129
-            },
-            "char_set": 63,
-            "max_size": 20
-          }
-        },
-        {
-          "ordinal": 9,
-          "name": "backup_email_local",
-          "type_info": {
-            "type": "VarString",
-            "flags": {
-              "bits": 8
-            },
-            "char_set": 224,
-            "max_size": 256
-          }
-        },
-        {
-          "ordinal": 10,
-          "name": "backup_email_domain_id",
-          "type_info": {
-            "type": "String",
-            "flags": {
-              "bits": 128
-            },
-            "char_set": 63,
-            "max_size": 16
-          }
-        },
-        {
-          "ordinal": 11,
-          "name": "backup_phone_country_code",
-          "type_info": {
-            "type": "String",
-            "flags": {
-              "bits": 8
-            },
-            "char_set": 224,
-            "max_size": 8
-          }
-        },
-        {
-          "ordinal": 12,
-          "name": "backup_phone_number",
-          "type_info": {
-            "type": "VarString",
-            "flags": {
-              "bits": 0
-            },
-            "char_set": 224,
-            "max_size": 60
-          }
-        }
-      ],
-      "parameters": {
-        "Right": 1
-      },
-      "nullable": [
-        false,
-        false,
-        false,
-        false,
-        false,
-        true,
-        true,
-        true,
-        false,
-        true,
-        true,
-        true,
-        true
-      ]
-    }
-  },
-  "d334dbe26b7ab3688b0cf565d4a2542516a1d7680731fea0b37d5ddbe869b480": {
-    "query": "CREATE TABLE IF NOT EXISTS file ( id BINARY(16) PRIMARY KEY, name VARCHAR(250) NOT NULL );",
-    "describe": {
-      "columns": [],
-      "parameters": {
-        "Right": 0
-      },
-      "nullable": []
-    }
-  },
-  "d44888489c6f1b2ec6ce6dd190b49d7a629eaef2d24dc766d1997e3db2a6b187": {
-    "query": "SELECT * FROM deployment WHERE id = ?;",
-    "describe": {
-      "columns": [
-        {
-          "ordinal": 0,
-          "name": "id",
-          "type_info": {
-            "type": "String",
-            "flags": {
-              "bits": 4227
-            },
-            "char_set": 63,
-            "max_size": 16
-          }
-        },
-        {
-          "ordinal": 1,
-          "name": "name",
-          "type_info": {
-            "type": "VarString",
-            "flags": {
-              "bits": 4097
-            },
-            "char_set": 224,
-            "max_size": 1020
-          }
-        },
-        {
-          "ordinal": 2,
-          "name": "registry",
-          "type_info": {
-            "type": "VarString",
-            "flags": {
-              "bits": 1
-            },
-            "char_set": 224,
-            "max_size": 1020
-          }
-        },
-        {
-          "ordinal": 3,
-          "name": "image_name",
-          "type_info": {
-            "type": "VarString",
-            "flags": {
-              "bits": 4097
-            },
-            "char_set": 224,
-            "max_size": 2048
-          }
-        },
-        {
-          "ordinal": 4,
-          "name": "image_tag",
-          "type_info": {
-            "type": "VarString",
-            "flags": {
-              "bits": 4097
-            },
-            "char_set": 224,
-            "max_size": 1020
-          }
-        },
-        {
-          "ordinal": 5,
-          "name": "domain_id",
-          "type_info": {
-            "type": "String",
-            "flags": {
-              "bits": 4233
-            },
-            "char_set": 63,
-            "max_size": 16
-          }
-        },
-        {
-          "ordinal": 6,
-          "name": "sub_domain",
-          "type_info": {
-            "type": "VarString",
-            "flags": {
-              "bits": 4097
-            },
-            "char_set": 224,
-            "max_size": 1020
-          }
-        },
-        {
-          "ordinal": 7,
-          "name": "path",
-          "type_info": {
-            "type": "VarString",
-            "flags": {
-              "bits": 1
-            },
-            "char_set": 224,
-            "max_size": 1020
-          }
-        },
-        {
-          "ordinal": 8,
-          "name": "port",
-          "type_info": {
-            "type": "Short",
-            "flags": {
-              "bits": 4129
-            },
-            "char_set": 63,
-            "max_size": 5
-          }
-        }
-      ],
-      "parameters": {
-        "Right": 1
-      },
-      "nullable": [
-        false,
-        false,
-        false,
-        false,
-        false,
-        false,
-        false,
-        false,
-        false
-      ]
-    }
-  },
-  "d4d2ecce5a9761a66d35ad64a28fa27cf0ec6caebfe8ffc21cb88c4139110f56": {
-    "query": "SELECT * FROM user WHERE id = ?;",
-    "describe": {
-      "columns": [
-        {
-          "ordinal": 0,
-          "name": "id",
-          "type_info": {
-            "type": "String",
-            "flags": {
-              "bits": 4227
-            },
-            "char_set": 63,
-            "max_size": 16
-          }
-        },
-        {
-          "ordinal": 1,
-          "name": "username",
-          "type_info": {
-            "type": "VarString",
-            "flags": {
-              "bits": 4101
-            },
-            "char_set": 224,
-            "max_size": 400
-          }
-        },
-        {
-          "ordinal": 2,
-          "name": "password",
-          "type_info": {
-            "type": "Blob",
-            "flags": {
-              "bits": 4113
-            },
-            "char_set": 224,
-            "max_size": 262140
-          }
-        },
-        {
-          "ordinal": 3,
-          "name": "first_name",
-          "type_info": {
-            "type": "VarString",
-            "flags": {
-              "bits": 4097
-            },
-            "char_set": 224,
-            "max_size": 400
-          }
-        },
-        {
-          "ordinal": 4,
-          "name": "last_name",
-          "type_info": {
-            "type": "VarString",
-            "flags": {
-              "bits": 4097
-            },
-            "char_set": 224,
-            "max_size": 400
-          }
-        },
-        {
-          "ordinal": 5,
-          "name": "dob",
-          "type_info": {
-            "type": "LongLong",
-            "flags": {
-              "bits": 32
-            },
-            "char_set": 63,
-            "max_size": 20
-          }
-        },
-        {
-          "ordinal": 6,
-          "name": "bio",
-          "type_info": {
-            "type": "VarString",
-            "flags": {
-              "bits": 0
-            },
-            "char_set": 224,
-            "max_size": 512
-          }
-        },
-        {
-          "ordinal": 7,
-          "name": "location",
-          "type_info": {
-            "type": "VarString",
-            "flags": {
-              "bits": 0
-            },
-            "char_set": 224,
-            "max_size": 512
-          }
-        },
-        {
-          "ordinal": 8,
-          "name": "created",
-          "type_info": {
-            "type": "LongLong",
-            "flags": {
-              "bits": 4129
-            },
-            "char_set": 63,
-            "max_size": 20
-          }
-        },
-        {
-          "ordinal": 9,
-          "name": "backup_email_local",
-          "type_info": {
-            "type": "VarString",
-            "flags": {
-              "bits": 8
-            },
-            "char_set": 224,
-            "max_size": 256
-          }
-        },
-        {
-          "ordinal": 10,
-          "name": "backup_email_domain_id",
-          "type_info": {
-            "type": "String",
-            "flags": {
-              "bits": 128
-            },
-            "char_set": 63,
-            "max_size": 16
-          }
-        },
-        {
-          "ordinal": 11,
-          "name": "backup_phone_country_code",
-          "type_info": {
-            "type": "String",
-            "flags": {
-              "bits": 8
-            },
-            "char_set": 224,
-            "max_size": 8
-          }
-        },
-        {
-          "ordinal": 12,
-          "name": "backup_phone_number",
-          "type_info": {
-            "type": "VarString",
-            "flags": {
-              "bits": 0
-            },
-            "char_set": 224,
-            "max_size": 60
-          }
-        }
-      ],
-      "parameters": {
-        "Right": 1
-      },
-      "nullable": [
-        false,
-        false,
-        false,
-        false,
-        false,
-        true,
-        true,
-        true,
-        false,
-        true,
-        true,
-        true,
-        true
-      ]
-    }
-  },
-  "d71480eb28452448e2773a9848c5ed050d3610c505c6731bc60a8f1ba0491358": {
-    "query": "SELECT * FROM user_login WHERE login_id = ?;",
-    "describe": {
-      "columns": [
-        {
-          "ordinal": 0,
-          "name": "login_id",
-          "type_info": {
-            "type": "String",
-            "flags": {
-              "bits": 4227
-            },
-            "char_set": 63,
-            "max_size": 16
-          }
-        },
-        {
-          "ordinal": 1,
-          "name": "refresh_token",
-          "type_info": {
-            "type": "Blob",
-            "flags": {
-              "bits": 4113
-            },
-            "char_set": 224,
-            "max_size": 262140
-          }
-        },
-        {
-          "ordinal": 2,
-          "name": "token_expiry",
-          "type_info": {
-            "type": "LongLong",
-            "flags": {
-              "bits": 4129
-            },
-            "char_set": 63,
-            "max_size": 20
-          }
-        },
-        {
-          "ordinal": 3,
-          "name": "user_id",
-          "type_info": {
-            "type": "String",
-            "flags": {
-              "bits": 4233
-            },
-            "char_set": 63,
-            "max_size": 16
-          }
-        },
-        {
-          "ordinal": 4,
-          "name": "last_login",
-          "type_info": {
-            "type": "LongLong",
-            "flags": {
-              "bits": 4129
-            },
-            "char_set": 63,
-            "max_size": 20
-          }
-        },
-        {
-          "ordinal": 5,
-          "name": "last_activity",
-          "type_info": {
-            "type": "LongLong",
-            "flags": {
-              "bits": 4129
-            },
-            "char_set": 63,
-            "max_size": 20
-          }
-        }
-      ],
-      "parameters": {
-        "Right": 1
-      },
-      "nullable": [
-        false,
-        false,
-        false,
-        false,
-        false,
-        false
-      ]
-    }
-  },
-  "d85b169f94a97d1e8ab470deb5373e31723fa1dd872ecb9edbcb1461243e7be2": {
-    "query": "SELECT application_id, version FROM application_version WHERE application_id = ?;",
-    "describe": {
-      "columns": [
-        {
-          "ordinal": 0,
-          "name": "application_id",
-          "type_info": {
-            "type": "String",
-            "flags": {
-              "bits": 4227
-            },
-            "char_set": 63,
-            "max_size": 16
-          }
-        },
-        {
-          "ordinal": 1,
-          "name": "version",
-          "type_info": {
-            "type": "VarString",
-            "flags": {
-              "bits": 4099
-            },
-            "char_set": 224,
-            "max_size": 128
-          }
-        }
-      ],
-      "parameters": {
-        "Right": 1
-      },
-      "nullable": [
-        false,
-        false
-      ]
-    }
-  },
-  "d87c8d3cd9fa7c8d0fddc72860f38f372ce116e3a099b6a4143eb37116dc6c6d": {
-    "query": "SELECT * FROM role WHERE owner_id = ?;",
-    "describe": {
-      "columns": [
-        {
-          "ordinal": 0,
-          "name": "id",
-          "type_info": {
-            "type": "String",
-            "flags": {
-              "bits": 4227
-            },
-            "char_set": 63,
-            "max_size": 16
-          }
-        },
-        {
-          "ordinal": 1,
-          "name": "name",
-          "type_info": {
-            "type": "VarString",
-            "flags": {
-              "bits": 4105
-            },
-            "char_set": 224,
-            "max_size": 400
-          }
-        },
-        {
-          "ordinal": 2,
-          "name": "description",
-          "type_info": {
-            "type": "VarString",
-            "flags": {
-              "bits": 0
-            },
-            "char_set": 224,
-            "max_size": 2000
-          }
-        },
-        {
-          "ordinal": 3,
-          "name": "owner_id",
-          "type_info": {
-            "type": "String",
-            "flags": {
-              "bits": 4233
-            },
-            "char_set": 63,
-            "max_size": 16
-          }
-        }
-      ],
-      "parameters": {
-        "Right": 1
-      },
-      "nullable": [
-        false,
-        false,
-        true,
-        false
-      ]
-    }
-  },
-<<<<<<< HEAD
-  "d96261f4b6ee15ce075ca8e64067fd6d3edf4c6359b1746fec6c1acf46ac1826": {
-    "query": "INSERT INTO deployment VALUES (?, ?, ?, ?, ?, ?, ?, ?, ?);",
-    "describe": {
-      "columns": [],
-      "parameters": {
-        "Right": 9
-      },
-      "nullable": []
-    }
-  },
-  "e11db95f5c17f7aab93d6e1c9a8688c6620478927417860d7df315090e74a6ee": {
-    "query": "INSERT INTO domain VALUES (?, ?, FALSE);",
-    "describe": {
-      "columns": [],
-      "parameters": {
-        "Right": 2
-      },
-      "nullable": []
-    }
-  },
-  "e23aa701eee9f9caeebf736e1cdc6cde9ea42a082eb31bd44eac5cedb7f16fd9": {
-    "query": "CREATE TABLE IF NOT EXISTS portus_tunnel ( id BINARY(16) PRIMARY KEY, username VARCHAR(100) NOT NULL, ssh_port SMALLINT UNSIGNED NOT NULL, exposed_port SMALLINT UNSIGNED NOT NULL, name VARCHAR(50) NOT NULL, created BIGINT UNSIGNED NOT NULL );",
-    "describe": {
-      "columns": [],
-      "parameters": {
-        "Right": 0
-      },
-      "nullable": []
-    }
-  },
-  "e53bd14d5797f2615c52332c8825324a7f26df4f0321ded65bfbf2a694b73931": {
-    "query": "CREATE TABLE IF NOT EXISTS permission ( id BINARY(16) PRIMARY KEY, name VARCHAR(100) NOT NULL, description VARCHAR(500) );",
-    "describe": {
-      "columns": [],
-      "parameters": {
-        "Right": 0
-      },
-      "nullable": []
-    }
-  },
-  "e5f317bd1b3c4fa016d200d43f7c7b000c3a6298b86f266932ca3310691cbe3d": {
-    "query": "SELECT * FROM user_to_sign_up WHERE organisation_name = ? AND otp_expiry < ?",
-=======
-  "d919f12b4eccb851ba887201fcb572366edbda9f17f3a0ee6a37fc7c36b42606": {
-    "query": "SELECT * FROM user_to_sign_up WHERE organisation_name = ?;",
->>>>>>> develop
-    "describe": {
-      "columns": [
-        {
-          "ordinal": 0,
-          "name": "username",
-          "type_info": {
-            "type": "VarString",
-            "flags": {
-              "bits": 4099
-            },
-            "char_set": 224,
-            "max_size": 400
-          }
-        },
-        {
-          "ordinal": 1,
-          "name": "account_type",
-          "type_info": {
-            "type": "String",
-            "flags": {
-              "bits": 4353
-            },
-            "char_set": 224,
-            "max_size": 48
-          }
-        },
-        {
-          "ordinal": 2,
-          "name": "password",
-          "type_info": {
-            "type": "Blob",
-            "flags": {
-              "bits": 4113
-            },
-            "char_set": 224,
-            "max_size": 262140
-          }
-        },
-        {
-          "ordinal": 3,
-          "name": "first_name",
-          "type_info": {
-            "type": "VarString",
-            "flags": {
-              "bits": 4097
-            },
-            "char_set": 224,
-            "max_size": 400
-          }
-        },
-        {
-          "ordinal": 4,
-          "name": "last_name",
-          "type_info": {
-            "type": "VarString",
-            "flags": {
-              "bits": 4097
-            },
-            "char_set": 224,
-            "max_size": 400
-          }
-        },
-        {
-          "ordinal": 5,
-          "name": "backup_email_local",
-          "type_info": {
-            "type": "VarString",
-            "flags": {
-              "bits": 0
-            },
-            "char_set": 224,
-            "max_size": 256
-          }
-        },
-        {
-          "ordinal": 6,
-          "name": "backup_email_domain_id",
-          "type_info": {
-            "type": "String",
-            "flags": {
-              "bits": 136
-            },
-            "char_set": 63,
-            "max_size": 16
-          }
-        },
-        {
-          "ordinal": 7,
-          "name": "backup_phone_country_code",
-          "type_info": {
-            "type": "String",
-            "flags": {
-              "bits": 0
-            },
-            "char_set": 224,
-            "max_size": 8
-          }
-        },
-        {
-          "ordinal": 8,
-          "name": "backup_phone_number",
-          "type_info": {
-            "type": "VarString",
-            "flags": {
-              "bits": 0
-            },
-            "char_set": 224,
-            "max_size": 60
-          }
-        },
-        {
-          "ordinal": 9,
-          "name": "org_email_local",
-          "type_info": {
-            "type": "VarString",
-            "flags": {
-              "bits": 0
-            },
-            "char_set": 224,
-            "max_size": 256
-          }
-        },
-        {
-          "ordinal": 10,
-          "name": "org_domain_name",
-          "type_info": {
-            "type": "VarString",
-            "flags": {
-              "bits": 0
-            },
-            "char_set": 224,
-            "max_size": 400
-          }
-        },
-        {
-          "ordinal": 11,
-          "name": "organisation_name",
-          "type_info": {
-            "type": "VarString",
-            "flags": {
-              "bits": 0
-            },
-            "char_set": 224,
-            "max_size": 400
-          }
-        },
-        {
-          "ordinal": 12,
-          "name": "otp_hash",
-          "type_info": {
-            "type": "Blob",
-            "flags": {
-              "bits": 4113
-            },
-            "char_set": 224,
-            "max_size": 262140
-          }
-        },
-        {
-          "ordinal": 13,
-          "name": "otp_expiry",
-          "type_info": {
-            "type": "LongLong",
-            "flags": {
-              "bits": 4129
-            },
-            "char_set": 63,
-            "max_size": 20
-          }
-        }
-      ],
-      "parameters": {
-        "Right": 1
-      },
-      "nullable": [
-        false,
-        false,
-        false,
-        false,
-        false,
-        true,
-        true,
-        true,
-        true,
-        true,
-        true,
-        true,
-        false,
-        false
-      ]
-    }
-  },
-  "e23aa701eee9f9caeebf736e1cdc6cde9ea42a082eb31bd44eac5cedb7f16fd9": {
-    "query": "CREATE TABLE IF NOT EXISTS portus_tunnel ( id BINARY(16) PRIMARY KEY, username VARCHAR(100) NOT NULL, ssh_port SMALLINT UNSIGNED NOT NULL, exposed_port SMALLINT UNSIGNED NOT NULL, name VARCHAR(50) NOT NULL, created BIGINT UNSIGNED NOT NULL );",
-    "describe": {
-      "columns": [],
-      "parameters": {
-        "Right": 0
-      },
-      "nullable": []
-    }
-  },
-  "e53bd14d5797f2615c52332c8825324a7f26df4f0321ded65bfbf2a694b73931": {
-    "query": "CREATE TABLE IF NOT EXISTS permission ( id BINARY(16) PRIMARY KEY, name VARCHAR(100) NOT NULL, description VARCHAR(500) );",
-    "describe": {
-      "columns": [],
-      "parameters": {
-        "Right": 0
-      },
-      "nullable": []
-    }
-  },
-  "e6ca3a70fe08bad0f61d4f84b1f83d651912dd175931a0d2ec2786de87064a76": {
-    "query": "CREATE TABLE IF NOT EXISTS resource ( id BINARY(16) PRIMARY KEY, name VARCHAR(100) NOT NULL, resource_type_id BINARY(16) NOT NULL, owner_id BINARY(16), FOREIGN KEY(owner_id) REFERENCES organisation(id), FOREIGN KEY(resource_type_id) REFERENCES resource_type(id) );",
-    "describe": {
-      "columns": [],
-      "parameters": {
-        "Right": 0
-      },
-      "nullable": []
-    }
-  },
-  "e706d3a79209fb88bb9ee3fd9a56ad110312a05e581bb238c4e042300b425ba8": {
-    "query": "INSERT INTO organisation_email VALUES (?, ?, ?);",
-    "describe": {
-      "columns": [],
-      "parameters": {
-        "Right": 3
-      },
-      "nullable": []
-    }
-  },
-  "e83739abb01613cb8634c2b2d66abdd719c0e5c4dbe8ff26b7f482d6599746a7": {
-    "query": "UPDATE personal_email SET user_id = ? WHERE local = ? AND domain_id = ?;",
-    "describe": {
-      "columns": [],
-      "parameters": {
-        "Right": 3
-      },
-      "nullable": []
-    }
-  },
-  "eae8e05ac1d52b813beb52611f862b88e717506fa3eb35c4d3d7683858a67ce9": {
-    "query": "CREATE TABLE IF NOT EXISTS personal_email ( user_id BINARY(16), local VARCHAR(64) NOT NULL, domain_id BINARY(16) NOT NULL, PRIMARY KEY(local, domain_id), FOREIGN KEY(user_id) REFERENCES user(id), FOREIGN KEY(domain_id) REFERENCES personal_domain(id) );",
-    "describe": {
-      "columns": [],
-      "parameters": {
-        "Right": 0
-      },
-      "nullable": []
-    }
-  },
-  "eca653429eddbfe6a41f012b9fad4d53554ae7b79cde8d4150b0b84ee9bf9a8b": {
-    "query": "SELECT * FROM user ORDER BY created DESC LIMIT 1;",
-    "describe": {
-      "columns": [
-        {
-          "ordinal": 0,
-          "name": "id",
-          "type_info": {
-            "type": "String",
-            "flags": {
-              "bits": 4227
-            },
-            "char_set": 63,
-            "max_size": 16
-          }
-        },
-        {
-          "ordinal": 1,
-          "name": "username",
-          "type_info": {
-            "type": "VarString",
-            "flags": {
-              "bits": 4101
-            },
-            "char_set": 224,
-            "max_size": 400
-          }
-        },
-        {
-          "ordinal": 2,
-          "name": "password",
-          "type_info": {
-            "type": "Blob",
-            "flags": {
-              "bits": 4113
-            },
-            "char_set": 224,
-            "max_size": 262140
-          }
-        },
-        {
-          "ordinal": 3,
-          "name": "first_name",
-          "type_info": {
-            "type": "VarString",
-            "flags": {
-              "bits": 4097
-            },
-            "char_set": 224,
-            "max_size": 400
-          }
-        },
-        {
-          "ordinal": 4,
-          "name": "last_name",
-          "type_info": {
-            "type": "VarString",
-            "flags": {
-              "bits": 4097
-            },
-            "char_set": 224,
-            "max_size": 400
-          }
-        },
-        {
-          "ordinal": 5,
-          "name": "dob",
-          "type_info": {
-            "type": "LongLong",
-            "flags": {
-              "bits": 32
-            },
-            "char_set": 63,
-            "max_size": 20
-          }
-        },
-        {
-          "ordinal": 6,
-          "name": "bio",
-          "type_info": {
-            "type": "VarString",
-            "flags": {
-              "bits": 0
-            },
-            "char_set": 224,
-            "max_size": 512
-          }
-        },
-        {
-          "ordinal": 7,
-          "name": "location",
-          "type_info": {
-            "type": "VarString",
-            "flags": {
-              "bits": 0
-            },
-            "char_set": 224,
-            "max_size": 512
-          }
-        },
-        {
-          "ordinal": 8,
-          "name": "created",
-          "type_info": {
-            "type": "LongLong",
-            "flags": {
-              "bits": 4129
-            },
-            "char_set": 63,
-            "max_size": 20
-          }
-        },
-        {
-          "ordinal": 9,
-          "name": "backup_email_local",
-          "type_info": {
-            "type": "VarString",
-            "flags": {
-              "bits": 8
-            },
-            "char_set": 224,
-            "max_size": 256
-          }
-        },
-        {
-          "ordinal": 10,
-          "name": "backup_email_domain_id",
-          "type_info": {
-            "type": "String",
-            "flags": {
-              "bits": 128
-            },
-            "char_set": 63,
-            "max_size": 16
-          }
-        },
-        {
-          "ordinal": 11,
-          "name": "backup_phone_country_code",
-          "type_info": {
-            "type": "String",
-            "flags": {
-              "bits": 8
-            },
-            "char_set": 224,
-            "max_size": 8
-          }
-        },
-        {
-          "ordinal": 12,
-          "name": "backup_phone_number",
-          "type_info": {
-            "type": "VarString",
-            "flags": {
-              "bits": 0
-            },
-            "char_set": 224,
-            "max_size": 60
-          }
-        }
-      ],
-      "parameters": {
-        "Right": 0
-      },
-      "nullable": [
-        false,
-        false,
-        false,
-        false,
-        false,
-        true,
-        true,
-        true,
-        false,
-        true,
-        true,
-        true,
-        true
-      ]
-    }
-  },
   "edddc427c2d59da76499dd64cc93166619332951071305d67df5b2cb056f442d": {
     "query": "ALTER TABLE file ADD CONSTRAINT FOREIGN KEY(id) REFERENCES resource(id);",
     "describe": {
@@ -9365,23 +5101,18 @@
       "nullable": []
     }
   },
-<<<<<<< HEAD
+  "ee8c91864d60a0f9025574b0d4f2f1af014d933d88e35b97ecbff6f146509219": {
+    "query": "INSERT INTO domain VALUES (?, ?, ?);",
+    "describe": {
+      "columns": [],
+      "parameters": {
+        "Right": 3
+      },
+      "nullable": []
+    }
+  },
   "f0eda87bd07f36dab8d2ce25961202654985cd6e1f16b06fa5083f1ae3fd8612": {
     "query": "INSERT INTO docker_registry_repository VALUES (?,?,?);",
-    "describe": {
-      "columns": [],
-      "parameters": {
-        "Right": 3
-      },
-      "nullable": []
-    }
-  },
-  "f10a94d2cb6ef8ede5b0588f0825fca7641597066705d944adf7d1f902f1058a": {
-    "query": "INSERT INTO organisation VALUES (?, ?, ?, ?, ?);",
-=======
-  "ee8c91864d60a0f9025574b0d4f2f1af014d933d88e35b97ecbff6f146509219": {
-    "query": "INSERT INTO domain VALUES (?, ?, ?);",
->>>>>>> develop
     "describe": {
       "columns": [],
       "parameters": {
@@ -9706,5 +5437,4 @@
       "nullable": []
     }
   }
->>>>>>> 0f39800e
 }