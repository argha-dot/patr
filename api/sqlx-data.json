{
  "db": "PostgreSQL",
  "003572bba6e2c9719d902eb4cefc74a1087b9eeb51e867eec080938d306e3bb4": {
    "query": "CREATE INDEX deployment_idx_registry_image_name_image_tag ON deployment (registry, image_name, image_tag);",
    "describe": {
      "columns": [],
      "parameters": {
        "Left": []
      },
      "nullable": []
    }
  },
  "014218cb95e441c6cd559825f5ed01df173088d2fb86e4220e77976fd1b045dd": {
    "query": "CREATE TABLE domain( id UUID CONSTRAINT domain_pk PRIMARY KEY, name TEXT NOT NULL CONSTRAINT domain_chk_name_is_valid CHECK( name ~ '^(([a-z0-9])|([a-z0-9][a-z0-9-]*[a-z0-9]))$' OR name LIKE CONCAT( 'patr-deleted: ', REPLACE(id::TEXT, '-', ''), '@%' ) ), type RESOURCE_OWNER_TYPE NOT NULL, tld TEXT NOT NULL CONSTRAINT domain_fk_tld REFERENCES domain_tld(tld), CONSTRAINT domain_uq_name_tld UNIQUE(name, tld), CONSTRAINT domain_chk_max_domain_name_length CHECK( (LENGTH(name) + LENGTH(tld)) < 255 ), CONSTRAINT domain_uq_name_type UNIQUE(id, type) );",
    "describe": {
      "columns": [],
      "parameters": {
        "Left": []
      },
      "nullable": []
    }
  },
  "05452f7e8ed0ec4322863866b4604e496c5004b7dce28dd96928cc8b7e8ca699": {
    "query": "SELECT id as \"id: _\", workspace_id as \"workspace_id: _\", name::TEXT as \"name!: _\" FROM docker_registry_repository WHERE name = $1 AND workspace_id = $2 AND name NOT LIKE 'patr-deleted:%';",
    "describe": {
      "columns": [
        {
          "ordinal": 0,
          "name": "id: _",
          "type_info": "Uuid"
        },
        {
          "ordinal": 1,
          "name": "workspace_id: _",
          "type_info": "Uuid"
        },
        {
          "ordinal": 2,
          "name": "name!: _",
          "type_info": "Text"
        }
      ],
      "parameters": {
        "Left": [
          {
            "Custom": {
              "name": "citext",
              "kind": "Simple"
            }
          },
          "Uuid"
        ]
      },
      "nullable": [
        false,
        false,
        null
      ]
    }
  },
  "06996105bdcc06ade90e67db371aa915dc31e8e8d1a4aa8a778a78909a585f74": {
    "query": "CREATE TABLE role_permissions_resource_type( role_id UUID CONSTRAINT role_permissions_resource_type_fk_role_id REFERENCES role(id), permission_id UUID CONSTRAINT role_permissions_resource_type_fk_permission_id REFERENCES permission(id), resource_type_id UUID CONSTRAINT role_permissions_resource_type_fk_resource_type_id REFERENCES resource_type(id), CONSTRAINT role_permissions_resource_type_pk PRIMARY KEY(role_id, permission_id, resource_type_id) );",
    "describe": {
      "columns": [],
      "parameters": {
        "Left": []
      },
      "nullable": []
    }
  },
  "06ca5256da1ca17a2676161d61f46265efdcf8beddcc03526a09045b3bf3ba21": {
    "query": "SELECT id as \"id: _\", name::TEXT as \"name!: _\", super_admin_id as \"super_admin_id: _\", active FROM workspace WHERE name = $1;",
    "describe": {
      "columns": [
        {
          "ordinal": 0,
          "name": "id: _",
          "type_info": "Uuid"
        },
        {
          "ordinal": 1,
          "name": "name!: _",
          "type_info": "Text"
        },
        {
          "ordinal": 2,
          "name": "super_admin_id: _",
          "type_info": "Uuid"
        },
        {
          "ordinal": 3,
          "name": "active",
          "type_info": "Bool"
        }
      ],
      "parameters": {
        "Left": [
          {
            "Custom": {
              "name": "citext",
              "kind": "Simple"
            }
          }
        ]
      },
      "nullable": [
        false,
        null,
        false,
        false
      ]
    }
  },
  "0a99a795783bd682faac118e140bb40890bcecc424254bf651823cb42022b1ec": {
    "query": "SELECT id as \"id: Uuid\", name, resource_type_id as \"resource_type_id: Uuid\", owner_id as \"owner_id: Uuid\", created FROM resource WHERE id = $1;",
    "describe": {
      "columns": [
        {
          "ordinal": 0,
          "name": "id: Uuid",
          "type_info": "Uuid"
        },
        {
          "ordinal": 1,
          "name": "name",
          "type_info": "Varchar"
        },
        {
          "ordinal": 2,
          "name": "resource_type_id: Uuid",
          "type_info": "Uuid"
        },
        {
          "ordinal": 3,
          "name": "owner_id: Uuid",
          "type_info": "Uuid"
        },
        {
          "ordinal": 4,
          "name": "created",
          "type_info": "Int8"
        }
      ],
      "parameters": {
        "Left": [
          "Uuid"
        ]
      },
      "nullable": [
        false,
        false,
        false,
        false,
        false
      ]
    }
  },
  "0cc3abb583408d10147188c34ec3716cb0093acfa377e84813194651e5e2d226": {
    "query": "SELECT \"user\".id as \"id: Uuid\", \"user\".username, \"user\".password, \"user\".first_name, \"user\".last_name, \"user\".dob, \"user\".bio, \"user\".location, \"user\".created, \"user\".backup_email_local, \"user\".backup_email_domain_id as \"backup_email_domain_id: Uuid\", \"user\".backup_phone_country_code, \"user\".backup_phone_number FROM \"user\" LEFT JOIN personal_email ON personal_email.user_id = \"user\".id LEFT JOIN business_email ON business_email.user_id = \"user\".id LEFT JOIN domain ON domain.id = personal_email.domain_id OR domain.id = business_email.domain_id LEFT JOIN user_phone_number ON user_phone_number.user_id = \"user\".id LEFT JOIN phone_number_country_code ON phone_number_country_code.country_code = user_phone_number.country_code WHERE \"user\".username = $1 OR CONCAT(personal_email.local, '@', domain.name) = $1 OR CONCAT(business_email.local, '@', domain.name) = $1 OR CONCAT('+', phone_number_country_code.phone_code, user_phone_number.number) = $1;",
    "describe": {
      "columns": [
        {
          "ordinal": 0,
          "name": "id: Uuid",
          "type_info": "Uuid"
        },
        {
          "ordinal": 1,
          "name": "username",
          "type_info": "Varchar"
        },
        {
          "ordinal": 2,
          "name": "password",
          "type_info": "Text"
        },
        {
          "ordinal": 3,
          "name": "first_name",
          "type_info": "Varchar"
        },
        {
          "ordinal": 4,
          "name": "last_name",
          "type_info": "Varchar"
        },
        {
          "ordinal": 5,
          "name": "dob",
          "type_info": "Int8"
        },
        {
          "ordinal": 6,
          "name": "bio",
          "type_info": "Varchar"
        },
        {
          "ordinal": 7,
          "name": "location",
          "type_info": "Varchar"
        },
        {
          "ordinal": 8,
          "name": "created",
          "type_info": "Int8"
        },
        {
          "ordinal": 9,
          "name": "backup_email_local",
          "type_info": "Varchar"
        },
        {
          "ordinal": 10,
          "name": "backup_email_domain_id: Uuid",
          "type_info": "Uuid"
        },
        {
          "ordinal": 11,
          "name": "backup_phone_country_code",
          "type_info": "Bpchar"
        },
        {
          "ordinal": 12,
          "name": "backup_phone_number",
          "type_info": "Varchar"
        }
      ],
      "parameters": {
        "Left": [
          "Text"
        ]
      },
      "nullable": [
        false,
        false,
        false,
        false,
        false,
        true,
        true,
        true,
        false,
        true,
        true,
        true,
        true
      ]
    }
  },
  "0d262a2cdb70f0c2af1b7b788df13c6d6da8ce31fd6172023a0490f6cbda6d94": {
    "query": "CREATE INDEX user_to_sign_up_idx_otp_expiry ON user_to_sign_up (otp_expiry);",
    "describe": {
      "columns": [],
      "parameters": {
        "Left": []
      },
      "nullable": []
    }
  },
  "0d9ded0435682bceb4df1033b7c3ac958f872839106b7447113fa76bdf30f955": {
    "query": "SELECT username, account_type as \"account_type: ResourceType\", password, first_name, last_name, backup_email_local, backup_email_domain_id as \"backup_email_domain_id: Uuid\", backup_phone_country_code, backup_phone_number, business_email_local, CASE WHEN business_domain_name IS NULL THEN NULL ELSE CONCAT(business_domain_name, '.', business_domain_tld) END as \"business_domain_name: String\", business_name, otp_hash, otp_expiry FROM user_to_sign_up WHERE backup_phone_country_code = $1 AND backup_phone_number = $2;",
    "describe": {
      "columns": [
        {
          "ordinal": 0,
          "name": "username",
          "type_info": "Varchar"
        },
        {
          "ordinal": 1,
          "name": "account_type: ResourceType",
          "type_info": {
            "Custom": {
              "name": "resource_owner_type",
              "kind": {
                "Enum": [
                  "personal",
                  "business"
                ]
              }
            }
          }
        },
        {
          "ordinal": 2,
          "name": "password",
          "type_info": "Text"
        },
        {
          "ordinal": 3,
          "name": "first_name",
          "type_info": "Varchar"
        },
        {
          "ordinal": 4,
          "name": "last_name",
          "type_info": "Varchar"
        },
        {
          "ordinal": 5,
          "name": "backup_email_local",
          "type_info": "Varchar"
        },
        {
          "ordinal": 6,
          "name": "backup_email_domain_id: Uuid",
          "type_info": "Uuid"
        },
        {
          "ordinal": 7,
          "name": "backup_phone_country_code",
          "type_info": "Bpchar"
        },
        {
          "ordinal": 8,
          "name": "backup_phone_number",
          "type_info": "Varchar"
        },
        {
          "ordinal": 9,
          "name": "business_email_local",
          "type_info": "Varchar"
        },
        {
          "ordinal": 10,
          "name": "business_domain_name: String",
          "type_info": "Text"
        },
        {
          "ordinal": 11,
          "name": "business_name",
          "type_info": "Varchar"
        },
        {
          "ordinal": 12,
          "name": "otp_hash",
          "type_info": "Text"
        },
        {
          "ordinal": 13,
          "name": "otp_expiry",
          "type_info": "Int8"
        }
      ],
      "parameters": {
        "Left": [
          "Bpchar",
          "Text"
        ]
      },
      "nullable": [
        false,
        false,
        false,
        false,
        false,
        true,
        true,
        true,
        true,
        true,
        null,
        true,
        false,
        false
      ]
    }
  },
  "0f173a2ae7e9c68cfb8d86191b16740c01ad3febde1b1429e083153b9ad21cb4": {
    "query": "SELECT \"user\".id as \"id: Uuid\", \"user\".username, \"user\".password, \"user\".first_name, \"user\".last_name, \"user\".dob, \"user\".bio, \"user\".location, \"user\".created, \"user\".backup_email_local, \"user\".backup_email_domain_id as \"backup_email_domain_id: Uuid\", \"user\".backup_phone_country_code, \"user\".backup_phone_number FROM \"user\" LEFT JOIN personal_email ON personal_email.user_id = \"user\".id LEFT JOIN business_email ON business_email.user_id = \"user\".id LEFT JOIN domain ON domain.id = personal_email.domain_id OR domain.id = business_email.domain_id WHERE CONCAT(personal_email.local, '@', domain.name) = $1 OR CONCAT(business_email.local, '@', domain.name) = $1;",
    "describe": {
      "columns": [
        {
          "ordinal": 0,
          "name": "id: Uuid",
          "type_info": "Uuid"
        },
        {
          "ordinal": 1,
          "name": "username",
          "type_info": "Varchar"
        },
        {
          "ordinal": 2,
          "name": "password",
          "type_info": "Text"
        },
        {
          "ordinal": 3,
          "name": "first_name",
          "type_info": "Varchar"
        },
        {
          "ordinal": 4,
          "name": "last_name",
          "type_info": "Varchar"
        },
        {
          "ordinal": 5,
          "name": "dob",
          "type_info": "Int8"
        },
        {
          "ordinal": 6,
          "name": "bio",
          "type_info": "Varchar"
        },
        {
          "ordinal": 7,
          "name": "location",
          "type_info": "Varchar"
        },
        {
          "ordinal": 8,
          "name": "created",
          "type_info": "Int8"
        },
        {
          "ordinal": 9,
          "name": "backup_email_local",
          "type_info": "Varchar"
        },
        {
          "ordinal": 10,
          "name": "backup_email_domain_id: Uuid",
          "type_info": "Uuid"
        },
        {
          "ordinal": 11,
          "name": "backup_phone_country_code",
          "type_info": "Bpchar"
        },
        {
          "ordinal": 12,
          "name": "backup_phone_number",
          "type_info": "Varchar"
        }
      ],
      "parameters": {
        "Left": [
          "Text"
        ]
      },
      "nullable": [
        false,
        false,
        false,
        false,
        false,
        true,
        true,
        true,
        false,
        true,
        true,
        true,
        true
      ]
    }
  },
  "109658541c3629fa2b93265b2ac5c6d6dd5d154161d45ef2293027f875ff27f6": {
    "query": "SELECT id as \"id: _\", name::TEXT as \"name!: _\", status as \"status: _\", workspace_id as \"workspace_id: _\" FROM deployment_static_site WHERE name = $1 AND workspace_id = $2 AND status != 'deleted';",
    "describe": {
      "columns": [
        {
          "ordinal": 0,
          "name": "id: _",
          "type_info": "Uuid"
        },
        {
          "ordinal": 1,
          "name": "name!: _",
          "type_info": "Text"
        },
        {
          "ordinal": 2,
          "name": "status: _",
          "type_info": {
            "Custom": {
              "name": "deployment_status",
              "kind": {
                "Enum": [
                  "created",
                  "pushed",
                  "deploying",
                  "running",
                  "stopped",
                  "errored",
                  "deleted"
                ]
              }
            }
          }
        },
        {
          "ordinal": 3,
          "name": "workspace_id: _",
          "type_info": "Uuid"
        }
      ],
      "parameters": {
        "Left": [
          {
            "Custom": {
              "name": "citext",
              "kind": "Simple"
            }
          },
          "Uuid"
        ]
      },
      "nullable": [
        false,
        null,
        false,
        false
      ]
    }
  },
  "117cf2f33ceb30129812a98389512975c4e4be5a736a0b28e7ee38c77330eae1": {
    "query": "SELECT id FROM domain WHERE id = $1;",
    "describe": {
      "columns": [
        {
          "ordinal": 0,
          "name": "id",
          "type_info": "Uuid"
        }
      ],
      "parameters": {
        "Left": [
          "Uuid"
        ]
      },
      "nullable": [
        false
      ]
    }
  },
  "12ec65904ba0d3fc836a99a97125cc5d43442d0cc6d5c24a2d79a824a0d128fc": {
    "query": "UPDATE \"user\" SET backup_email_local = $1, backup_email_domain_id = $2 WHERE id = $3;",
    "describe": {
      "columns": [],
      "parameters": {
        "Left": [
          "Varchar",
          "Uuid",
          "Uuid"
        ]
      },
      "nullable": []
    }
  },
  "1367b2c0bb8700daf488f62964c8c1396fb2a3a5a2f33577c4d0c1be8806507c": {
    "query": "SELECT \"user\".*, CONCAT(domain.name, '.', domain.tld) as \"name!\" FROM workspace_domain INNER JOIN domain ON domain.id = workspace_domain.id INNER JOIN resource ON workspace_domain.id = resource.id INNER JOIN workspace ON resource.owner_id = workspace.id INNER JOIN \"user\" ON workspace.super_admin_id = \"user\".id WHERE workspace_domain.id = $1;",
    "describe": {
      "columns": [
        {
          "ordinal": 0,
          "name": "id",
          "type_info": "Uuid"
        },
        {
          "ordinal": 1,
          "name": "username",
          "type_info": "Varchar"
        },
        {
          "ordinal": 2,
          "name": "password",
          "type_info": "Text"
        },
        {
          "ordinal": 3,
          "name": "first_name",
          "type_info": "Varchar"
        },
        {
          "ordinal": 4,
          "name": "last_name",
          "type_info": "Varchar"
        },
        {
          "ordinal": 5,
          "name": "dob",
          "type_info": "Int8"
        },
        {
          "ordinal": 6,
          "name": "bio",
          "type_info": "Varchar"
        },
        {
          "ordinal": 7,
          "name": "location",
          "type_info": "Varchar"
        },
        {
          "ordinal": 8,
          "name": "created",
          "type_info": "Int8"
        },
        {
          "ordinal": 9,
          "name": "backup_email_local",
          "type_info": "Varchar"
        },
        {
          "ordinal": 10,
          "name": "backup_email_domain_id",
          "type_info": "Uuid"
        },
        {
          "ordinal": 11,
          "name": "backup_phone_country_code",
          "type_info": "Bpchar"
        },
        {
          "ordinal": 12,
          "name": "backup_phone_number",
          "type_info": "Varchar"
        },
        {
          "ordinal": 13,
          "name": "name!",
          "type_info": "Text"
        }
      ],
      "parameters": {
        "Left": [
          "Uuid"
        ]
      },
      "nullable": [
        false,
        false,
        false,
        false,
        false,
        true,
        true,
        true,
        false,
        true,
        true,
        true,
        true,
        null
      ]
    }
  },
  "1478e049e620cdd3592a2f14e0f25a668c95e62854c5facb14517c62d6210275": {
    "query": "CREATE INDEX business_email_idx_user_id ON business_email (user_id);",
    "describe": {
      "columns": [],
      "parameters": {
        "Left": []
      },
      "nullable": []
    }
  },
  "14b453faa2e6aa5aaa8922ea8acef257a36d4e7a9c32812d489aaba1847405eb": {
    "query": "CREATE TABLE docker_registry_repository_manifest( repository_id UUID NOT NULL CONSTRAINT docker_registry_repository_manifest_fk_repository_id REFERENCES docker_registry_repository(id), manifest_digest TEXT NOT NULL, size BIGINT NOT NULL CONSTRAINT docker_registry_repository_manifest_chk_size_unsigned CHECK(size >= 0), created BIGINT NOT NULL CONSTRAINT docker_registry_repository_manifest_chk_created_unsigned CHECK( created >= 0 ), CONSTRAINT docker_registry_repository_manifest_pk PRIMARY KEY( repository_id, manifest_digest ) );",
    "describe": {
      "columns": [],
      "parameters": {
        "Left": []
      },
      "nullable": []
    }
  },
  "14da6d3904de6025049163bd747b1b346d7da4620259d5aab5f437f50b02a3b2": {
    "query": "ALTER TABLE managed_database ADD CONSTRAINT managed_database_fk_id_workspace_id FOREIGN KEY(id, workspace_id) REFERENCES resource(id, owner_id);",
    "describe": {
      "columns": [],
      "parameters": {
        "Left": []
      },
      "nullable": []
    }
  },
  "14fe047c524321987b68fee257dce36a85c67d1746a1ceb1737b8e93fda0aed0": {
    "query": "SELECT id as \"id: _\", name::TEXT as \"name!: _\", super_admin_id as \"super_admin_id: _\", active FROM workspace WHERE id = $1;",
    "describe": {
      "columns": [
        {
          "ordinal": 0,
          "name": "id: _",
          "type_info": "Uuid"
        },
        {
          "ordinal": 1,
          "name": "name!: _",
          "type_info": "Text"
        },
        {
          "ordinal": 2,
          "name": "super_admin_id: _",
          "type_info": "Uuid"
        },
        {
          "ordinal": 3,
          "name": "active",
          "type_info": "Bool"
        }
      ],
      "parameters": {
        "Left": [
          "Uuid"
        ]
      },
      "nullable": [
        false,
        null,
        false,
        false
      ]
    }
  },
  "15d97c8249593f00516ac5b30598779bda9d6214d2341d0166ada2e5dbc4a9e5": {
    "query": "UPDATE managed_database SET status = $1 WHERE id = $2;",
    "describe": {
      "columns": [],
      "parameters": {
        "Left": [
          {
            "Custom": {
              "name": "managed_database_status",
              "kind": {
                "Enum": [
                  "creating",
                  "running",
                  "stopped",
                  "errored",
                  "deleted"
                ]
              }
            }
          },
          "Uuid"
        ]
      },
      "nullable": []
    }
  },
  "17110d0af21fc886aaa70147d26f326a861ca13713b0c00fb8646642b5fb8f9f": {
    "query": "INSERT INTO \"user\" VALUES ( $1, $2, $3, $4, $5, NULL, NULL, NULL, $6, $7, $8, $9, $10 );",
    "describe": {
      "columns": [],
      "parameters": {
        "Left": [
          "Uuid",
          "Varchar",
          "Text",
          "Varchar",
          "Varchar",
          "Int8",
          "Varchar",
          "Uuid",
          "Bpchar",
          "Varchar"
        ]
      },
      "nullable": []
    }
  },
  "1744a46ba8ec9a9e788956406cc0ee9aa34844903ecf16ff84af3ff9332dc982": {
    "query": "SELECT id as \"id: _\", name, description FROM permission;",
    "describe": {
      "columns": [
        {
          "ordinal": 0,
          "name": "id: _",
          "type_info": "Uuid"
        },
        {
          "ordinal": 1,
          "name": "name",
          "type_info": "Varchar"
        },
        {
          "ordinal": 2,
          "name": "description",
          "type_info": "Varchar"
        }
      ],
      "parameters": {
        "Left": []
      },
      "nullable": [
        false,
        false,
        true
      ]
    }
  },
  "17c67912f71130b8cf2eecb66af9f86d8e03b0c829f807066cace584360dee71": {
    "query": "SELECT id as \"id: _\", name::TEXT as \"name!: _\", registry, repository_id as \"repository_id: _\", image_name, image_tag, status as \"status: _\", workspace_id as \"workspace_id: _\", region as \"region: _\", min_horizontal_scale, max_horizontal_scale, machine_type as \"machine_type: _\", deploy_on_push FROM deployment WHERE workspace_id = $1 AND status != 'deleted';",
    "describe": {
      "columns": [
        {
          "ordinal": 0,
          "name": "id: _",
          "type_info": "Uuid"
        },
        {
          "ordinal": 1,
          "name": "name!: _",
          "type_info": "Text"
        },
        {
          "ordinal": 2,
          "name": "registry",
          "type_info": "Varchar"
        },
        {
          "ordinal": 3,
          "name": "repository_id: _",
          "type_info": "Uuid"
        },
        {
          "ordinal": 4,
          "name": "image_name",
          "type_info": "Varchar"
        },
        {
          "ordinal": 5,
          "name": "image_tag",
          "type_info": "Varchar"
        },
        {
          "ordinal": 6,
          "name": "status: _",
          "type_info": {
            "Custom": {
              "name": "deployment_status",
              "kind": {
                "Enum": [
                  "created",
                  "pushed",
                  "deploying",
                  "running",
                  "stopped",
                  "errored",
                  "deleted"
                ]
              }
            }
          }
        },
        {
          "ordinal": 7,
          "name": "workspace_id: _",
          "type_info": "Uuid"
        },
        {
          "ordinal": 8,
          "name": "region: _",
          "type_info": "Uuid"
        },
        {
          "ordinal": 9,
          "name": "min_horizontal_scale",
          "type_info": "Int2"
        },
        {
          "ordinal": 10,
          "name": "max_horizontal_scale",
          "type_info": "Int2"
        },
        {
          "ordinal": 11,
          "name": "machine_type: _",
          "type_info": "Uuid"
        },
        {
          "ordinal": 12,
          "name": "deploy_on_push",
          "type_info": "Bool"
        }
      ],
      "parameters": {
        "Left": [
          "Uuid"
        ]
      },
      "nullable": [
        false,
        null,
        false,
        true,
        true,
        false,
        false,
        false,
        false,
        false,
        false,
        false,
        false
      ]
    }
  },
  "1815e0c66b5645f7e4994f135c7d0622d3219c98297eab447d4cadf9bed4a1f4": {
    "query": "CREATE INDEX user_phone_number_idx_user_id ON user_phone_number (user_id);",
    "describe": {
      "columns": [],
      "parameters": {
        "Left": []
      },
      "nullable": []
    }
  },
  "190afdb5fff0d8d2459768bf598cb4cbe8a8eac23f33919a06c5057411079a65": {
    "query": "UPDATE managed_url SET path = $2, url_type = $3, deployment_id = $4, port = $5, static_site_id = $6, url = $7 WHERE id = $1;",
    "describe": {
      "columns": [],
      "parameters": {
        "Left": [
          "Uuid",
          "Text",
          {
            "Custom": {
              "name": "managed_url_type",
              "kind": {
                "Enum": [
                  "proxy_to_deployment",
                  "proxy_to_static_site",
                  "proxy_url",
                  "redirect"
                ]
              }
            }
          },
          "Uuid",
          "Int4",
          "Uuid",
          "Text"
        ]
      },
      "nullable": []
    }
  },
  "1a22653fa91b8253b6ac6440aef2826bcb839954b73ee66f202f3682d8f6b6ef": {
    "query": "SELECT user_unverified_phone_number.country_code, user_unverified_phone_number.phone_number, user_unverified_phone_number.user_id as \"user_id: Uuid\", user_unverified_phone_number.verification_token_hash, user_unverified_phone_number.verification_token_expiry FROM user_unverified_phone_number INNER JOIN phone_number_country_code ON user_unverified_phone_number.country_code = phone_number_country_code.country_code WHERE user_id = $1 AND user_unverified_phone_number.country_code = $2 AND user_unverified_phone_number.phone_number = $3;",
    "describe": {
      "columns": [
        {
          "ordinal": 0,
          "name": "country_code",
          "type_info": "Bpchar"
        },
        {
          "ordinal": 1,
          "name": "phone_number",
          "type_info": "Varchar"
        },
        {
          "ordinal": 2,
          "name": "user_id: Uuid",
          "type_info": "Uuid"
        },
        {
          "ordinal": 3,
          "name": "verification_token_hash",
          "type_info": "Text"
        },
        {
          "ordinal": 4,
          "name": "verification_token_expiry",
          "type_info": "Int8"
        }
      ],
      "parameters": {
        "Left": [
          "Uuid",
          "Bpchar",
          "Text"
        ]
      },
      "nullable": [
        false,
        false,
        false,
        false,
        false
      ]
    }
  },
  "1a38781f65e4110259d87dfbd32e22fa70ae545ddfd608ce5c48cb5820dc8c1b": {
    "query": "SELECT resource_type.id as \"id: _\", resource_type.name, resource_type.description FROM resource_type INNER JOIN resource ON resource.resource_type_id = resource_type.id WHERE resource.id = $1;",
    "describe": {
      "columns": [
        {
          "ordinal": 0,
          "name": "id: _",
          "type_info": "Uuid"
        },
        {
          "ordinal": 1,
          "name": "name",
          "type_info": "Varchar"
        },
        {
          "ordinal": 2,
          "name": "description",
          "type_info": "Varchar"
        }
      ],
      "parameters": {
        "Left": [
          "Uuid"
        ]
      },
      "nullable": [
        false,
        false,
        true
      ]
    }
  },
  "1a3b8e1bff241f2560652afe203c892e15868c7c48da74963afeccc550d90a9d": {
    "query": "DELETE FROM role_permissions_resource_type WHERE role_id = $1;",
    "describe": {
      "columns": [],
      "parameters": {
        "Left": [
          "Uuid"
        ]
      },
      "nullable": []
    }
  },
  "1a9b57c08d7e29f0bfa77c074322fa6a97286ec41ac182294dfe5349afa93685": {
    "query": "SELECT id as \"id: Uuid\", workspace_id as \"workspace_id: Uuid\", name::TEXT as \"name!: String\", COALESCE(size, 0) as \"size!: i64\" FROM docker_registry_repository LEFT JOIN ( SELECT SUM(size) as size, repository_id FROM docker_registry_repository_manifest GROUP BY repository_id ) docker_registry_repository_manifest ON docker_registry_repository_manifest.repository_id = docker_registry_repository.id WHERE workspace_id = $1 AND name NOT LIKE 'patr-deleted:%';",
    "describe": {
      "columns": [
        {
          "ordinal": 0,
          "name": "id: Uuid",
          "type_info": "Uuid"
        },
        {
          "ordinal": 1,
          "name": "workspace_id: Uuid",
          "type_info": "Uuid"
        },
        {
          "ordinal": 2,
          "name": "name!: String",
          "type_info": "Text"
        },
        {
          "ordinal": 3,
          "name": "size!: i64",
          "type_info": "Numeric"
        }
      ],
      "parameters": {
        "Left": [
          "Uuid"
        ]
      },
      "nullable": [
        false,
        false,
        null,
        null
      ]
    }
  },
  "1b91d51ce01a40c989017198a841c47361919562817d7f58d41e147a10bc2b2c": {
    "query": "SELECT tag, last_updated FROM docker_registry_repository_tag WHERE repository_id = $1 AND manifest_digest = $2;",
    "describe": {
      "columns": [
        {
          "ordinal": 0,
          "name": "tag",
          "type_info": "Text"
        },
        {
          "ordinal": 1,
          "name": "last_updated",
          "type_info": "Int8"
        }
      ],
      "parameters": {
        "Left": [
          "Uuid",
          "Text"
        ]
      },
      "nullable": [
        false,
        false
      ]
    }
  },
  "1bb5d7f76d7fe36ec6bf5b12742e8b3b1112b350979bff98a46bb84c2add992f": {
    "query": "SELECT CONCAT(domain.name, '.', domain.tld) as \"name!\", workspace_domain.id as \"id!: Uuid\", workspace_domain.domain_type as \"domain_type!: ResourceType\", workspace_domain.is_verified as \"is_verified!\", workspace_domain.nameserver_type as \"nameserver_type!: DomainNameserverType\", patr_controlled_domain.zone_identifier as \"zone_identifier?\" FROM workspace_domain INNER JOIN domain ON domain.id = workspace_domain.id LEFT JOIN patr_controlled_domain ON patr_controlled_domain.domain_id = workspace_domain.id WHERE is_verified = TRUE AND domain.name NOT LIKE CONCAT( 'patr-deleted: ', REPLACE(domain.id::TEXT, '-', ''), '@%' );",
    "describe": {
      "columns": [
        {
          "ordinal": 0,
          "name": "name!",
          "type_info": "Text"
        },
        {
          "ordinal": 1,
          "name": "id!: Uuid",
          "type_info": "Uuid"
        },
        {
          "ordinal": 2,
          "name": "domain_type!: ResourceType",
          "type_info": {
            "Custom": {
              "name": "resource_owner_type",
              "kind": {
                "Enum": [
                  "personal",
                  "business"
                ]
              }
            }
          }
        },
        {
          "ordinal": 3,
          "name": "is_verified!",
          "type_info": "Bool"
        },
        {
          "ordinal": 4,
          "name": "nameserver_type!: DomainNameserverType",
          "type_info": {
            "Custom": {
              "name": "domain_nameserver_type",
              "kind": {
                "Enum": [
                  "internal",
                  "external"
                ]
              }
            }
          }
        },
        {
          "ordinal": 5,
          "name": "zone_identifier?",
          "type_info": "Text"
        }
      ],
      "parameters": {
        "Left": []
      },
      "nullable": [
        null,
        true,
        true,
        true,
        true,
        false
      ]
    }
  },
  "1c258cdf5e4f891a42018dbd6a99ad7cae3698e386c38415a5823d07d48ace98": {
    "query": "SELECT country_code, number as \"phone_number\" FROM user_phone_number WHERE user_id = $1;",
    "describe": {
      "columns": [
        {
          "ordinal": 0,
          "name": "country_code",
          "type_info": "Bpchar"
        },
        {
          "ordinal": 1,
          "name": "phone_number",
          "type_info": "Varchar"
        }
      ],
      "parameters": {
        "Left": [
          "Uuid"
        ]
      },
      "nullable": [
        false,
        false
      ]
    }
  },
  "1d060e8f1c3d2ddbc982c7006b489a10007b4e6dd2eed4ff01c2200912301c2f": {
    "query": "CREATE TABLE personal_domain( id UUID CONSTRAINT personal_domain_pk PRIMARY KEY, domain_type RESOURCE_OWNER_TYPE NOT NULL CONSTRAINT personal_domain_chk_domain_type CHECK( domain_type = 'personal' ), CONSTRAINT personal_domain_fk_id_domain_type FOREIGN KEY(id, domain_type) REFERENCES domain(id, type) );",
    "describe": {
      "columns": [],
      "parameters": {
        "Left": []
      },
      "nullable": []
    }
  },
  "1de59097b9fe16c191902d40f6e1aa7c48834c86988b7e4510771391cc369afa": {
    "query": "INSERT INTO user_login VALUES ($1, $2, $3, $4, $5, $6);",
    "describe": {
      "columns": [],
      "parameters": {
        "Left": [
          "Uuid",
          "Text",
          "Int8",
          "Uuid",
          "Int8",
          "Int8"
        ]
      },
      "nullable": []
    }
  },
  "1e5535c954669e884b6431f2be4e4ca0bcda5682951aed45f1f01d607a1d4f1c": {
    "query": "INSERT INTO role_permissions_resource_type VALUES ($1, $2, $3);",
    "describe": {
      "columns": [],
      "parameters": {
        "Left": [
          "Uuid",
          "Uuid",
          "Uuid"
        ]
      },
      "nullable": []
    }
  },
  "1f692717054565758558436239aec1f86994431543863113886091f99d4f115a": {
    "query": "INSERT INTO user_to_sign_up VALUES ( $1, 'business', $2, $3, $4, $5, $6, $7, $8, $9, $10, $11, $12, $13, $14 ) ON CONFLICT(username) DO UPDATE SET account_type = 'business', password = EXCLUDED.password, first_name = EXCLUDED.first_name, last_name = EXCLUDED.last_name, backup_email_local = EXCLUDED.backup_email_local, backup_email_domain_id = EXCLUDED.backup_email_domain_id, backup_phone_country_code = EXCLUDED.backup_phone_country_code, backup_phone_number = EXCLUDED.backup_phone_number, business_email_local = EXCLUDED.business_email_local, business_domain_name = EXCLUDED.business_domain_name, business_domain_tld = EXCLUDED.business_domain_tld, business_name = EXCLUDED.business_name, otp_hash = EXCLUDED.otp_hash, otp_expiry = EXCLUDED.otp_expiry;",
    "describe": {
      "columns": [],
      "parameters": {
        "Left": [
          "Varchar",
          "Text",
          "Varchar",
          "Varchar",
          "Varchar",
          "Uuid",
          "Bpchar",
          "Varchar",
          "Varchar",
          "Text",
          "Text",
          "Varchar",
          "Text",
          "Int8"
        ]
      },
      "nullable": []
    }
  },
  "1f6ff6cf661a6007d78b7a30f0f8599c0ad2accd42912eb3f28d45c411f23674": {
    "query": "SELECT user_id as \"user_id: Uuid\", token, token_expiry FROM password_reset_request WHERE user_id = $1;",
    "describe": {
      "columns": [
        {
          "ordinal": 0,
          "name": "user_id: Uuid",
          "type_info": "Uuid"
        },
        {
          "ordinal": 1,
          "name": "token",
          "type_info": "Text"
        },
        {
          "ordinal": 2,
          "name": "token_expiry",
          "type_info": "Int8"
        }
      ],
      "parameters": {
        "Left": [
          "Uuid"
        ]
      },
      "nullable": [
        false,
        false,
        false
      ]
    }
  },
  "1fbbf7824b6eec88e9a07501d790b7ec4a3d154754defc787de7e4c8ba323981": {
    "query": "CREATE TYPE MANAGED_DATABASE_STATUS AS ENUM( 'creating', /* Started the creation of database */ 'running', /* Database is running successfully */ 'stopped', /* Database is stopped by the user */ 'errored', /* Database encountered errors */ 'deleted' /* Database is deled by the user */ );",
    "describe": {
      "columns": [],
      "parameters": {
        "Left": []
      },
      "nullable": []
    }
  },
  "228e6bc3a8eb9c3113acda6e4fa32f347b99cf44fb9935e39461eaa8e8cef7e7": {
    "query": "SELECT * FROM meta_data WHERE id = 'version_major' OR id = 'version_minor' OR id = 'version_patch';",
    "describe": {
      "columns": [
        {
          "ordinal": 0,
          "name": "id",
          "type_info": "Varchar"
        },
        {
          "ordinal": 1,
          "name": "value",
          "type_info": "Text"
        }
      ],
      "parameters": {
        "Left": []
      },
      "nullable": [
        false,
        false
      ]
    }
  },
  "228f448b2b9762ad776a9141f6d887b5b8bc31c914c927619b580ae829b118a8": {
    "query": "DELETE FROM user_phone_number WHERE user_id = $1 AND country_code = $2 AND number = $3;",
    "describe": {
      "columns": [],
      "parameters": {
        "Left": [
          "Uuid",
          "Bpchar",
          "Text"
        ]
      },
      "nullable": []
    }
  },
  "22ffa1d7616fd7c73e9bceebff257394d23b60558ae748196429f04410e5d616": {
    "query": "UPDATE deployment SET machine_type = $1 WHERE id = $2;",
    "describe": {
      "columns": [],
      "parameters": {
        "Left": [
          "Uuid",
          "Uuid"
        ]
      },
      "nullable": []
    }
  },
  "239bbb35218f13adc811f8f262b5e8f75233129cc332d2e53b6568706d8e88f8": {
    "query": "INSERT INTO resource VALUES ($1, $2, $3, $4, $5);",
    "describe": {
      "columns": [],
      "parameters": {
        "Left": [
          "Uuid",
          "Varchar",
          "Uuid",
          "Uuid",
          "Int8"
        ]
      },
      "nullable": []
    }
  },
  "240949df11244ef22ebe055b7f5a485bcf91539e09f5929bbb47162ef9a897c3": {
    "query": "CREATE TABLE user_to_sign_up( username VARCHAR(100) CONSTRAINT user_to_sign_up_pk PRIMARY KEY CONSTRAINT user_to_sign_up_chk_username_is_valid CHECK( /* Username is a-z, 0-9, cannot begin or end with a . or - */ username ~ '^(([a-z0-9])|([a-z0-9][a-z0-9\\.\\-]*[a-z0-9]))$' AND username NOT LIKE '%..%' AND username NOT LIKE '%--%' AND username NOT LIKE '%.-%' AND username NOT LIKE '%-.%' ), account_type RESOURCE_OWNER_TYPE NOT NULL, password TEXT NOT NULL, first_name VARCHAR(100) NOT NULL, last_name VARCHAR(100) NOT NULL, /* Personal email address OR backup email */ backup_email_local VARCHAR(64) CONSTRAINT user_to_sign_up_chk_backup_email_is_lower_case CHECK( backup_email_local = LOWER(backup_email_local) ), backup_email_domain_id UUID CONSTRAINT user_to_sign_up_fk_backup_email_domain_id REFERENCES personal_domain(id), backup_phone_country_code CHAR(2) CONSTRAINT user_to_sign_up_fk_backup_phone_country_code REFERENCES phone_number_country_code(country_code) CONSTRAINT user_to_sign_up_chk_backup_phone_country_code_upper_case CHECK( backup_phone_country_code = UPPER(backup_phone_country_code) ), backup_phone_number VARCHAR(15) CONSTRAINT user_to_sign_up_chk_phone_number_valid CHECK( LENGTH(backup_phone_number) >= 7 AND LENGTH(backup_phone_number) <= 15 AND CAST(backup_phone_number AS BIGINT) > 0 ), /* Workspace email address */ business_email_local VARCHAR(64) CONSTRAINT user_to_sign_up_chk_business_email_local_is_lower_case CHECK( business_email_local = LOWER(business_email_local) ), business_domain_name TEXT CONSTRAINT user_to_sign_up_chk_business_domain_name_is_valid CHECK( business_domain_name ~ '^(([a-z0-9])|([a-z0-9][a-z0-9-]*[a-z0-9]))$' ), business_domain_tld TEXT CONSTRAINT user_to_sign_up_chk_business_domain_tld_is_length_valid CHECK( LENGTH(business_domain_tld) >= 2 AND LENGTH(business_domain_tld) <= 6 ) CONSTRAINT user_to_sign_up_chk_business_domain_tld_is_valid CHECK( business_domain_tld ~ '^(([a-z0-9])|([a-z0-9][a-z0-9\\-\\.]*[a-z0-9]))$' ) CONSTRAINT user_to_sign_up_fk_business_domain_tld REFERENCES domain_tld(tld), business_name VARCHAR(100) CONSTRAINT user_to_sign_up_chk_business_name_is_lower_case CHECK(business_name = LOWER(business_name)), otp_hash TEXT NOT NULL, otp_expiry BIGINT NOT NULL CONSTRAINT user_to_sign_up_chk_expiry_unsigned CHECK(otp_expiry >= 0), CONSTRAINT user_to_sign_up_chk_max_domain_name_length CHECK( (LENGTH(business_domain_name) + LENGTH(business_domain_tld)) < 255 ), CONSTRAINT user_to_sign_up_chk_business_details_valid CHECK( ( account_type = 'personal' AND ( business_email_local IS NULL AND business_domain_name IS NULL AND business_domain_tld IS NULL AND business_name IS NULL ) ) OR ( account_type = 'business' AND ( business_email_local IS NOT NULL AND business_domain_name IS NOT NULL AND business_domain_tld IS NOT NULL AND business_name IS NOT NULL ) ) ), CONSTRAINT user_to_sign_up_chk_backup_details CHECK( ( backup_email_local IS NOT NULL AND backup_email_domain_id IS NOT NULL AND backup_phone_country_code IS NULL AND backup_phone_number IS NULL ) OR ( backup_email_local IS NULL AND backup_email_domain_id IS NULL AND backup_phone_country_code IS NOT NULL AND backup_phone_number IS NOT NULL ) ) );",
    "describe": {
      "columns": [],
      "parameters": {
        "Left": []
      },
      "nullable": []
    }
  },
  "241d2d5275d061fa9f24043adb72590b240a691cf68bf703dc63546fa7705ec8": {
    "query": "SELECT patr_domain_dns_record.id as \"id: _\", patr_domain_dns_record.record_identifier, patr_domain_dns_record.domain_id as \"domain_id: _\", patr_domain_dns_record.name, patr_domain_dns_record.type as \"type: _\", patr_domain_dns_record.value, patr_domain_dns_record.priority, patr_domain_dns_record.ttl, patr_domain_dns_record.proxied FROM patr_domain_dns_record INNER JOIN domain ON patr_domain_dns_record.domain_id = domain.id WHERE patr_domain_dns_record.id = $1 AND domain.name NOT LIKE CONCAT( 'patr-deleted: ', REPLACE(domain.id::TEXT, '-', ''), '@%' );",
    "describe": {
      "columns": [
        {
          "ordinal": 0,
          "name": "id: _",
          "type_info": "Uuid"
        },
        {
          "ordinal": 1,
          "name": "record_identifier",
          "type_info": "Text"
        },
        {
          "ordinal": 2,
          "name": "domain_id: _",
          "type_info": "Uuid"
        },
        {
          "ordinal": 3,
          "name": "name",
          "type_info": "Text"
        },
        {
          "ordinal": 4,
          "name": "type: _",
          "type_info": {
            "Custom": {
              "name": "dns_record_type",
              "kind": {
                "Enum": [
                  "A",
                  "MX",
                  "TXT",
                  "AAAA",
                  "CNAME"
                ]
              }
            }
          }
        },
        {
          "ordinal": 5,
          "name": "value",
          "type_info": "Text"
        },
        {
          "ordinal": 6,
          "name": "priority",
          "type_info": "Int4"
        },
        {
          "ordinal": 7,
          "name": "ttl",
          "type_info": "Int8"
        },
        {
          "ordinal": 8,
          "name": "proxied",
          "type_info": "Bool"
        }
      ],
      "parameters": {
        "Left": [
          "Uuid"
        ]
      },
      "nullable": [
        false,
        false,
        false,
        false,
        false,
        false,
        true,
        false,
        false
      ]
    }
  },
  "245418717057bfa66558065924ff98b68ec31ac95754482415e9896211e519cb": {
    "query": "CREATE TABLE patr_controlled_domain( domain_id UUID NOT NULL CONSTRAINT patr_controlled_domain_pk PRIMARY KEY, zone_identifier TEXT NOT NULL, nameserver_type DOMAIN_NAMESERVER_TYPE NOT NULL CONSTRAINT patr_controlled_domain_chk_nameserver_type CHECK( nameserver_type = 'internal' ), CONSTRAINT patr_controlled_domain_fk_domain_id_nameserver_type FOREIGN KEY(domain_id, nameserver_type) REFERENCES workspace_domain(id, nameserver_type) );",
    "describe": {
      "columns": [],
      "parameters": {
        "Left": []
      },
      "nullable": []
    }
  },
  "24651378057df5d6b31be9a55d60d02884c8c9d9f7cb441254a408e7dc4f05b9": {
    "query": "SELECT * FROM phone_number_country_code WHERE country_code = $1;",
    "describe": {
      "columns": [
        {
          "ordinal": 0,
          "name": "country_code",
          "type_info": "Bpchar"
        },
        {
          "ordinal": 1,
          "name": "phone_code",
          "type_info": "Varchar"
        },
        {
          "ordinal": 2,
          "name": "country_name",
          "type_info": "Varchar"
        }
      ],
      "parameters": {
        "Left": [
          "Bpchar"
        ]
      },
      "nullable": [
        false,
        false,
        false
      ]
    }
  },
  "25e9105d2a4f541cf9d4a25b5052629777e59c308caa24e83eb2efa386757b87": {
    "query": "CREATE TABLE deployment_exposed_port( deployment_id UUID CONSTRAINT deployment_exposed_port_fk_deployment_id REFERENCES deployment(id), port INTEGER NOT NULL CONSTRAINT deployment_exposed_port_chk_port_u16 CHECK( port > 0 AND port <= 65535 ), port_type EXPOSED_PORT_TYPE NOT NULL, CONSTRAINT deployment_exposed_port_pk PRIMARY KEY(deployment_id, port) );",
    "describe": {
      "columns": [],
      "parameters": {
        "Left": []
      },
      "nullable": []
    }
  },
  "25eafab4c0a9b0440ac9cdf11910ccd6be067d8ef4ed4132d555dd9e0d57f949": {
    "query": "SELECT login_id as \"login_id: Uuid\", refresh_token, token_expiry, user_id as \"user_id: Uuid\", last_login, last_activity FROM user_login WHERE user_id = $1;",
    "describe": {
      "columns": [
        {
          "ordinal": 0,
          "name": "login_id: Uuid",
          "type_info": "Uuid"
        },
        {
          "ordinal": 1,
          "name": "refresh_token",
          "type_info": "Text"
        },
        {
          "ordinal": 2,
          "name": "token_expiry",
          "type_info": "Int8"
        },
        {
          "ordinal": 3,
          "name": "user_id: Uuid",
          "type_info": "Uuid"
        },
        {
          "ordinal": 4,
          "name": "last_login",
          "type_info": "Int8"
        },
        {
          "ordinal": 5,
          "name": "last_activity",
          "type_info": "Int8"
        }
      ],
      "parameters": {
        "Left": [
          "Uuid"
        ]
      },
      "nullable": [
        false,
        false,
        false,
        false,
        false,
        false
      ]
    }
  },
  "28c3a8d03871bb820d4ea57bc7ded4e77e4aa8c0fd19556827bc401e16648cac": {
    "query": "CREATE TABLE docker_registry_repository( id UUID CONSTRAINT docker_registry_repository_pk PRIMARY KEY, workspace_id UUID NOT NULL CONSTRAINT docker_registry_repository_fk_workspace_id REFERENCES workspace(id), name CITEXT NOT NULL, CONSTRAINT docker_registry_repository_uq_workspace_id_name UNIQUE(workspace_id, name), CONSTRAINT docker_registry_repository_uq_id_workspace_id UNIQUE( id, workspace_id ) );",
    "describe": {
      "columns": [],
      "parameters": {
        "Left": []
      },
      "nullable": []
    }
  },
  "292b36a0ab84f6022c19fafc224ce4d2a090fa4a4df94a861480c5835ff6f864": {
    "query": "CREATE EXTENSION IF NOT EXISTS postgis;",
    "describe": {
      "columns": [],
      "parameters": {
        "Left": []
      },
      "nullable": []
    }
  },
  "2a826747e647fe4ad78331b038153280f6137519608bb71dd26a280d86e05799": {
    "query": "CREATE TABLE patr_domain_dns_record( id UUID CONSTRAINT patr_domain_dns_record_pk PRIMARY KEY, record_identifier TEXT NOT NULL, domain_id UUID NOT NULL, name TEXT NOT NULL CONSTRAINT patr_domain_dns_record_chk_name_is_lower_case CHECK( name = LOWER(name) ) CONSTRAINT patr_domain_dns_record_chk_name_is_trimmed CHECK( name = TRIM(name) ), type DNS_RECORD_TYPE NOT NULL, value TEXT NOT NULL, priority INTEGER, ttl BIGINT NOT NULL, proxied BOOLEAN NOT NULL, CONSTRAINT patr_domain_dns_record_fk_domain_id FOREIGN KEY(domain_id) REFERENCES patr_controlled_domain(domain_id), CONSTRAINT patr_domain_dns_record_chk_values_valid CHECK( ( type = 'MX' AND priority IS NOT NULL ) OR ( type != 'MX' AND priority IS NULL ) ), CONSTRAINT patr_domain_dns_record_uq_domain_id_name_type_value_priority UNIQUE(domain_id, name, type, value, priority) );",
    "describe": {
      "columns": [],
      "parameters": {
        "Left": []
      },
      "nullable": []
    }
  },
  "2a8531f5a4448c2d77be6b5353946591bf213407b9a58b0b342a03bef0acd99c": {
    "query": "CREATE TYPE MANAGED_URL_TYPE AS ENUM( 'proxy_to_deployment', 'proxy_to_static_site', 'proxy_url', 'redirect' );",
    "describe": {
      "columns": [],
      "parameters": {
        "Left": []
      },
      "nullable": []
    }
  },
  "2cab26118f3fa05ce3e4c83bb5710ccf377c7e8f4d5ebdc6f7e7719131ea64e3": {
    "query": "WITH RECURSIVE managed_url_list AS ( SELECT managed_url.* FROM managed_url INNER JOIN domain ON managed_url.domain_id = domain.id WHERE managed_url.deployment_id = $1 AND managed_url.url_type = 'proxy_to_deployment' UNION ALL SELECT managed_url.* FROM managed_url INNER JOIN domain ON managed_url.domain_id = domain.id JOIN managed_url_list ON managed_url.url LIKE CONCAT( managed_url.sub_domain, '.', domain.name, CASE managed_url.path WHEN '/' THEN '%' ELSE CONCAT(managed_url.path, '%') END ) WHERE managed_url.url_type = 'redirect' OR managed_url.url_type = 'proxy_url' ) SELECT id as \"id!: _\", sub_domain as \"sub_domain!: _\", domain_id as \"domain_id!: _\", path as \"path!: _\", url_type as \"url_type!: _\", deployment_id as \"deployment_id: _\", port, static_site_id as \"static_site_id: _\", url, workspace_id as \"workspace_id!: _\" FROM managed_url_list WHERE managed_url_list.workspace_id = $2 AND managed_url_list.sub_domain NOT LIKE CONCAT( 'patr-deleted: ', REPLACE(id::TEXT, '-', ''), '@%' );",
    "describe": {
      "columns": [
        {
          "ordinal": 0,
          "name": "id!: _",
          "type_info": "Uuid"
        },
        {
          "ordinal": 1,
          "name": "sub_domain!: _",
          "type_info": "Text"
        },
        {
          "ordinal": 2,
          "name": "domain_id!: _",
          "type_info": "Uuid"
        },
        {
          "ordinal": 3,
          "name": "path!: _",
          "type_info": "Text"
        },
        {
          "ordinal": 4,
          "name": "url_type!: _",
          "type_info": {
            "Custom": {
              "name": "managed_url_type",
              "kind": {
                "Enum": [
                  "proxy_to_deployment",
                  "proxy_to_static_site",
                  "proxy_url",
                  "redirect"
                ]
              }
            }
          }
        },
        {
          "ordinal": 5,
          "name": "deployment_id: _",
          "type_info": "Uuid"
        },
        {
          "ordinal": 6,
          "name": "port",
          "type_info": "Int4"
        },
        {
          "ordinal": 7,
          "name": "static_site_id: _",
          "type_info": "Uuid"
        },
        {
          "ordinal": 8,
          "name": "url",
          "type_info": "Text"
        },
        {
          "ordinal": 9,
          "name": "workspace_id!: _",
<<<<<<< HEAD
=======
          "type_info": "Uuid"
        }
      ],
      "parameters": {
        "Left": [
          "Uuid",
          "Uuid"
        ]
      },
      "nullable": [
        null,
        null,
        null,
        null,
        null,
        null,
        null,
        null,
        null,
        null
      ]
    }
  },
  "2d9bd34aec2d4a7e2b0a0a989686426764736a4d4c82d91fa157b387bc0a4642": {
    "query": "SELECT id as \"id: _\", workspace_id as \"workspace_id: _\", name::TEXT as \"name!: _\" FROM docker_registry_repository WHERE id = $1 AND name NOT LIKE 'patr-deleted:%';",
    "describe": {
      "columns": [
        {
          "ordinal": 0,
          "name": "id: _",
          "type_info": "Uuid"
        },
        {
          "ordinal": 1,
          "name": "workspace_id: _",
>>>>>>> fdb34cb9
          "type_info": "Uuid"
        },
        {
          "ordinal": 2,
          "name": "name!: _",
          "type_info": "Text"
        }
      ],
      "parameters": {
        "Left": [
          "Uuid",
          "Uuid"
        ]
      },
      "nullable": [
<<<<<<< HEAD
        null,
        null,
        null,
        null,
        null,
        null,
        null,
        null,
        null,
=======
        false,
        false,
>>>>>>> fdb34cb9
        null
      ]
    }
  },
<<<<<<< HEAD
  "2d9bd34aec2d4a7e2b0a0a989686426764736a4d4c82d91fa157b387bc0a4642": {
    "query": "SELECT id as \"id: _\", workspace_id as \"workspace_id: _\", name::TEXT as \"name!: _\" FROM docker_registry_repository WHERE id = $1 AND name NOT LIKE 'patr-deleted:%';",
=======
  "2ed7694989087062b9d43d0c0d294a84b766a979c580e450703c5119ca9a4562": {
    "query": "UPDATE deployment_static_site SET name = $1 WHERE id = $2;",
    "describe": {
      "columns": [],
      "parameters": {
        "Left": [
          {
            "Custom": {
              "name": "citext",
              "kind": "Simple"
            }
          },
          "Uuid"
        ]
      },
      "nullable": []
    }
  },
  "30653640dbfdeb1e2caa666a9b85be290220813278ce2acad9cc3590b7198d18": {
    "query": "CREATE TYPE DEPLOYMENT_STATUS AS ENUM( 'created', /* Created, but nothing pushed to it yet */ 'pushed', /* Something is pushed, but the system has not deployed it yet */ 'deploying', /* Something is pushed, and the system is currently deploying it */ 'running', /* Deployment is running successfully */ 'stopped', /* Deployment is stopped by the user */ 'errored', /* Deployment is stopped because of too many errors */ 'deleted' /* Deployment is deleted by the user */ );",
    "describe": {
      "columns": [],
      "parameters": {
        "Left": []
      },
      "nullable": []
    }
  },
  "307345f2a5c65e8f92e5e1efff4d6b9975d1405095cb5e31dc91bc4e58b9f783": {
    "query": "DELETE FROM resource WHERE id = $1;",
    "describe": {
      "columns": [],
      "parameters": {
        "Left": [
          "Uuid"
        ]
      },
      "nullable": []
    }
  },
  "314cdde568cc1bfecbf084691f4a11d98320ca9ca86b3a5c4548abd8382a4e67": {
    "query": "SELECT id as \"id: _\", sub_domain, domain_id as \"domain_id: _\", path, url_type as \"url_type: _\", deployment_id as \"deployment_id: _\", port, static_site_id as \"static_site_id: _\", url, workspace_id as \"workspace_id: _\" FROM managed_url WHERE workspace_id = $1 AND sub_domain NOT LIKE CONCAT( 'patr-deleted: ', REPLACE(id::TEXT, '-', ''), '@%' );",
>>>>>>> fdb34cb9
    "describe": {
      "columns": [
        {
          "ordinal": 0,
          "name": "id: _",
          "type_info": "Uuid"
        },
        {
          "ordinal": 1,
          "name": "sub_domain",
          "type_info": "Text"
        },
        {
          "ordinal": 2,
          "name": "domain_id: _",
          "type_info": "Uuid"
        },
        {
          "ordinal": 3,
          "name": "path",
          "type_info": "Text"
        },
        {
          "ordinal": 4,
          "name": "url_type: _",
          "type_info": {
            "Custom": {
              "name": "managed_url_type",
              "kind": {
                "Enum": [
                  "proxy_to_deployment",
                  "proxy_to_static_site",
                  "proxy_url",
                  "redirect"
                ]
              }
            }
          }
        },
        {
          "ordinal": 5,
          "name": "deployment_id: _",
          "type_info": "Uuid"
        },
        {
          "ordinal": 6,
          "name": "port",
          "type_info": "Int4"
        },
        {
          "ordinal": 7,
          "name": "static_site_id: _",
          "type_info": "Uuid"
        },
        {
          "ordinal": 8,
          "name": "url",
          "type_info": "Text"
        },
        {
          "ordinal": 9,
          "name": "workspace_id: _",
          "type_info": "Uuid"
        }
      ],
      "parameters": {
        "Left": [
          "Uuid"
        ]
      },
      "nullable": [
        false,
        false,
        false,
        false,
        false,
        true,
        true,
        true,
        true,
        false
      ]
    }
  },
  "31fa3365a18b7cdbb3532ea5559f8a6fafda313ec59e82c3d790c31ac45fb452": {
    "query": "CREATE TABLE business_email( user_id UUID NOT NULL CONSTRAINT business_email_fk_user_id REFERENCES \"user\"(id), local VARCHAR(64) NOT NULL CONSTRAINT business_email_chk_local_is_lower_case CHECK( local = LOWER(local) ), domain_id UUID NOT NULL CONSTRAINT business_email_fk_domain_id REFERENCES workspace_domain(id), CONSTRAINT business_email_pk PRIMARY KEY(local, domain_id) );",
    "describe": {
      "columns": [],
      "parameters": {
        "Left": []
      },
      "nullable": []
    }
  },
<<<<<<< HEAD
  "30653640dbfdeb1e2caa666a9b85be290220813278ce2acad9cc3590b7198d18": {
    "query": "CREATE TYPE DEPLOYMENT_STATUS AS ENUM( 'created', /* Created, but nothing pushed to it yet */ 'pushed', /* Something is pushed, but the system has not deployed it yet */ 'deploying', /* Something is pushed, and the system is currently deploying it */ 'running', /* Deployment is running successfully */ 'stopped', /* Deployment is stopped by the user */ 'errored', /* Deployment is stopped because of too many errors */ 'deleted' /* Deployment is deleted by the user */ );",
    "describe": {
      "columns": [],
      "parameters": {
        "Left": []
      },
      "nullable": []
    }
  },
  "307345f2a5c65e8f92e5e1efff4d6b9975d1405095cb5e31dc91bc4e58b9f783": {
    "query": "DELETE FROM resource WHERE id = $1;",
    "describe": {
      "columns": [],
      "parameters": {
        "Left": [
          "Uuid"
        ]
      },
      "nullable": []
    }
  },
  "314cdde568cc1bfecbf084691f4a11d98320ca9ca86b3a5c4548abd8382a4e67": {
    "query": "SELECT id as \"id: _\", sub_domain, domain_id as \"domain_id: _\", path, url_type as \"url_type: _\", deployment_id as \"deployment_id: _\", port, static_site_id as \"static_site_id: _\", url, workspace_id as \"workspace_id: _\" FROM managed_url WHERE workspace_id = $1 AND sub_domain NOT LIKE CONCAT( 'patr-deleted: ', REPLACE(id::TEXT, '-', ''), '@%' );",
=======
  "334d5e07965406e65178c69651ce3f91e4c2c4c16f7b1927d8f121f517aa4f67": {
    "query": "SELECT id as \"id: _\", sub_domain, domain_id as \"domain_id: _\", path, url_type as \"url_type: _\", deployment_id as \"deployment_id: _\", port, static_site_id as \"static_site_id: _\", url, workspace_id as \"workspace_id: _\" FROM managed_url WHERE domain_id = $1 AND sub_domain NOT LIKE CONCAT( 'patr-deleted: ', REPLACE(id::TEXT, '-', ''), '@%' );",
>>>>>>> fdb34cb9
    "describe": {
      "columns": [
        {
          "ordinal": 0,
          "name": "id: _",
          "type_info": "Uuid"
        },
        {
          "ordinal": 1,
          "name": "sub_domain",
          "type_info": "Text"
        },
        {
          "ordinal": 2,
          "name": "domain_id: _",
          "type_info": "Uuid"
        },
        {
          "ordinal": 3,
          "name": "path",
          "type_info": "Text"
        },
        {
          "ordinal": 4,
          "name": "url_type: _",
          "type_info": {
            "Custom": {
              "name": "managed_url_type",
              "kind": {
                "Enum": [
                  "proxy_to_deployment",
                  "proxy_to_static_site",
                  "proxy_url",
                  "redirect"
                ]
              }
            }
          }
        },
        {
          "ordinal": 5,
          "name": "deployment_id: _",
          "type_info": "Uuid"
        },
        {
          "ordinal": 6,
          "name": "port",
          "type_info": "Int4"
        },
        {
          "ordinal": 7,
          "name": "static_site_id: _",
          "type_info": "Uuid"
        },
        {
          "ordinal": 8,
          "name": "url",
          "type_info": "Text"
        },
        {
          "ordinal": 9,
          "name": "workspace_id: _",
          "type_info": "Uuid"
        }
      ],
      "parameters": {
        "Left": [
          "Uuid"
        ]
      },
      "nullable": [
        false,
        false,
        false,
        false,
        false,
        true,
        true,
        true,
        true,
        false
      ]
    }
  },
<<<<<<< HEAD
  "31fa3365a18b7cdbb3532ea5559f8a6fafda313ec59e82c3d790c31ac45fb452": {
    "query": "CREATE TABLE business_email( user_id UUID NOT NULL CONSTRAINT business_email_fk_user_id REFERENCES \"user\"(id), local VARCHAR(64) NOT NULL CONSTRAINT business_email_chk_local_is_lower_case CHECK( local = LOWER(local) ), domain_id UUID NOT NULL CONSTRAINT business_email_fk_domain_id REFERENCES workspace_domain(id), CONSTRAINT business_email_pk PRIMARY KEY(local, domain_id) );",
    "describe": {
      "columns": [],
      "parameters": {
        "Left": []
      },
      "nullable": []
    }
  },
  "334d5e07965406e65178c69651ce3f91e4c2c4c16f7b1927d8f121f517aa4f67": {
    "query": "SELECT id as \"id: _\", sub_domain, domain_id as \"domain_id: _\", path, url_type as \"url_type: _\", deployment_id as \"deployment_id: _\", port, static_site_id as \"static_site_id: _\", url, workspace_id as \"workspace_id: _\" FROM managed_url WHERE domain_id = $1 AND sub_domain NOT LIKE CONCAT( 'patr-deleted: ', REPLACE(id::TEXT, '-', ''), '@%' );",
    "describe": {
      "columns": [
        {
          "ordinal": 0,
          "name": "id: _",
          "type_info": "Uuid"
        },
        {
          "ordinal": 1,
          "name": "sub_domain",
          "type_info": "Text"
        },
        {
          "ordinal": 2,
          "name": "domain_id: _",
          "type_info": "Uuid"
        },
        {
          "ordinal": 3,
          "name": "path",
          "type_info": "Text"
        },
        {
          "ordinal": 4,
          "name": "url_type: _",
          "type_info": {
            "Custom": {
              "name": "managed_url_type",
              "kind": {
                "Enum": [
                  "proxy_to_deployment",
                  "proxy_to_static_site",
                  "proxy_url",
                  "redirect"
                ]
              }
            }
          }
        },
        {
          "ordinal": 5,
          "name": "deployment_id: _",
          "type_info": "Uuid"
        },
        {
          "ordinal": 6,
          "name": "port",
          "type_info": "Int4"
        },
        {
          "ordinal": 7,
          "name": "static_site_id: _",
          "type_info": "Uuid"
        },
        {
          "ordinal": 8,
          "name": "url",
          "type_info": "Text"
        },
        {
          "ordinal": 9,
          "name": "workspace_id: _",
          "type_info": "Uuid"
        }
      ],
      "parameters": {
        "Left": [
          "Uuid"
        ]
      },
      "nullable": [
        false,
        false,
        false,
        false,
        false,
        true,
        true,
        true,
        true,
        false
      ]
    }
  },
=======
>>>>>>> fdb34cb9
  "33846eaf8014085364f0ee8032337df4c4d8c4c7fe4df6df74c76049dd3a43f8": {
    "query": "ALTER TABLE patr_domain_dns_record ADD CONSTRAINT patr_domain_dns_record_fk_id FOREIGN KEY(id) REFERENCES resource(id);",
    "describe": {
      "columns": [],
      "parameters": {
        "Left": []
      },
      "nullable": []
    }
  },
  "33b487de7c39eb343675c2213545e8c83566f565f3a4f0f2379170a9bad047fe": {
    "query": "CREATE TYPE EXPOSED_PORT_TYPE AS ENUM( 'http' );",
    "describe": {
      "columns": [],
      "parameters": {
        "Left": []
      },
      "nullable": []
    }
  },
  "34a6c091329abb7322f4583844fc2bcd5a5d8a6b610da77113647a6583bff569": {
    "query": "CREATE INDEX resource_idx_owner_id ON resource (owner_id);",
    "describe": {
      "columns": [],
      "parameters": {
        "Left": []
      },
      "nullable": []
    }
  },
  "35725518dbac83499f9bce45b05d2c9840f79915f0f28feb6e8981ccae25ad52": {
    "query": "SELECT * FROM role WHERE id = $1;",
    "describe": {
      "columns": [
        {
          "ordinal": 0,
          "name": "id",
          "type_info": "Uuid"
        },
        {
          "ordinal": 1,
          "name": "name",
          "type_info": "Varchar"
        },
        {
          "ordinal": 2,
          "name": "description",
          "type_info": "Varchar"
        },
        {
          "ordinal": 3,
          "name": "owner_id",
          "type_info": "Uuid"
        }
      ],
      "parameters": {
        "Left": [
          "Uuid"
        ]
      },
      "nullable": [
        false,
        false,
        true,
        false
      ]
    }
  },
  "35b8c34de1dcb2df4b41fa2f5699ad4740e04ee12a82258daf07c8b375ce56ed": {
    "query": "SELECT CONCAT(personal_email.local, '@', domain.name) as \"email!: String\" FROM personal_email INNER JOIN domain ON personal_email.domain_id = domain.id WHERE personal_email.user_id = $1;",
    "describe": {
      "columns": [
        {
          "ordinal": 0,
          "name": "email!: String",
          "type_info": "Text"
        }
      ],
      "parameters": {
        "Left": [
          "Uuid"
        ]
      },
      "nullable": [
        null
      ]
    }
  },
  "3617769bafd7eadca0d9e2f748b3c3a1c25d49edab4425862ed1ef69652b9e6f": {
    "query": "INSERT INTO permission VALUES ($1, $2, NULL);",
    "describe": {
      "columns": [],
      "parameters": {
        "Left": [
          "Uuid",
          "Varchar"
        ]
      },
      "nullable": []
    }
  },
  "36a07994042c7ad6bc93e25b0d951c244168fb2df7c6ce76101d979d956f1641": {
    "query": "CREATE TABLE deployment_machine_type( id UUID CONSTRAINT deployment_machint_type_pk PRIMARY KEY, cpu_count SMALLINT NOT NULL, memory_count INTEGER NOT NULL /* Multiples of 0.25 GB */ );",
    "describe": {
      "columns": [],
      "parameters": {
        "Left": []
      },
      "nullable": []
    }
  },
  "36e2cd3a54f2c51567701855c0d88510ff581f4e7ee1278ac9134eaf2b289806": {
    "query": "CREATE TABLE resource_type( id UUID CONSTRAINT resource_type_pk PRIMARY KEY, name VARCHAR(100) NOT NULL CONSTRAINT resource_type_uq_name UNIQUE, description VARCHAR(500) );",
    "describe": {
      "columns": [],
      "parameters": {
        "Left": []
      },
      "nullable": []
    }
  },
  "3713185c5c72bd0fd61b9ebd90fec4a7f9e0b6174bead0fb494bea34117e701a": {
    "query": "INSERT INTO domain VALUES ($1, $2, $3, $4);",
    "describe": {
      "columns": [],
      "parameters": {
        "Left": [
          "Uuid",
          "Text",
          {
            "Custom": {
              "name": "resource_owner_type",
              "kind": {
                "Enum": [
                  "personal",
                  "business"
                ]
              }
            }
          },
          "Text"
        ]
      },
      "nullable": []
    }
  },
  "373f49a79215c14fff9b20f486d990ad59e47d670c7c95e11b2a205a3ff891cf": {
    "query": "CREATE TABLE phone_number_country_code( country_code CHAR(2) CONSTRAINT phone_number_country_code_pk PRIMARY KEY CONSTRAINT phone_number_country_code_chk_country_code_is_upper_case CHECK( country_code = UPPER(country_code) ), phone_code VARCHAR(5) NOT NULL, country_name VARCHAR(80) NOT NULL );",
    "describe": {
      "columns": [],
      "parameters": {
        "Left": []
      },
      "nullable": []
    }
  },
  "3965581880bfbe752b776a4c3b8cd706b08ab342b24781170ad0025fd8133a5f": {
    "query": "CREATE INDEX phone_number_country_code_idx_phone_code ON phone_number_country_code (phone_code);",
    "describe": {
      "columns": [],
      "parameters": {
        "Left": []
      },
      "nullable": []
    }
  },
  "3c88f9a6f62c223f1faa143eb4ec4ad07a8f538268ad5941c1895d2124108b4b": {
    "query": "SELECT COUNT(*) as \"count\" FROM patr_domain_dns_record WHERE domain_id = $1;",
    "describe": {
      "columns": [
        {
          "ordinal": 0,
          "name": "count",
          "type_info": "Int8"
        }
      ],
      "parameters": {
        "Left": [
          "Uuid"
        ]
      },
      "nullable": [
        null
      ]
    }
  },
  "3c9d1ea4466117373233fc7413eb1290e2c1cdfd276781a0ec5995133c34be4a": {
    "query": "SELECT COUNT(*) \"count!\" FROM deployment WHERE status = 'deleted';",
    "describe": {
      "columns": [
        {
          "ordinal": 0,
          "name": "count!",
          "type_info": "Int8"
        }
      ],
      "parameters": {
        "Left": []
      },
      "nullable": [
        null
      ]
    }
  },
  "3dcc984f6870716b1bdc57d4f61d6fa87d190a0b20dd2c8efa38b67e9c4306ae": {
    "query": "SELECT country_code, phone_number, user_id as \"user_id: Uuid\", verification_token_hash, verification_token_expiry FROM user_unverified_phone_number WHERE country_code = $1 AND phone_number = $2;",
    "describe": {
      "columns": [
        {
          "ordinal": 0,
          "name": "country_code",
          "type_info": "Bpchar"
        },
        {
          "ordinal": 1,
          "name": "phone_number",
          "type_info": "Varchar"
        },
        {
          "ordinal": 2,
          "name": "user_id: Uuid",
          "type_info": "Uuid"
        },
        {
          "ordinal": 3,
          "name": "verification_token_hash",
          "type_info": "Text"
        },
        {
          "ordinal": 4,
          "name": "verification_token_expiry",
          "type_info": "Int8"
        }
      ],
      "parameters": {
        "Left": [
          "Bpchar",
          "Text"
        ]
      },
      "nullable": [
        false,
        false,
        false,
        false,
        false
      ]
    }
  },
  "3f3db5bf71dab7a287aa95fe76ec466e2fd65cb836c3c04dde424d244fc21cd4": {
    "query": "UPDATE deployment SET status = $1 WHERE id = $2;",
    "describe": {
      "columns": [],
      "parameters": {
        "Left": [
          {
            "Custom": {
              "name": "deployment_status",
              "kind": {
                "Enum": [
                  "created",
                  "pushed",
                  "deploying",
                  "running",
                  "stopped",
                  "errored",
                  "deleted"
                ]
              }
            }
          },
          "Uuid"
        ]
      },
      "nullable": []
    }
  },
  "3f67392b96b39a7df360ad4b54de8a56a5f12c1f6f17534917236072eb283680": {
    "query": "SELECT CONCAT(domain.name, '.', domain.tld) as \"name!\", workspace_domain.id as \"id!: Uuid\", workspace_domain.domain_type as \"domain_type!: ResourceType\", workspace_domain.is_verified as \"is_verified!\", workspace_domain.nameserver_type as \"nameserver_type!: DomainNameserverType\", patr_controlled_domain.zone_identifier as \"zone_identifier?\" FROM workspace_domain INNER JOIN domain ON domain.id = workspace_domain.id LEFT JOIN patr_controlled_domain ON patr_controlled_domain.domain_id = workspace_domain.id WHERE is_verified = FALSE AND domain.name NOT LIKE CONCAT( 'patr-deleted: ', REPLACE(domain.id::TEXT, '-', ''), '@%' );",
    "describe": {
      "columns": [
        {
          "ordinal": 0,
          "name": "name!",
          "type_info": "Text"
        },
        {
          "ordinal": 1,
          "name": "id!: Uuid",
          "type_info": "Uuid"
        },
        {
          "ordinal": 2,
          "name": "domain_type!: ResourceType",
          "type_info": {
            "Custom": {
              "name": "resource_owner_type",
              "kind": {
                "Enum": [
                  "personal",
                  "business"
                ]
              }
            }
          }
        },
        {
          "ordinal": 3,
          "name": "is_verified!",
          "type_info": "Bool"
        },
        {
          "ordinal": 4,
          "name": "nameserver_type!: DomainNameserverType",
          "type_info": {
            "Custom": {
              "name": "domain_nameserver_type",
              "kind": {
                "Enum": [
                  "internal",
                  "external"
                ]
              }
            }
          }
        },
        {
          "ordinal": 5,
          "name": "zone_identifier?",
          "type_info": "Text"
        }
      ],
      "parameters": {
        "Left": []
      },
      "nullable": [
        null,
        true,
        true,
        true,
        true,
        false
      ]
    }
  },
  "3f67392b96b39a7df360ad4b54de8a56a5f12c1f6f17534917236072eb283680": {
    "query": "SELECT CONCAT(domain.name, '.', domain.tld) as \"name!\", workspace_domain.id as \"id!: Uuid\", workspace_domain.domain_type as \"domain_type!: ResourceType\", workspace_domain.is_verified as \"is_verified!\", workspace_domain.nameserver_type as \"nameserver_type!: DomainNameserverType\", patr_controlled_domain.zone_identifier as \"zone_identifier?\" FROM workspace_domain INNER JOIN domain ON domain.id = workspace_domain.id LEFT JOIN patr_controlled_domain ON patr_controlled_domain.domain_id = workspace_domain.id WHERE is_verified = FALSE AND domain.name NOT LIKE CONCAT( 'patr-deleted: ', REPLACE(domain.id::TEXT, '-', ''), '@%' );",
    "describe": {
      "columns": [
        {
          "ordinal": 0,
          "name": "name!",
          "type_info": "Text"
        },
        {
          "ordinal": 1,
          "name": "id!: Uuid",
          "type_info": "Uuid"
        },
        {
          "ordinal": 2,
          "name": "domain_type!: ResourceType",
          "type_info": {
            "Custom": {
              "name": "resource_owner_type",
              "kind": {
                "Enum": [
                  "personal",
                  "business"
                ]
              }
            }
          }
        },
        {
          "ordinal": 3,
          "name": "is_verified!",
          "type_info": "Bool"
        },
        {
          "ordinal": 4,
          "name": "nameserver_type!: DomainNameserverType",
          "type_info": {
            "Custom": {
              "name": "domain_nameserver_type",
              "kind": {
                "Enum": [
                  "internal",
                  "external"
                ]
              }
            }
          }
        },
        {
          "ordinal": 5,
          "name": "zone_identifier?",
          "type_info": "Text"
        }
      ],
      "parameters": {
        "Left": []
      },
      "nullable": [
        null,
        true,
        true,
        true,
        true,
        false
      ]
    }
  },
  "41d09235a58b1d11032c177b7f00cb474afbddb891fecc9f75a8cb6cc1b2947a": {
    "query": "SELECT DISTINCT workspace.id as \"id: _\", workspace.name::TEXT as \"name!: _\", workspace.super_admin_id as \"super_admin_id: _\", workspace.active FROM workspace LEFT JOIN workspace_user ON workspace.id = workspace_user.workspace_id WHERE workspace.super_admin_id = $1 OR workspace_user.user_id = $1;",
    "describe": {
      "columns": [
        {
          "ordinal": 0,
          "name": "id: _",
          "type_info": "Uuid"
        },
        {
          "ordinal": 1,
          "name": "name!: _",
          "type_info": "Text"
        },
        {
          "ordinal": 2,
          "name": "super_admin_id: _",
          "type_info": "Uuid"
        },
        {
          "ordinal": 3,
          "name": "active",
          "type_info": "Bool"
        }
      ],
      "parameters": {
        "Left": [
          "Uuid"
        ]
      },
      "nullable": [
        false,
        null,
        false,
        false
      ]
    }
  },
  "425b54747447f734f0bafe35640016c95e5e221cd1a93883dc73d353f9011296": {
    "query": "SELECT \"user\".id as \"id: Uuid\", \"user\".username, \"user\".password, \"user\".first_name, \"user\".last_name, \"user\".dob, \"user\".bio, \"user\".location, \"user\".created, \"user\".backup_email_local, \"user\".backup_email_domain_id as \"backup_email_domain_id: Uuid\", \"user\".backup_phone_country_code, \"user\".backup_phone_number FROM \"user\" WHERE username = $1;",
    "describe": {
      "columns": [
        {
          "ordinal": 0,
          "name": "id: Uuid",
          "type_info": "Uuid"
        },
        {
          "ordinal": 1,
          "name": "username",
          "type_info": "Varchar"
        },
        {
          "ordinal": 2,
          "name": "password",
          "type_info": "Text"
        },
        {
          "ordinal": 3,
          "name": "first_name",
          "type_info": "Varchar"
        },
        {
          "ordinal": 4,
          "name": "last_name",
          "type_info": "Varchar"
        },
        {
          "ordinal": 5,
          "name": "dob",
          "type_info": "Int8"
        },
        {
          "ordinal": 6,
          "name": "bio",
          "type_info": "Varchar"
        },
        {
          "ordinal": 7,
          "name": "location",
          "type_info": "Varchar"
        },
        {
          "ordinal": 8,
          "name": "created",
          "type_info": "Int8"
        },
        {
          "ordinal": 9,
          "name": "backup_email_local",
          "type_info": "Varchar"
        },
        {
          "ordinal": 10,
          "name": "backup_email_domain_id: Uuid",
          "type_info": "Uuid"
        },
        {
          "ordinal": 11,
          "name": "backup_phone_country_code",
          "type_info": "Bpchar"
        },
        {
          "ordinal": 12,
          "name": "backup_phone_number",
          "type_info": "Varchar"
        }
      ],
      "parameters": {
        "Left": [
          "Text"
        ]
      },
      "nullable": [
        false,
        false,
        false,
        false,
        false,
        true,
        true,
        true,
        false,
        true,
        true,
        true,
        true
      ]
    }
  },
  "42a3e7e04f5b80211c82b6485eb7359d5b03fd8b3378f14537f349ce5a2d5508": {
    "query": "UPDATE workspace_domain SET is_verified = $2 WHERE id = $1;",
    "describe": {
      "columns": [],
      "parameters": {
        "Left": [
          "Uuid",
          "Bool"
        ]
      },
      "nullable": []
    }
  },
  "42c9eaab0f826161f45bed1c88ca9c673d602037ff13aa4cbe4709eb6689ead2": {
    "query": "INSERT INTO docker_registry_repository_manifest VALUES ($1, $2, $3, $4) ON CONFLICT DO NOTHING;",
    "describe": {
      "columns": [],
      "parameters": {
        "Left": [
          "Uuid",
          "Text",
          "Int8",
          "Int8"
        ]
      },
      "nullable": []
    }
  },
  "4473fad035c7e0e8c1466af8dae29925137071c56c7b8827b37fa3c6ee5505f5": {
    "query": "CREATE TABLE user_phone_number( user_id UUID NOT NULL CONSTRAINT user_phone_number_fk_user_id REFERENCES \"user\"(id) DEFERRABLE INITIALLY IMMEDIATE, country_code CHAR(2) NOT NULL CONSTRAINT user_phone_number_fk_country_code REFERENCES phone_number_country_code(country_code) CONSTRAINT user_phone_number_chk_country_code_is_upper_case CHECK( country_code = UPPER(country_code) ), number VARCHAR(15) NOT NULL CONSTRAINT user_phone_number_chk_number_valid CHECK( LENGTH(number) >= 7 AND LENGTH(number) <= 15 AND CAST(number AS BIGINT) > 0 ), CONSTRAINT user_phone_number_pk PRIMARY KEY(country_code, number), CONSTRAINT user_phone_number_uq_user_id_country_code_number UNIQUE(user_id, country_code, number) );",
    "describe": {
      "columns": [],
      "parameters": {
        "Left": []
      },
      "nullable": []
    }
  },
  "465499cd312427f9daac7b5b6a05aa0c4e266f2e44e2a880626698aee28a2577": {
    "query": "CREATE TABLE meta_data( id VARCHAR(100) CONSTRAINT meta_data_pk PRIMARY KEY, value TEXT NOT NULL );",
    "describe": {
      "columns": [],
      "parameters": {
        "Left": []
      },
      "nullable": []
    }
  },
  "46822c2d5d25b3f6a1fcb17223181e6d06c698237c78de649e1fbaca7b110a89": {
    "query": "INSERT INTO deployment VALUES ( $1, $2, 'registry.patr.cloud', $3, NULL, $4, 'created', $5, $6, $7, $8, $9, $10 );",
    "describe": {
      "columns": [],
      "parameters": {
        "Left": [
          "Uuid",
          {
            "Custom": {
              "name": "citext",
              "kind": "Simple"
            }
          },
          "Uuid",
          "Varchar",
          "Uuid",
          "Uuid",
          "Int2",
          "Int2",
          "Uuid",
          "Bool"
        ]
      },
      "nullable": []
    }
  },
  "46d1157bb678b39a3752a8d627de67573b7bb39e2d3fa9bda0d41f1200ad5f74": {
    "query": "CREATE TABLE managed_url( id UUID CONSTRAINT managed_url_pk PRIMARY KEY, sub_domain TEXT NOT NULL CONSTRAINT managed_url_chk_sub_domain_valid CHECK( sub_domain ~ '^(([a-z0-9])|([a-z0-9][a-z0-9-\\.]*[a-z0-9]))$' OR sub_domain LIKE CONCAT( '^patr-deleted\\: ', REPLACE(id::TEXT, '-', ''), '@%' ) ), domain_id UUID NOT NULL, path TEXT NOT NULL, url_type MANAGED_URL_TYPE NOT NULL, deployment_id UUID, port INTEGER CONSTRAINT managed_url_chk_port_u16 CHECK( port > 0 AND port <= 65535 ), static_site_id UUID, url TEXT, workspace_id UUID NOT NULL, CONSTRAINT managed_url_uq_sub_domain_domain_id_path UNIQUE( sub_domain, domain_id, path ), CONSTRAINT managed_url_chk_values_null_or_not_null CHECK( ( url_type = 'proxy_to_deployment' AND deployment_id IS NOT NULL AND port IS NOT NULL AND static_site_id IS NULL AND url IS NULL ) OR ( url_type = 'proxy_to_static_site' AND deployment_id IS NULL AND port IS NULL AND static_site_id IS NOT NULL AND url IS NULL ) OR ( url_type = 'proxy_url' AND deployment_id IS NULL AND port IS NULL AND static_site_id IS NULL AND url IS NOT NULL ) OR ( url_type = 'redirect' AND deployment_id IS NULL AND port IS NULL AND static_site_id IS NULL AND url IS NOT NULL ) ) );",
    "describe": {
      "columns": [],
      "parameters": {
        "Left": []
      },
      "nullable": []
    }
  },
  "4a55c7a7b6725fdea08a4ff86fd2117e83df1e51f604371a22ba046ba2aa66fd": {
    "query": "INSERT INTO user_unverified_personal_email VALUES ($1, $2, $3, $4, $5) ON CONFLICT(local, domain_id) DO UPDATE SET user_id = EXCLUDED.user_id, verification_token_hash = EXCLUDED.verification_token_hash, verification_token_expiry = EXCLUDED.verification_token_expiry;",
    "describe": {
      "columns": [],
      "parameters": {
        "Left": [
          "Varchar",
          "Uuid",
          "Uuid",
          "Text",
          "Int8"
        ]
      },
      "nullable": []
    }
  },
  "4a5a68c97c5ca2cb9ec0155654d49074b63521bee0db502e8e479dbe6dbf40b9": {
    "query": "CREATE TYPE DOMAIN_NAMESERVER_TYPE AS ENUM( 'internal', 'external' );",
    "describe": {
      "columns": [],
      "parameters": {
        "Left": []
      },
      "nullable": []
    }
  },
  "4b4487ba8d631faee6e9f6ee42b8b5ff0f560d3b29b5ebfedebf3128feb61f88": {
    "query": "INSERT INTO deployment_machine_type VALUES ($1, $2, $3);",
    "describe": {
      "columns": [],
      "parameters": {
        "Left": [
          "Uuid",
          "Int2",
          "Int4"
        ]
      },
      "nullable": []
    }
  },
  "4d4d3f0596fa4cb76250545fe274ac8edb6d56fd4a60d7f5b3085280ea880105": {
    "query": "UPDATE managed_database SET digitalocean_db_id = $1 WHERE id = $2;",
    "describe": {
      "columns": [],
      "parameters": {
        "Left": [
          "Text",
          "Uuid"
        ]
      },
      "nullable": []
    }
  },
  "4e0cdb9cdbfb4d2360aa8eff5c49dfa18da9969f601ae2532cc2c13588d2011c": {
    "query": "CREATE TABLE user_unverified_personal_email( local VARCHAR(64) NOT NULL CONSTRAINT user_unverified_personal_email_chk_local_is_lower_case CHECK( local = LOWER(local) ), domain_id UUID NOT NULL CONSTRAINT user_unverified_personal_email_fk_domain_id REFERENCES personal_domain(id), user_id UUID NOT NULL CONSTRAINT user_unverified_personal_email_fk_user_id REFERENCES \"user\"(id), verification_token_hash TEXT NOT NULL, verification_token_expiry BIGINT NOT NULL CONSTRAINT user_unverified_personal_email_chk_token_expiry_unsigned CHECK(verification_token_expiry >= 0), CONSTRAINT user_unverified_personal_email_pk PRIMARY KEY(local, domain_id), CONSTRAINT user_unverified_personal_email_uq_user_id_local_domain_id UNIQUE(user_id, local, domain_id) );",
    "describe": {
      "columns": [],
      "parameters": {
        "Left": []
      },
      "nullable": []
    }
  },
  "4f1a513b45750aa514a8928122a22edd728e7ae6bb07301dd58885e7ac3da3e4": {
    "query": "DELETE FROM role_permissions_resource WHERE role_id = $1;",
    "describe": {
      "columns": [],
      "parameters": {
        "Left": [
          "Uuid"
        ]
      },
      "nullable": []
    }
  },
  "50282dcc98562ef247ea4d4978153d7ea74dc9001b89ed36885a6446f8543fc8": {
    "query": "DELETE FROM workspace_domain WHERE id = $1;",
    "describe": {
      "columns": [],
      "parameters": {
        "Left": [
          "Uuid"
        ]
      },
      "nullable": []
    }
  },
  "511135ae50aaa0dd7c0062da3063203a09d234516bb68636f0542adc6fa1ecc4": {
    "query": "SELECT COUNT(*) as \"count!\" FROM managed_database WHERE status = 'deleted';",
    "describe": {
      "columns": [
        {
          "ordinal": 0,
          "name": "count!",
          "type_info": "Int8"
        }
      ],
      "parameters": {
        "Left": []
      },
      "nullable": [
        null
      ]
    }
  },
  "5198716586d0f372c693b04629cc2b35cde145293878884d3ab56f0991d7df17": {
    "query": "CREATE TABLE deployment_static_site( id UUID CONSTRAINT deployment_static_site_pk PRIMARY KEY, name CITEXT NOT NULL CONSTRAINT deployment_static_site_chk_name_is_trimmed CHECK( name = TRIM(name) ), status DEPLOYMENT_STATUS NOT NULL DEFAULT 'created', workspace_id UUID NOT NULL, CONSTRAINT deployment_static_site_uq_name_workspace_id UNIQUE(name, workspace_id), CONSTRAINT deployment_static_site_uq_id_workspace_id UNIQUE(id, workspace_id) );",
    "describe": {
      "columns": [],
      "parameters": {
        "Left": []
      },
      "nullable": []
    }
  },
  "51e6f9c43ba3f7a6e75421aee62a007526052edb231f8b12812fc510b9870d0d": {
    "query": "SELECT id as \"id: _\", name, description FROM resource_type;",
    "describe": {
      "columns": [
        {
          "ordinal": 0,
          "name": "id: _",
          "type_info": "Uuid"
        },
        {
          "ordinal": 1,
          "name": "name",
          "type_info": "Varchar"
        },
        {
          "ordinal": 2,
          "name": "description",
          "type_info": "Varchar"
        }
      ],
      "parameters": {
        "Left": []
      },
      "nullable": [
        false,
        false,
        true
      ]
    }
  },
  "561a68357a791929a142bab054437c0984b9d36ab55569146d65999052234837": {
    "query": "UPDATE deployment SET region = $1 WHERE id = $2;",
    "describe": {
      "columns": [],
      "parameters": {
        "Left": [
          "Uuid",
          "Uuid"
        ]
      },
      "nullable": []
    }
  },
  "580f629bdb8460a9347bdf460dab659a29971125f43278028ceeed40937d49f0": {
    "query": "CREATE TABLE domain( id UUID CONSTRAINT domain_pk PRIMARY KEY, name TEXT NOT NULL CONSTRAINT domain_chk_name_is_valid CHECK( name ~ '^(([a-z0-9])|([a-z0-9][a-z0-9-]*[a-z0-9]))$' OR name LIKE CONCAT( '^patr-deleted\\: ', REPLACE(id::TEXT, '-', ''), '@%' ) ), type RESOURCE_OWNER_TYPE NOT NULL, tld TEXT NOT NULL CONSTRAINT domain_fk_tld REFERENCES domain_tld(tld), CONSTRAINT domain_uq_name_tld UNIQUE(name, tld), CONSTRAINT domain_chk_max_domain_name_length CHECK( (LENGTH(name) + LENGTH(tld)) < 255 ), CONSTRAINT domain_uq_name_type UNIQUE(id, type) );",
    "describe": {
      "columns": [],
      "parameters": {
        "Left": []
      },
      "nullable": []
    }
  },
  "5b11baccc8d40205e1054eb75997aea9d3c398b6ec3cfe6fb75811da2915f2ee": {
    "query": "SELECT manifest_digest, size, created FROM docker_registry_repository_manifest WHERE repository_id = $1;",
    "describe": {
      "columns": [
        {
          "ordinal": 0,
          "name": "manifest_digest",
          "type_info": "Text"
        },
        {
          "ordinal": 1,
          "name": "size",
          "type_info": "Int8"
        },
        {
          "ordinal": 2,
          "name": "created",
          "type_info": "Int8"
        }
      ],
      "parameters": {
        "Left": [
          "Uuid"
        ]
      },
      "nullable": [
        false,
        false,
        false
      ]
    }
  },
  "5b2c77ea3a5cb8b691f7a5ba6f122c2fe324137ef48330812aa7bc5776481e2d": {
    "query": "INSERT INTO meta_data VALUES ('version_major', $1), ('version_minor', $2), ('version_patch', $3) ON CONFLICT(id) DO UPDATE SET value = EXCLUDED.value;",
    "describe": {
      "columns": [],
      "parameters": {
        "Left": [
          "Text",
          "Text",
          "Text"
        ]
      },
      "nullable": []
    }
  },
  "5f148eb2cfd81e700bc78ededf4dfd92702fcf36992957a1ae5ad82aaecb57a1": {
    "query": "INSERT INTO password_reset_request VALUES ($1, $2, $3) ON CONFLICT(user_id) DO UPDATE SET token = EXCLUDED.token, token_expiry = EXCLUDED.token_expiry;",
    "describe": {
      "columns": [],
      "parameters": {
        "Left": [
          "Uuid",
          "Text",
          "Int8"
        ]
      },
      "nullable": []
    }
  },
  "5f4da81e11690f78c860744212e2d92c210d50982c52e97afe27b96c070caa27": {
    "query": "SELECT * FROM resource WHERE id = $1;",
    "describe": {
      "columns": [
        {
          "ordinal": 0,
          "name": "id",
          "type_info": "Uuid"
        },
        {
          "ordinal": 1,
          "name": "name",
          "type_info": "Varchar"
        },
        {
          "ordinal": 2,
          "name": "resource_type_id",
          "type_info": "Uuid"
        },
        {
          "ordinal": 3,
          "name": "owner_id",
          "type_info": "Uuid"
        },
        {
          "ordinal": 4,
          "name": "created",
          "type_info": "Int8"
        }
      ],
      "parameters": {
        "Left": [
          "Uuid"
        ]
      },
      "nullable": [
        false,
        false,
        false,
        false,
        false
      ]
    }
  },
  "5fc6893c3642cfd4fb4e27c70e19197dfcf01b14630195707d8360fb3f716a95": {
    "query": "SELECT id as \"id: _\", CONCAT(domain.name, '.', domain.tld) as \"name!\", type as \"type: _\" FROM domain WHERE name = $1 AND name NOT LIKE CONCAT( 'patr-deleted: ', REPLACE(domain.id::TEXT, '-', ''), '@%' );",
    "describe": {
      "columns": [
        {
          "ordinal": 0,
          "name": "id: _",
          "type_info": "Uuid"
        },
        {
          "ordinal": 1,
          "name": "name!",
          "type_info": "Text"
        },
        {
          "ordinal": 2,
          "name": "type: _",
          "type_info": {
            "Custom": {
              "name": "resource_owner_type",
              "kind": {
                "Enum": [
                  "personal",
                  "business"
                ]
              }
            }
          }
        }
      ],
      "parameters": {
        "Left": [
          "Text"
        ]
      },
      "nullable": [
        false,
        null,
        false
      ]
    }
  },
  "60052c09546b142087edbb8c7677a63a9567bbdc0ae3a6cb1626a3fd3b520c67": {
    "query": "SELECT * FROM \"user\" WHERE id = $1;",
    "describe": {
      "columns": [
        {
          "ordinal": 0,
          "name": "id",
          "type_info": "Uuid"
        },
        {
          "ordinal": 1,
          "name": "username",
          "type_info": "Varchar"
        },
        {
          "ordinal": 2,
          "name": "password",
          "type_info": "Text"
        },
        {
          "ordinal": 3,
          "name": "first_name",
          "type_info": "Varchar"
        },
        {
          "ordinal": 4,
          "name": "last_name",
          "type_info": "Varchar"
        },
        {
          "ordinal": 5,
          "name": "dob",
          "type_info": "Int8"
        },
        {
          "ordinal": 6,
          "name": "bio",
          "type_info": "Varchar"
        },
        {
          "ordinal": 7,
          "name": "location",
          "type_info": "Varchar"
        },
        {
          "ordinal": 8,
          "name": "created",
          "type_info": "Int8"
        },
        {
          "ordinal": 9,
          "name": "backup_email_local",
          "type_info": "Varchar"
        },
        {
          "ordinal": 10,
          "name": "backup_email_domain_id",
          "type_info": "Uuid"
        },
        {
          "ordinal": 11,
          "name": "backup_phone_country_code",
          "type_info": "Bpchar"
        },
        {
          "ordinal": 12,
          "name": "backup_phone_number",
          "type_info": "Varchar"
        }
      ],
      "parameters": {
        "Left": [
          "Uuid"
        ]
      },
      "nullable": [
        false,
        false,
        false,
        false,
        false,
        true,
        true,
        true,
        false,
        true,
        true,
        true,
        true
      ]
    }
  },
  "60af027f2e663763fc387f893cb4fb3d82ad2cc31340f27df96cdffee8198f88": {
    "query": "CREATE TYPE DNS_RECORD_TYPE AS ENUM( 'A', 'MX', 'TXT', 'AAAA', 'CNAME' );",
    "describe": {
      "columns": [],
      "parameters": {
        "Left": []
      },
      "nullable": []
    }
  },
  "60ded43e4f51239958e87e35036ca9f048e2e21f33ef38db720f3edc9c1be38d": {
    "query": "INSERT INTO workspace VALUES ($1, $2, $3, $4);",
    "describe": {
      "columns": [],
      "parameters": {
        "Left": [
          "Uuid",
          {
            "Custom": {
              "name": "citext",
              "kind": "Simple"
            }
          },
          "Uuid",
          "Bool"
        ]
      },
      "nullable": []
    }
  },
  "61459ad9f96ec14221d1f72ea908e87f7d66f49747ddc186048cdf37ec5cf318": {
    "query": "UPDATE managed_database SET host = $1, port = $2, username = $3, password = $4 WHERE id = $5;",
    "describe": {
      "columns": [],
      "parameters": {
        "Left": [
          "Text",
          "Int4",
          "Text",
          "Text",
          "Uuid"
        ]
      },
      "nullable": []
    }
  },
  "61bdcb9809592f89df56f4ed78a2dbd4ef4b2883c47710198af0ffe9c38b2a8c": {
    "query": "SELECT \"user\".id as \"id: Uuid\", \"user\".username, \"user\".password, \"user\".first_name, \"user\".last_name, \"user\".dob, \"user\".bio, \"user\".location, \"user\".created, \"user\".backup_email_local, \"user\".backup_email_domain_id as \"backup_email_domain_id: Uuid\", \"user\".backup_phone_country_code, \"user\".backup_phone_number FROM \"user\" WHERE id = $1;",
    "describe": {
      "columns": [
        {
          "ordinal": 0,
          "name": "id: Uuid",
          "type_info": "Uuid"
        },
        {
          "ordinal": 1,
          "name": "username",
          "type_info": "Varchar"
        },
        {
          "ordinal": 2,
          "name": "password",
          "type_info": "Text"
        },
        {
          "ordinal": 3,
          "name": "first_name",
          "type_info": "Varchar"
        },
        {
          "ordinal": 4,
          "name": "last_name",
          "type_info": "Varchar"
        },
        {
          "ordinal": 5,
          "name": "dob",
          "type_info": "Int8"
        },
        {
          "ordinal": 6,
          "name": "bio",
          "type_info": "Varchar"
        },
        {
          "ordinal": 7,
          "name": "location",
          "type_info": "Varchar"
        },
        {
          "ordinal": 8,
          "name": "created",
          "type_info": "Int8"
        },
        {
          "ordinal": 9,
          "name": "backup_email_local",
          "type_info": "Varchar"
        },
        {
          "ordinal": 10,
          "name": "backup_email_domain_id: Uuid",
          "type_info": "Uuid"
        },
        {
          "ordinal": 11,
          "name": "backup_phone_country_code",
          "type_info": "Bpchar"
        },
        {
          "ordinal": 12,
          "name": "backup_phone_number",
          "type_info": "Varchar"
        }
      ],
      "parameters": {
        "Left": [
          "Uuid"
        ]
      },
      "nullable": [
        false,
        false,
        false,
        false,
        false,
        true,
        true,
        true,
        false,
        true,
        true,
        true,
        true
      ]
    }
  },
  "6505122d8c40c26849eb3a6144e2de08388b087d10d049cdbba7a1742fefc5de": {
    "query": "CREATE INDEX role_permissions_resource_idx_role_id ON role_permissions_resource (role_id);",
    "describe": {
      "columns": [],
      "parameters": {
        "Left": []
      },
      "nullable": []
    }
  },
  "69511f3caefa1932954750f0e2e3e4ce23462a41d4fd6fa636a3373ca1cde309": {
    "query": "INSERT INTO docker_registry_repository_tag VALUES ($1, $2, $3, $4) ON CONFLICT (repository_id, tag) DO UPDATE SET manifest_digest = $3, last_updated = $4;",
    "describe": {
      "columns": [],
      "parameters": {
        "Left": [
          "Uuid",
          "Text",
          "Text",
          "Int8"
        ]
      },
      "nullable": []
    }
  },
  "696bdaf6f707eea875bebce9c7b5f9ed6aee64eafcaf520113320625f71f988c": {
    "query": "SELECT CONCAT(domain.name, '.', domain.tld) as \"name!\", workspace_domain.id as \"id: _\", workspace_domain.domain_type as \"domain_type: _\", workspace_domain.is_verified, workspace_domain.nameserver_type as \"nameserver_type: _\" FROM workspace_domain INNER JOIN domain ON domain.id = workspace_domain.id WHERE domain.id = $1 AND domain.name NOT LIKE CONCAT( 'patr-deleted: ', REPLACE(domain.id::TEXT, '-', ''), '@%' );",
    "describe": {
      "columns": [
        {
          "ordinal": 0,
          "name": "name!",
          "type_info": "Text"
        },
        {
          "ordinal": 1,
          "name": "id: _",
          "type_info": "Uuid"
        },
        {
          "ordinal": 2,
          "name": "domain_type: _",
          "type_info": {
            "Custom": {
              "name": "resource_owner_type",
              "kind": {
                "Enum": [
                  "personal",
                  "business"
                ]
              }
            }
          }
        },
        {
          "ordinal": 3,
          "name": "is_verified",
          "type_info": "Bool"
        },
        {
          "ordinal": 4,
          "name": "nameserver_type: _",
          "type_info": {
            "Custom": {
              "name": "domain_nameserver_type",
              "kind": {
                "Enum": [
                  "internal",
                  "external"
                ]
              }
            }
          }
        }
      ],
      "parameters": {
        "Left": [
          "Uuid"
        ]
      },
      "nullable": [
        null,
        false,
        false,
        false,
        false
      ]
    }
  },
  "6ad2f021500f77e5ac540f128fc071c0aead61d48db51dc32132ccba1a2120ab": {
    "query": "UPDATE \"user\" SET last_name = $1 WHERE id = $2;",
    "describe": {
      "columns": [],
      "parameters": {
        "Left": [
          "Varchar",
          "Uuid"
        ]
      },
      "nullable": []
    }
  },
  "6b678ec64a61d5c20d7ea207efa6fce83058481b7af34fb81a36022b0a52dbc6": {
    "query": "DELETE FROM docker_registry_repository_manifest WHERE repository_id = $1;",
    "describe": {
      "columns": [],
      "parameters": {
        "Left": [
          "Uuid"
        ]
      },
      "nullable": []
    }
  },
  "6c06e110efb137ecfc7322d47557b6492b827c0f9d5690ada1f826a98865b9c0": {
    "query": "UPDATE user_to_sign_up SET otp_hash = $1, otp_expiry = $2 WHERE username = $3;",
    "describe": {
      "columns": [],
      "parameters": {
        "Left": [
          "Text",
          "Int8",
          "Text"
        ]
      },
      "nullable": []
    }
  },
  "6f7f9061d9b0ef20410537f9f662cc3a501d0a3ec931a68f7ef6c0891bfa4a06": {
    "query": "SELECT id as \"id: _\", name, provider as \"cloud_provider: _\" FROM deployment_region;",
    "describe": {
      "columns": [
        {
          "ordinal": 0,
          "name": "id: _",
          "type_info": "Uuid"
        },
        {
          "ordinal": 1,
          "name": "name",
          "type_info": "Text"
        },
        {
          "ordinal": 2,
          "name": "cloud_provider: _",
          "type_info": {
            "Custom": {
              "name": "deployment_cloud_provider",
              "kind": {
                "Enum": [
                  "digitalocean"
                ]
              }
            }
          }
        }
      ],
      "parameters": {
        "Left": []
      },
      "nullable": [
        false,
        false,
        true
      ]
    }
  },
  "72c096aa3b93c9ff181107d858a3f414083391d839451f7acf0e5fe828acbdc0": {
    "query": "INSERT INTO resource_type VALUES ($1, $2, NULL);",
    "describe": {
      "columns": [],
      "parameters": {
        "Left": [
          "Uuid",
          "Varchar"
        ]
      },
      "nullable": []
    }
  },
<<<<<<< HEAD
=======
  "737d2bec853fc049071993d090838da713f3f24ca972cba74b45aa0318ccdf7d": {
    "query": "SELECT id as \"id: _\", name::TEXT as \"name!: _\", status as \"status: _\", workspace_id as \"workspace_id: _\" FROM deployment_static_site WHERE workspace_id = $1 AND status != 'deleted';",
    "describe": {
      "columns": [
        {
          "ordinal": 0,
          "name": "id: _",
          "type_info": "Uuid"
        },
        {
          "ordinal": 1,
          "name": "name!: _",
          "type_info": "Text"
        },
        {
          "ordinal": 2,
          "name": "status: _",
          "type_info": {
            "Custom": {
              "name": "deployment_status",
              "kind": {
                "Enum": [
                  "created",
                  "pushed",
                  "deploying",
                  "running",
                  "stopped",
                  "errored",
                  "deleted"
                ]
              }
            }
          }
        },
        {
          "ordinal": 3,
          "name": "workspace_id: _",
          "type_info": "Uuid"
        }
      ],
      "parameters": {
        "Left": [
          "Uuid"
        ]
      },
      "nullable": [
        false,
        null,
        false,
        false
      ]
    }
  },
  "7401f9df0e6e0b99c923aed5a8e8be4ed52aa49dc8780e4ded18882872b8b95d": {
    "query": "CREATE TABLE deployment_region( id UUID CONSTRAINT deployment_region_pk PRIMARY KEY, name TEXT NOT NULL, provider DEPLOYMENT_CLOUD_PROVIDER, location GEOMETRY, parent_region_id UUID CONSTRAINT deployment_region_fk_parent_region_id REFERENCES deployment_region(id), CONSTRAINT deployment_region_chk_provider_location_parent_region_is_valid CHECK( ( location IS NULL AND provider IS NULL ) OR ( provider IS NOT NULL AND location IS NOT NULL AND parent_region_id IS NOT NULL ) ) );",
    "describe": {
      "columns": [],
      "parameters": {
        "Left": []
      },
      "nullable": []
    }
  },
>>>>>>> fdb34cb9
  "751f7ae4b4c1d76c43283ccb88c5247004ed8b1db984dd9aa92903eca6cfe56a": {
    "query": "UPDATE deployment SET deploy_on_push = $1 WHERE id = $2;",
    "describe": {
      "columns": [],
      "parameters": {
        "Left": [
          "Bool",
          "Uuid"
        ]
      },
      "nullable": []
    }
  },
  "75c21385da646aa0555bda704e5efa1f7239ba3bd28daaeaa8812db8d32acc27": {
    "query": "SELECT user_unverified_personal_email.local, user_unverified_personal_email.domain_id as \"domain_id: Uuid\", user_unverified_personal_email.user_id as \"user_id: Uuid\", user_unverified_personal_email.verification_token_hash, user_unverified_personal_email.verification_token_expiry FROM user_unverified_personal_email INNER JOIN domain ON domain.id = user_unverified_personal_email.domain_id WHERE user_id = $1 AND CONCAT(local, '@', domain.name) = $2;",
    "describe": {
      "columns": [
        {
          "ordinal": 0,
          "name": "local",
          "type_info": "Varchar"
        },
        {
          "ordinal": 1,
          "name": "domain_id: Uuid",
          "type_info": "Uuid"
        },
        {
          "ordinal": 2,
          "name": "user_id: Uuid",
          "type_info": "Uuid"
        },
        {
          "ordinal": 3,
          "name": "verification_token_hash",
          "type_info": "Text"
        },
        {
          "ordinal": 4,
          "name": "verification_token_expiry",
          "type_info": "Int8"
        }
      ],
      "parameters": {
        "Left": [
          "Uuid",
          "Text"
        ]
      },
      "nullable": [
        false,
        false,
        false,
        false,
        false
      ]
    }
  },
  "7606578be4a3a0e3c1ff30c00644f36007d5519880cfd1e3988d573a3f8c7f0f": {
    "query": "INSERT INTO domain_tld VALUES ($1) ON CONFLICT DO NOTHING;",
    "describe": {
      "columns": [],
      "parameters": {
        "Left": [
          "Text"
        ]
      },
      "nullable": []
    }
  },
  "782949dcc37fdbd3869a003cb06ce6740c514fbca85fa9c28ccfc09b8dc63112": {
    "query": "INSERT INTO managed_database VALUES ( $1, $2, $3, $4, $5, $6, $7, $8, 'creating', $9, $10, $11, $12, $13, $14 );",
    "describe": {
      "columns": [],
      "parameters": {
        "Left": [
          "Uuid",
          {
            "Custom": {
              "name": "citext",
              "kind": "Simple"
            }
          },
          "Varchar",
          {
            "Custom": {
              "name": "managed_database_engine",
              "kind": {
                "Enum": [
                  "postgres",
                  "mysql"
                ]
              }
            }
          },
          "Text",
          "Int4",
          {
            "Custom": {
              "name": "managed_database_plan",
              "kind": {
                "Enum": [
                  "nano",
                  "micro",
                  "small",
                  "medium",
                  "large",
                  "xlarge",
                  "xxlarge",
                  "mammoth"
                ]
              }
            }
          },
          "Text",
          "Text",
          "Int4",
          "Text",
          "Text",
          "Uuid",
          "Text"
        ]
      },
      "nullable": []
    }
  },
  "78a741e31a177c259879d83197910cde15c610c3384f08368361690f3198f552": {
    "query": "INSERT INTO deployment VALUES ( $1, $2, $3, NULL, $4, $5, 'created', $6, $7, $8, $9, $10, $11 );",
    "describe": {
      "columns": [],
      "parameters": {
        "Left": [
          "Uuid",
          {
            "Custom": {
              "name": "citext",
              "kind": "Simple"
            }
          },
          "Varchar",
          "Varchar",
          "Varchar",
          "Uuid",
          "Uuid",
          "Int2",
          "Int2",
          "Uuid",
          "Bool"
        ]
      },
      "nullable": []
    }
  },
  "799f1b78ac4c1bd45251b83af9dea7179be61357e5241533c66406c1cf0b60de": {
    "query": "DELETE FROM user_unverified_personal_email WHERE user_id = $1 AND local = $2 AND domain_id = $3;",
    "describe": {
      "columns": [],
      "parameters": {
        "Left": [
          "Uuid",
          "Text",
          "Uuid"
        ]
      },
      "nullable": []
    }
  },
  "7c11e29c3bd30fef37357d08db295b013d10ebe4a09d0fb413d01bda9af35dd8": {
    "query": "INSERT INTO user_controlled_domain VALUES ($1, 'external');",
    "describe": {
      "columns": [],
      "parameters": {
        "Left": [
          "Uuid"
        ]
      },
      "nullable": []
    }
  },
  "7c8582745f948c36a597434e40fb7f9679e9d35f06b2bbac3bb58d7fd8707098": {
    "query": "SELECT manifest_digest, size, created FROM docker_registry_repository_manifest WHERE repository_id = $1 AND manifest_digest = $2;",
    "describe": {
      "columns": [
        {
          "ordinal": 0,
          "name": "manifest_digest",
          "type_info": "Text"
        },
        {
          "ordinal": 1,
          "name": "size",
          "type_info": "Int8"
        },
        {
          "ordinal": 2,
          "name": "created",
          "type_info": "Int8"
        }
      ],
      "parameters": {
        "Left": [
          "Uuid",
          "Text"
        ]
      },
      "nullable": [
        false,
        false,
        false
      ]
    }
  },
  "7d4f82ad1a647d0bcb90321774d7e4261578091c7822d00cef3ec66a8a4f0174": {
    "query": "CREATE INDEX role_permissions_resource_type_idx_role_id_resource_type_id ON role_permissions_resource_type (role_id, resource_type_id);",
    "describe": {
      "columns": [],
      "parameters": {
        "Left": []
      },
      "nullable": []
    }
  },
  "7e07dd285ab55985a65de09b3873044801b3cfad26520fb218e055ec47512932": {
    "query": "CREATE TABLE workspace_domain( id UUID CONSTRAINT workspace_domain_pk PRIMARY KEY, domain_type RESOURCE_OWNER_TYPE NOT NULL CONSTRAINT workspace_domain_chk_domain_type CHECK( domain_type = 'business' ), is_verified BOOLEAN NOT NULL, nameserver_type DOMAIN_NAMESERVER_TYPE NOT NULL, CONSTRAINT workspace_domain_uq_id_nameserver_type UNIQUE(id, nameserver_type), CONSTRAINT workspace_domain_fk_id_domain_type FOREIGN KEY(id, domain_type) REFERENCES domain(id, type) );",
    "describe": {
      "columns": [],
      "parameters": {
        "Left": []
      },
      "nullable": []
    }
  },
  "800be378aa534e253f75a64c956799e120102f6b9ae464053f8a38d493f46877": {
    "query": "CREATE TABLE user_unverified_phone_number( country_code CHAR(2) NOT NULL CONSTRAINT user_unverified_phone_number_fk_country_code REFERENCES phone_number_country_code(country_code) CONSTRAINT user_unverified_phone_number_chk_country_code_is_upper_case CHECK( country_code = UPPER(country_code) ), phone_number VARCHAR(15) NOT NULL, user_id UUID NOT NULL CONSTRAINT user_unverified_phone_number_fk_user_id REFERENCES \"user\"(id), verification_token_hash TEXT NOT NULL, verification_token_expiry BIGINT NOT NULL CONSTRAINT user_unverified_phone_number_chk_token_expiry_unsigned CHECK(verification_token_expiry >= 0), CONSTRAINT user_univerified_phone_number_pk PRIMARY KEY(country_code, phone_number), CONSTRAINT user_univerified_phone_number_uq_country_code_phone_number UNIQUE(user_id, country_code, phone_number) );",
    "describe": {
      "columns": [],
      "parameters": {
        "Left": []
      },
      "nullable": []
    }
  },
  "8038e82b88abf353ef3e60bac7d76d66c8ec63e16a7afa0eac39148ed349c9f5": {
    "query": "INSERT INTO deployment_environment_variable VALUES ($1, $2, $3);",
    "describe": {
      "columns": [],
      "parameters": {
        "Left": [
          "Uuid",
          "Varchar",
          "Text"
        ]
      },
      "nullable": []
    }
  },
  "80fa0cff43932600e815f32385f983ff6c643e04f261fd5df7ff43b8ca98a9cf": {
    "query": "ALTER TABLE workspace_domain ADD CONSTRAINT workspace_domain_fk_id FOREIGN KEY(id) REFERENCES resource(id);",
    "describe": {
      "columns": [],
      "parameters": {
        "Left": []
      },
      "nullable": []
    }
  },
  "81d934904f34511090bc755c227dbc456c2f93c00de1ad2c3ac6b1921d48214f": {
    "query": "CREATE TABLE role( id UUID CONSTRAINT role_pk PRIMARY KEY, name VARCHAR(100) NOT NULL, description VARCHAR(500), owner_id UUID NOT NULL CONSTRAINT role_fk_owner_id REFERENCES workspace(id), CONSTRAINT role_uq_name_owner_id UNIQUE(name, owner_id) );",
    "describe": {
      "columns": [],
      "parameters": {
        "Left": []
      },
      "nullable": []
    }
  },
  "85c2b0a9bf48c5cc257af57e4ecf5b439153fe1b82d213953db1f10bdc14fd87": {
    "query": "SELECT * FROM resource_type WHERE id = $1;",
    "describe": {
      "columns": [
        {
          "ordinal": 0,
          "name": "id",
          "type_info": "Uuid"
        },
        {
          "ordinal": 1,
          "name": "name",
          "type_info": "Varchar"
        },
        {
          "ordinal": 2,
          "name": "description",
          "type_info": "Varchar"
        }
      ],
      "parameters": {
        "Left": [
          "Uuid"
        ]
      },
      "nullable": [
        false,
        false,
        true
      ]
    }
  },
  "860716d51d52f24b9cf5314ee65eada0b790a04a02d6ebcfd46d33ee22ee67a5": {
    "query": "SELECT username, account_type as \"account_type: ResourceType\", password, first_name, last_name, backup_email_local, backup_email_domain_id as \"backup_email_domain_id: Uuid\", backup_phone_country_code, backup_phone_number, business_email_local, CASE WHEN business_domain_name IS NULL THEN NULL ELSE CONCAT(business_domain_name, '.', business_domain_tld) END as \"business_domain_name: String\", business_name, otp_hash, otp_expiry FROM user_to_sign_up WHERE business_domain_name = $1;",
    "describe": {
      "columns": [
        {
          "ordinal": 0,
          "name": "username",
          "type_info": "Varchar"
        },
        {
          "ordinal": 1,
          "name": "account_type: ResourceType",
          "type_info": {
            "Custom": {
              "name": "resource_owner_type",
              "kind": {
                "Enum": [
                  "personal",
                  "business"
                ]
              }
            }
          }
        },
        {
          "ordinal": 2,
          "name": "password",
          "type_info": "Text"
        },
        {
          "ordinal": 3,
          "name": "first_name",
          "type_info": "Varchar"
        },
        {
          "ordinal": 4,
          "name": "last_name",
          "type_info": "Varchar"
        },
        {
          "ordinal": 5,
          "name": "backup_email_local",
          "type_info": "Varchar"
        },
        {
          "ordinal": 6,
          "name": "backup_email_domain_id: Uuid",
          "type_info": "Uuid"
        },
        {
          "ordinal": 7,
          "name": "backup_phone_country_code",
          "type_info": "Bpchar"
        },
        {
          "ordinal": 8,
          "name": "backup_phone_number",
          "type_info": "Varchar"
        },
        {
          "ordinal": 9,
          "name": "business_email_local",
          "type_info": "Varchar"
        },
        {
          "ordinal": 10,
          "name": "business_domain_name: String",
          "type_info": "Text"
        },
        {
          "ordinal": 11,
          "name": "business_name",
          "type_info": "Varchar"
        },
        {
          "ordinal": 12,
          "name": "otp_hash",
          "type_info": "Text"
        },
        {
          "ordinal": 13,
          "name": "otp_expiry",
          "type_info": "Int8"
        }
      ],
      "parameters": {
        "Left": [
          "Text"
        ]
      },
      "nullable": [
        false,
        false,
        false,
        false,
        false,
        true,
        true,
        true,
        true,
        true,
        null,
        true,
        false,
        false
      ]
    }
  },
  "860c561776aaf1f078eb0392b11b2be437f2cf6847a00b4d7214a158514664c4": {
    "query": "CREATE INDEX role_permissions_resource_idx_role_id_resource_id ON role_permissions_resource (role_id, resource_id);",
    "describe": {
      "columns": [],
      "parameters": {
        "Left": []
      },
      "nullable": []
    }
  },
  "86b65641c9298e4ee92844aef07c16d79fd401584f2a84b30361efa91114e24c": {
    "query": "SELECT \"user\".backup_phone_country_code as \"backup_phone_country_code!\", \"user\".backup_phone_number as \"backup_phone_number!\" FROM \"user\" WHERE \"user\".id = $1 AND \"user\".backup_phone_number IS NOT NULL AND \"user\".backup_phone_country_code IS NOT NULL;",
    "describe": {
      "columns": [
        {
          "ordinal": 0,
          "name": "backup_phone_country_code!",
          "type_info": "Bpchar"
        },
        {
          "ordinal": 1,
          "name": "backup_phone_number!",
          "type_info": "Varchar"
        }
      ],
      "parameters": {
        "Left": [
          "Uuid"
        ]
      },
      "nullable": [
        true,
        true
      ]
    }
  },
  "873d6d3789fe5ca0d11c2b14280e2e6e7dad6162dd2c74c5108e77916face3ad": {
    "query": "INSERT INTO phone_number_country_code VALUES ($$AF$$, $$93$$, $$Afghanistan$$), ($$AX$$, $$358$$, $$Aland Islands$$), ($$AL$$, $$355$$, $$Albania$$), ($$DZ$$, $$213$$, $$Algeria$$), ($$AS$$, $$1684$$, $$American Samoa$$), ($$AD$$, $$376$$, $$Andorra$$), ($$AO$$, $$244$$, $$Angola$$), ($$AI$$, $$1264$$, $$Anguilla$$), ($$AQ$$, $$672$$, $$Antarctica$$), ($$AG$$, $$1268$$, $$Antigua and Barbuda$$), ($$AR$$, $$54$$, $$Argentina$$), ($$AM$$, $$374$$, $$Armenia$$), ($$AW$$, $$297$$, $$Aruba$$), ($$AU$$, $$61$$, $$Australia$$), ($$AT$$, $$43$$, $$Austria$$), ($$AZ$$, $$994$$, $$Azerbaijan$$), ($$BS$$, $$1242$$, $$Bahamas$$), ($$BH$$, $$973$$, $$Bahrain$$), ($$BD$$, $$880$$, $$Bangladesh$$), ($$BB$$, $$1246$$, $$Barbados$$), ($$BY$$, $$375$$, $$Belarus$$), ($$BE$$, $$32$$, $$Belgium$$), ($$BZ$$, $$501$$, $$Belize$$), ($$BJ$$, $$229$$, $$Benin$$), ($$BM$$, $$1441$$, $$Bermuda$$), ($$BT$$, $$975$$, $$Bhutan$$), ($$BO$$, $$591$$, $$Bolivia$$), ($$BQ$$, $$599$$, $$Bonaire, Sint Eustatius and Saba$$), ($$BA$$, $$387$$, $$Bosnia and Herzegovina$$), ($$BW$$, $$267$$, $$Botswana$$), ($$BV$$, $$55$$, $$Bouvet Island$$), ($$BR$$, $$55$$, $$Brazil$$), ($$IO$$, $$246$$, $$British Indian Ocean Territory$$), ($$BN$$, $$673$$, $$Brunei Darussalam$$), ($$BG$$, $$359$$, $$Bulgaria$$), ($$BF$$, $$226$$, $$Burkina Faso$$), ($$BI$$, $$257$$, $$Burundi$$), ($$KH$$, $$855$$, $$Cambodia$$), ($$CM$$, $$237$$, $$Cameroon$$), ($$CA$$, $$1$$, $$Canada$$), ($$CV$$, $$238$$, $$Cape Verde$$), ($$KY$$, $$1345$$, $$Cayman Islands$$), ($$CF$$, $$236$$, $$Central African Republic$$), ($$TD$$, $$235$$, $$Chad$$), ($$CL$$, $$56$$, $$Chile$$), ($$CN$$, $$86$$, $$China$$), ($$CX$$, $$61$$, $$Christmas Island$$), ($$CC$$, $$672$$, $$Cocos (Keeling) Islands$$), ($$CO$$, $$57$$, $$Colombia$$), ($$KM$$, $$269$$, $$Comoros$$), ($$CG$$, $$242$$, $$Congo$$), ($$CD$$, $$242$$, $$Congo, Democratic Republic of the Congo$$), ($$CK$$, $$682$$, $$Cook Islands$$), ($$CR$$, $$506$$, $$Costa Rica$$), ($$CI$$, $$225$$, $$Cote D'Ivoire$$), ($$HR$$, $$385$$, $$Croatia$$), ($$CU$$, $$53$$, $$Cuba$$), ($$CW$$, $$599$$, $$Curacao$$), ($$CY$$, $$357$$, $$Cyprus$$), ($$CZ$$, $$420$$, $$Czech Republic$$), ($$DK$$, $$45$$, $$Denmark$$), ($$DJ$$, $$253$$, $$Djibouti$$), ($$DM$$, $$1767$$, $$Dominica$$), ($$DO$$, $$1809$$, $$Dominican Republic$$), ($$EC$$, $$593$$, $$Ecuador$$), ($$EG$$, $$20$$, $$Egypt$$), ($$SV$$, $$503$$, $$El Salvador$$), ($$GQ$$, $$240$$, $$Equatorial Guinea$$), ($$ER$$, $$291$$, $$Eritrea$$), ($$EE$$, $$372$$, $$Estonia$$), ($$ET$$, $$251$$, $$Ethiopia$$), ($$FK$$, $$500$$, $$Falkland Islands (Malvinas)$$), ($$FO$$, $$298$$, $$Faroe Islands$$), ($$FJ$$, $$679$$, $$Fiji$$), ($$FI$$, $$358$$, $$Finland$$), ($$FR$$, $$33$$, $$France$$), ($$GF$$, $$594$$, $$French Guiana$$), ($$PF$$, $$689$$, $$French Polynesia$$), ($$TF$$, $$262$$, $$French Southern Territories$$), ($$GA$$, $$241$$, $$Gabon$$), ($$GM$$, $$220$$, $$Gambia$$), ($$GE$$, $$995$$, $$Georgia$$), ($$DE$$, $$49$$, $$Germany$$), ($$GH$$, $$233$$, $$Ghana$$), ($$GI$$, $$350$$, $$Gibraltar$$), ($$GR$$, $$30$$, $$Greece$$), ($$GL$$, $$299$$, $$Greenland$$), ($$GD$$, $$1473$$, $$Grenada$$), ($$GP$$, $$590$$, $$Guadeloupe$$), ($$GU$$, $$1671$$, $$Guam$$), ($$GT$$, $$502$$, $$Guatemala$$), ($$GG$$, $$44$$, $$Guernsey$$), ($$GN$$, $$224$$, $$Guinea$$), ($$GW$$, $$245$$, $$Guinea-Bissau$$), ($$GY$$, $$592$$, $$Guyana$$), ($$HT$$, $$509$$, $$Haiti$$), ($$HM$$, $$0$$, $$Heard Island and Mcdonald Islands$$), ($$VA$$, $$39$$, $$Holy See (Vatican City State)$$), ($$HN$$, $$504$$, $$Honduras$$), ($$HK$$, $$852$$, $$Hong Kong$$), ($$HU$$, $$36$$, $$Hungary$$), ($$IS$$, $$354$$, $$Iceland$$), ($$IN$$, $$91$$, $$India$$), ($$ID$$, $$62$$, $$Indonesia$$), ($$IR$$, $$98$$, $$Iran, Islamic Republic of$$), ($$IQ$$, $$964$$, $$Iraq$$), ($$IE$$, $$353$$, $$Ireland$$), ($$IM$$, $$44$$, $$Isle of Man$$), ($$IL$$, $$972$$, $$Israel$$), ($$IT$$, $$39$$, $$Italy$$), ($$JM$$, $$1876$$, $$Jamaica$$), ($$JP$$, $$81$$, $$Japan$$), ($$JE$$, $$44$$, $$Jersey$$), ($$JO$$, $$962$$, $$Jordan$$), ($$KZ$$, $$7$$, $$Kazakhstan$$), ($$KE$$, $$254$$, $$Kenya$$), ($$KI$$, $$686$$, $$Kiribati$$), ($$KP$$, $$850$$, $$Korea, Democratic People's Republic of$$), ($$KR$$, $$82$$, $$Korea, Republic of$$), ($$XK$$, $$381$$, $$Kosovo$$), ($$KW$$, $$965$$, $$Kuwait$$), ($$KG$$, $$996$$, $$Kyrgyzstan$$), ($$LA$$, $$856$$, $$Lao People's Democratic Republic$$), ($$LV$$, $$371$$, $$Latvia$$), ($$LB$$, $$961$$, $$Lebanon$$), ($$LS$$, $$266$$, $$Lesotho$$), ($$LR$$, $$231$$, $$Liberia$$), ($$LY$$, $$218$$, $$Libyan Arab Jamahiriya$$), ($$LI$$, $$423$$, $$Liechtenstein$$), ($$LT$$, $$370$$, $$Lithuania$$), ($$LU$$, $$352$$, $$Luxembourg$$), ($$MO$$, $$853$$, $$Macao$$), ($$MK$$, $$389$$, $$Macedonia, the Former Yugoslav Republic of$$), ($$MG$$, $$261$$, $$Madagascar$$), ($$MW$$, $$265$$, $$Malawi$$), ($$MY$$, $$60$$, $$Malaysia$$), ($$MV$$, $$960$$, $$Maldives$$), ($$ML$$, $$223$$, $$Mali$$), ($$MT$$, $$356$$, $$Malta$$), ($$MH$$, $$692$$, $$Marshall Islands$$), ($$MQ$$, $$596$$, $$Martinique$$), ($$MR$$, $$222$$, $$Mauritania$$), ($$MU$$, $$230$$, $$Mauritius$$), ($$YT$$, $$269$$, $$Mayotte$$), ($$MX$$, $$52$$, $$Mexico$$), ($$FM$$, $$691$$, $$Micronesia, Federated States of$$), ($$MD$$, $$373$$, $$Moldova, Republic of$$), ($$MC$$, $$377$$, $$Monaco$$), ($$MN$$, $$976$$, $$Mongolia$$), ($$ME$$, $$382$$, $$Montenegro$$), ($$MS$$, $$1664$$, $$Montserrat$$), ($$MA$$, $$212$$, $$Morocco$$), ($$MZ$$, $$258$$, $$Mozambique$$), ($$MM$$, $$95$$, $$Myanmar$$), ($$NA$$, $$264$$, $$Namibia$$), ($$NR$$, $$674$$, $$Nauru$$), ($$NP$$, $$977$$, $$Nepal$$), ($$NL$$, $$31$$, $$Netherlands$$), ($$AN$$, $$599$$, $$Netherlands Antilles$$), ($$NC$$, $$687$$, $$New Caledonia$$), ($$NZ$$, $$64$$, $$New Zealand$$), ($$NI$$, $$505$$, $$Nicaragua$$), ($$NE$$, $$227$$, $$Niger$$), ($$NG$$, $$234$$, $$Nigeria$$), ($$NU$$, $$683$$, $$Niue$$), ($$NF$$, $$672$$, $$Norfolk Island$$), ($$MP$$, $$1670$$, $$Northern Mariana Islands$$), ($$NO$$, $$47$$, $$Norway$$), ($$OM$$, $$968$$, $$Oman$$), ($$PK$$, $$92$$, $$Pakistan$$), ($$PW$$, $$680$$, $$Palau$$), ($$PS$$, $$970$$, $$Palestinian Territory, Occupied$$), ($$PA$$, $$507$$, $$Panama$$), ($$PG$$, $$675$$, $$Papua New Guinea$$), ($$PY$$, $$595$$, $$Paraguay$$), ($$PE$$, $$51$$, $$Peru$$), ($$PH$$, $$63$$, $$Philippines$$), ($$PN$$, $$64$$, $$Pitcairn$$), ($$PL$$, $$48$$, $$Poland$$), ($$PT$$, $$351$$, $$Portugal$$), ($$PR$$, $$1787$$, $$Puerto Rico$$), ($$QA$$, $$974$$, $$Qatar$$), ($$RE$$, $$262$$, $$Reunion$$), ($$RO$$, $$40$$, $$Romania$$), ($$RU$$, $$70$$, $$Russian Federation$$), ($$RW$$, $$250$$, $$Rwanda$$), ($$BL$$, $$590$$, $$Saint Barthelemy$$), ($$SH$$, $$290$$, $$Saint Helena$$), ($$KN$$, $$1869$$, $$Saint Kitts and Nevis$$), ($$LC$$, $$1758$$, $$Saint Lucia$$), ($$MF$$, $$590$$, $$Saint Martin$$), ($$PM$$, $$508$$, $$Saint Pierre and Miquelon$$), ($$VC$$, $$1784$$, $$Saint Vincent and the Grenadines$$), ($$WS$$, $$684$$, $$Samoa$$), ($$SM$$, $$378$$, $$San Marino$$), ($$ST$$, $$239$$, $$Sao Tome and Principe$$), ($$SA$$, $$966$$, $$Saudi Arabia$$), ($$SN$$, $$221$$, $$Senegal$$), ($$RS$$, $$381$$, $$Serbia$$), ($$CS$$, $$381$$, $$Serbia and Montenegro$$), ($$SC$$, $$248$$, $$Seychelles$$), ($$SL$$, $$232$$, $$Sierra Leone$$), ($$SG$$, $$65$$, $$Singapore$$), ($$SX$$, $$1$$, $$Sint Maarten$$), ($$SK$$, $$421$$, $$Slovakia$$), ($$SI$$, $$386$$, $$Slovenia$$), ($$SB$$, $$677$$, $$Solomon Islands$$), ($$SO$$, $$252$$, $$Somalia$$), ($$ZA$$, $$27$$, $$South Africa$$), ($$GS$$, $$500$$, $$South Georgia and the South Sandwich Islands$$), ($$SS$$, $$211$$, $$South Sudan$$), ($$ES$$, $$34$$, $$Spain$$), ($$LK$$, $$94$$, $$Sri Lanka$$), ($$SD$$, $$249$$, $$Sudan$$), ($$SR$$, $$597$$, $$Suriname$$), ($$SJ$$, $$47$$, $$Svalbard and Jan Mayen$$), ($$SZ$$, $$268$$, $$Swaziland$$), ($$SE$$, $$46$$, $$Sweden$$), ($$CH$$, $$41$$, $$Switzerland$$), ($$SY$$, $$963$$, $$Syrian Arab Republic$$), ($$TW$$, $$886$$, $$Taiwan, Province of China$$), ($$TJ$$, $$992$$, $$Tajikistan$$), ($$TZ$$, $$255$$, $$Tanzania, United Republic of$$), ($$TH$$, $$66$$, $$Thailand$$), ($$TL$$, $$670$$, $$Timor-Leste$$), ($$TG$$, $$228$$, $$Togo$$), ($$TK$$, $$690$$, $$Tokelau$$), ($$TO$$, $$676$$, $$Tonga$$), ($$TT$$, $$1868$$, $$Trinidad and Tobago$$), ($$TN$$, $$216$$, $$Tunisia$$), ($$TR$$, $$90$$, $$Turkey$$), ($$TM$$, $$7370$$, $$Turkmenistan$$), ($$TC$$, $$1649$$, $$Turks and Caicos Islands$$), ($$TV$$, $$688$$, $$Tuvalu$$), ($$UG$$, $$256$$, $$Uganda$$), ($$UA$$, $$380$$, $$Ukraine$$), ($$AE$$, $$971$$, $$United Arab Emirates$$), ($$GB$$, $$44$$, $$United Kingdom$$), ($$US$$, $$1$$, $$United States$$), ($$UM$$, $$1$$, $$United States Minor Outlying Islands$$), ($$UY$$, $$598$$, $$Uruguay$$), ($$UZ$$, $$998$$, $$Uzbekistan$$), ($$VU$$, $$678$$, $$Vanuatu$$), ($$VE$$, $$58$$, $$Venezuela$$), ($$VN$$, $$84$$, $$Viet Nam$$), ($$VG$$, $$1284$$, $$Virgin Islands, British$$), ($$VI$$, $$1340$$, $$Virgin Islands, U.s.$$), ($$WF$$, $$681$$, $$Wallis and Futuna$$), ($$EH$$, $$212$$, $$Western Sahara$$), ($$YE$$, $$967$$, $$Yemen$$), ($$ZM$$, $$260$$, $$Zambia$$), ($$ZW$$, $$263$$, $$Zimbabwe$$);",
    "describe": {
      "columns": [],
      "parameters": {
        "Left": []
      },
      "nullable": []
    }
  },
  "87bca736fca728f58dad62df4bc2c4973eaad8c008f9b456c629907210a26ce3": {
    "query": "DELETE FROM personal_email WHERE user_id = $1 AND local = $2 AND domain_id = $3;",
    "describe": {
      "columns": [],
      "parameters": {
        "Left": [
          "Uuid",
          "Text",
          "Uuid"
        ]
      },
      "nullable": []
    }
  },
  "8a7f673204b386ab84508b8bd966898a6fb940501f2caa676285b90295d9a7bf": {
    "query": "SELECT permission_id as \"permission_id: Uuid\", resource_id as \"resource_id: Uuid\" FROM role_permissions_resource WHERE role_id = $1;",
    "describe": {
      "columns": [
        {
          "ordinal": 0,
          "name": "permission_id: Uuid",
          "type_info": "Uuid"
        },
        {
          "ordinal": 1,
          "name": "resource_id: Uuid",
          "type_info": "Uuid"
        }
      ],
      "parameters": {
        "Left": [
          "Uuid"
        ]
      },
      "nullable": [
        false,
        false
      ]
    }
  },
  "8ba7e810211002c1b6033836493c2f48f72dbf7718a0ee8571cf200f07bbeb4d": {
    "query": "SELECT port, port_type as \"port_type: ExposedPortType\" FROM deployment_exposed_port WHERE deployment_id = $1;",
    "describe": {
      "columns": [
        {
          "ordinal": 0,
          "name": "port",
          "type_info": "Int4"
        },
        {
          "ordinal": 1,
          "name": "port_type: ExposedPortType",
          "type_info": {
            "Custom": {
              "name": "exposed_port_type",
              "kind": {
                "Enum": [
                  "http"
                ]
              }
            }
          }
        }
      ],
      "parameters": {
        "Left": [
          "Uuid"
        ]
      },
      "nullable": [
        false,
        false
      ]
    }
  },
  "8d0a4c011fc58624c93d87270ff0cc7db7a41927801b42f826871cc11a37ce02": {
    "query": "SELECT CONCAT(domain.name, '.', domain.tld) as \"name!\", workspace_domain.id as \"id: _\", workspace_domain.domain_type as \"domain_type: _\", workspace_domain.is_verified, workspace_domain.nameserver_type as \"nameserver_type: _\" FROM domain INNER JOIN workspace_domain ON workspace_domain.id = domain.id INNER JOIN resource ON domain.id = resource.id WHERE resource.owner_id = $1 AND domain.name NOT LIKE CONCAT( 'patr-deleted: ', REPLACE(domain.id::TEXT, '-', ''), '@%' );",
    "describe": {
      "columns": [
        {
          "ordinal": 0,
          "name": "name!",
          "type_info": "Text"
        },
        {
          "ordinal": 1,
          "name": "id: _",
          "type_info": "Uuid"
        },
        {
          "ordinal": 2,
          "name": "domain_type: _",
          "type_info": {
            "Custom": {
              "name": "resource_owner_type",
              "kind": {
                "Enum": [
                  "personal",
                  "business"
                ]
              }
            }
          }
        },
        {
          "ordinal": 3,
          "name": "is_verified",
          "type_info": "Bool"
        },
        {
          "ordinal": 4,
          "name": "nameserver_type: _",
          "type_info": {
            "Custom": {
              "name": "domain_nameserver_type",
              "kind": {
                "Enum": [
                  "internal",
                  "external"
                ]
              }
            }
          }
        }
      ],
      "parameters": {
        "Left": [
          "Uuid"
        ]
      },
      "nullable": [
        null,
        false,
        false,
        false,
        false
      ]
    }
  },
  "8d72ae0818e4164c031c48aefd83eab24188d066b54ef81050d670d08804ff7e": {
    "query": "DELETE FROM deployment_environment_variable WHERE deployment_id = $1;",
    "describe": {
      "columns": [],
      "parameters": {
        "Left": [
          "Uuid"
        ]
      },
      "nullable": []
    }
  },
  "8dfbfc8d4cd71b528cc0466a2482634ce04a82affcf603fa33178983d54fdafe": {
    "query": "CREATE TABLE managed_url( id UUID CONSTRAINT managed_url_pk PRIMARY KEY, sub_domain TEXT NOT NULL CONSTRAINT managed_url_chk_sub_domain_valid CHECK( sub_domain ~ '^(([a-z0-9])|([a-z0-9][a-z0-9\\-\\.]*[a-z0-9]))$' OR sub_domain LIKE CONCAT( 'patr-deleted: ', REPLACE(id::TEXT, '-', ''), '@%' ) ), domain_id UUID NOT NULL, path TEXT NOT NULL, url_type MANAGED_URL_TYPE NOT NULL, deployment_id UUID, port INTEGER CONSTRAINT managed_url_chk_port_u16 CHECK( port > 0 AND port <= 65535 ), static_site_id UUID, url TEXT, workspace_id UUID NOT NULL, CONSTRAINT managed_url_uq_sub_domain_domain_id_path UNIQUE( sub_domain, domain_id, path ), CONSTRAINT managed_url_chk_values_null_or_not_null CHECK( ( url_type = 'proxy_to_deployment' AND deployment_id IS NOT NULL AND port IS NOT NULL AND static_site_id IS NULL AND url IS NULL ) OR ( url_type = 'proxy_to_static_site' AND deployment_id IS NULL AND port IS NULL AND static_site_id IS NOT NULL AND url IS NULL ) OR ( url_type = 'proxy_url' AND deployment_id IS NULL AND port IS NULL AND static_site_id IS NULL AND url IS NOT NULL ) OR ( url_type = 'redirect' AND deployment_id IS NULL AND port IS NULL AND static_site_id IS NULL AND url IS NOT NULL ) ) );",
    "describe": {
      "columns": [],
      "parameters": {
        "Left": []
      },
      "nullable": []
    }
  },
  "8e8442a69038da41e5966a479775fb1d9dbe1408096ccc93695d0c4713eb59b1": {
    "query": "DELETE FROM user_to_sign_up WHERE username = $1;",
    "describe": {
      "columns": [],
      "parameters": {
        "Left": [
          "Text"
        ]
      },
      "nullable": []
    }
  },
  "8f40c85c9a884c7baefc91aace67efcf5d1966aa9589f1b2d408e3f27cadd6e9": {
    "query": "CREATE TABLE resource( id UUID CONSTRAINT resource_pk PRIMARY KEY, name VARCHAR(100) NOT NULL, resource_type_id UUID NOT NULL CONSTRAINT resource_fk_resource_type_id REFERENCES resource_type(id), owner_id UUID NOT NULL CONSTRAINT resource_fk_owner_id REFERENCES workspace(id) DEFERRABLE INITIALLY IMMEDIATE, created BIGINT NOT NULL CONSTRAINT resource_created_chk_unsigned CHECK(created >= 0), CONSTRAINT resource_uq_id_owner_id UNIQUE(id, owner_id) );",
    "describe": {
      "columns": [],
      "parameters": {
        "Left": []
      },
      "nullable": []
    }
  },
  "9186f2b1c4478b0bd198eca9e513bfb69799d4ce6a12371c3334bc33e8c71f60": {
    "query": "INSERT INTO personal_email VALUES ($1, $2, $3);",
    "describe": {
      "columns": [],
      "parameters": {
        "Left": [
          "Uuid",
          "Varchar",
          "Uuid"
        ]
      },
      "nullable": []
    }
  },
  "921f273464daa5ef484188bee12a11595787136e84881a14a1fb5c0fb8bde841": {
    "query": "SELECT COUNT(*) as \"count!\" FROM deployment_static_site WHERE status != 'deleted';",
    "describe": {
      "columns": [
        {
          "ordinal": 0,
          "name": "count!",
          "type_info": "Int8"
        }
      ],
      "parameters": {
        "Left": []
      },
      "nullable": [
        null
      ]
    }
  },
  "927bf61ea95f553c57c6baf13b645a0d62e1b3c61c082e9f424dae2d534d44b0": {
    "query": "CREATE TABLE permission( id UUID CONSTRAINT permission_pk PRIMARY KEY, name VARCHAR(100) NOT NULL CONSTRAINT permission_uq_name UNIQUE, description VARCHAR(500) );",
    "describe": {
      "columns": [],
      "parameters": {
        "Left": []
      },
      "nullable": []
    }
  },
  "92b0392819d776b7f7f829b44a8f9c1ab3be7b05599518d662ee53e8155d42a8": {
    "query": "SELECT name, value FROM deployment_environment_variable WHERE deployment_id = $1;",
    "describe": {
      "columns": [
        {
          "ordinal": 0,
          "name": "name",
          "type_info": "Varchar"
        },
        {
          "ordinal": 1,
          "name": "value",
          "type_info": "Text"
        }
      ],
      "parameters": {
        "Left": [
          "Uuid"
        ]
      },
      "nullable": [
        false,
        false
      ]
    }
  },
  "9354bef44024be196abb0a45c596031609b49d3f39ebaba9d2986f0e0763b7c1": {
    "query": "INSERT INTO role_permissions_resource VALUES ($1, $2, $3);",
    "describe": {
      "columns": [],
      "parameters": {
        "Left": [
          "Uuid",
          "Uuid",
          "Uuid"
        ]
      },
      "nullable": []
    }
  },
  "9581388fb7bb98001ffa0a401a9b5e263bea871ef4cb5f1305b65af163ed3205": {
    "query": "CREATE INDEX deployment_idx_image_name_image_tag ON deployment (image_name, image_tag);",
    "describe": {
      "columns": [],
      "parameters": {
        "Left": []
      },
      "nullable": []
    }
  },
  "9619d6b989536b51299ed94b0c88316ac91290cd6bfcee615f9f252699f77add": {
    "query": "DELETE FROM user_unverified_phone_number WHERE user_id = $1 AND country_code = $2 AND phone_number = $3;",
    "describe": {
      "columns": [],
      "parameters": {
        "Left": [
          "Uuid",
          "Bpchar",
          "Text"
        ]
      },
      "nullable": []
    }
  },
  "96b3517ef88f76e14a7f25c2ee6c94502f52a8e72314b6ba8e5e2010e9c06965": {
    "query": "CREATE TABLE workspace_user( user_id UUID NOT NULL CONSTRAINT workspace_user_fk_user_id REFERENCES \"user\"(id), workspace_id UUID NOT NULL CONSTRAINT workspace_user_fk_workspace_id REFERENCES workspace(id), role_id UUID NOT NULL CONSTRAINT workspace_user_fk_role_id REFERENCES role(id), CONSTRAINT workspace_user_pk PRIMARY KEY(user_id, workspace_id, role_id) );",
    "describe": {
      "columns": [],
      "parameters": {
        "Left": []
      },
      "nullable": []
    }
  },
  "96e525b047f0838a7c25a1277bae273d2ce2aaf541f0b2aad82404728baecc42": {
    "query": "CREATE TYPE RESOURCE_OWNER_TYPE AS ENUM( 'personal', 'business' );",
    "describe": {
      "columns": [],
      "parameters": {
        "Left": []
      },
      "nullable": []
    }
  },
  "97dc58af5c9c3baed320a573d34a5069c2f7919b6a3ace08bdbbf1a2e90b4789": {
    "query": "DELETE FROM managed_url WHERE id = $1;",
    "describe": {
      "columns": [],
      "parameters": {
        "Left": [
          "Uuid"
        ]
      },
      "nullable": []
    }
  },
  "985017bf290c3b482b9ecf7c939085b9f344b97e9ef6f57696fe91e7affb5e91": {
    "query": "UPDATE \"user\" SET location = $1 WHERE id = $2;",
    "describe": {
      "columns": [],
      "parameters": {
        "Left": [
          "Varchar",
          "Uuid"
        ]
      },
      "nullable": []
    }
  },
  "99daf089dedfe126aedbece989aa0c3059ed43295631a6ace6a8dbc1e44e785f": {
    "query": "SELECT user_to_sign_up.username, user_to_sign_up.account_type as \"account_type: ResourceType\", user_to_sign_up.password, user_to_sign_up.first_name, user_to_sign_up.last_name, user_to_sign_up.backup_email_local, user_to_sign_up.backup_email_domain_id as \"backup_email_domain_id: Uuid\", user_to_sign_up.backup_phone_country_code, user_to_sign_up.backup_phone_number, user_to_sign_up.business_email_local, CASE WHEN user_to_sign_up.business_domain_name IS NULL THEN NULL ELSE CONCAT( user_to_sign_up.business_domain_name, '.', user_to_sign_up.business_domain_tld ) END as \"business_domain_name: String\", user_to_sign_up.business_name, user_to_sign_up.otp_hash, user_to_sign_up.otp_expiry FROM user_to_sign_up INNER JOIN domain ON domain.id = user_to_sign_up.backup_email_domain_id WHERE CONCAT(user_to_sign_up.backup_email_local, '@', domain.name) = $1;",
    "describe": {
      "columns": [
        {
          "ordinal": 0,
          "name": "username",
          "type_info": "Varchar"
        },
        {
          "ordinal": 1,
          "name": "account_type: ResourceType",
          "type_info": {
            "Custom": {
              "name": "resource_owner_type",
              "kind": {
                "Enum": [
                  "personal",
                  "business"
                ]
              }
            }
          }
        },
        {
          "ordinal": 2,
          "name": "password",
          "type_info": "Text"
        },
        {
          "ordinal": 3,
          "name": "first_name",
          "type_info": "Varchar"
        },
        {
          "ordinal": 4,
          "name": "last_name",
          "type_info": "Varchar"
        },
        {
          "ordinal": 5,
          "name": "backup_email_local",
          "type_info": "Varchar"
        },
        {
          "ordinal": 6,
          "name": "backup_email_domain_id: Uuid",
          "type_info": "Uuid"
        },
        {
          "ordinal": 7,
          "name": "backup_phone_country_code",
          "type_info": "Bpchar"
        },
        {
          "ordinal": 8,
          "name": "backup_phone_number",
          "type_info": "Varchar"
        },
        {
          "ordinal": 9,
          "name": "business_email_local",
          "type_info": "Varchar"
        },
        {
          "ordinal": 10,
          "name": "business_domain_name: String",
          "type_info": "Text"
        },
        {
          "ordinal": 11,
          "name": "business_name",
          "type_info": "Varchar"
        },
        {
          "ordinal": 12,
          "name": "otp_hash",
          "type_info": "Text"
        },
        {
          "ordinal": 13,
          "name": "otp_expiry",
          "type_info": "Int8"
        }
      ],
      "parameters": {
        "Left": [
          "Text"
        ]
      },
      "nullable": [
        false,
        false,
        false,
        false,
        false,
        true,
        true,
        true,
        true,
        true,
        null,
        true,
        false,
        false
      ]
    }
  },
  "9a3de7f88487616a70b025316dfa10b5ec412d40d7c15567e0dd9d19c369a3c1": {
    "query": "SELECT * FROM user_login WHERE login_id = $1;",
    "describe": {
      "columns": [
        {
          "ordinal": 0,
          "name": "login_id",
          "type_info": "Uuid"
        },
        {
          "ordinal": 1,
          "name": "refresh_token",
          "type_info": "Text"
        },
        {
          "ordinal": 2,
          "name": "token_expiry",
          "type_info": "Int8"
        },
        {
          "ordinal": 3,
          "name": "user_id",
          "type_info": "Uuid"
        },
        {
          "ordinal": 4,
          "name": "last_login",
          "type_info": "Int8"
        },
        {
          "ordinal": 5,
          "name": "last_activity",
          "type_info": "Int8"
        }
      ],
      "parameters": {
        "Left": [
          "Uuid"
        ]
      },
      "nullable": [
        false,
        false,
        false,
        false,
        false,
        false
      ]
    }
  },
  "9b88d7c5fc101c3ee54f19f893dcd561664e63b7206aa46df6a7868ae52d5157": {
    "query": "CREATE INDEX workspace_idx_active ON workspace (active);",
    "describe": {
      "columns": [],
      "parameters": {
        "Left": []
      },
      "nullable": []
    }
  },
  "9b967d734dd6b74e206a70026d38917c0e8a81fec88e56ec341715c660adeb5b": {
    "query": "SELECT COALESCE(SUM(size), 0)::BIGINT as \"size!\" FROM docker_registry_repository_manifest WHERE repository_id = $1;",
    "describe": {
      "columns": [
        {
          "ordinal": 0,
          "name": "size!",
          "type_info": "Int8"
        }
      ],
      "parameters": {
        "Left": [
          "Uuid"
        ]
      },
      "nullable": [
        null
      ]
    }
  },
  "9ba377e94de1d57de94b9da942595491380ace62dc7734ace6bc87897c221bc5": {
    "query": "INSERT INTO deployment_region VALUES ($1, $2, NULL, NULL, $3);",
    "describe": {
      "columns": [],
      "parameters": {
        "Left": [
          "Uuid",
          "Text",
          "Uuid"
        ]
      },
      "nullable": []
    }
  },
  "9c19fbbbc797a7734f840bd841f9fb78075b2dd88fb29e2d2f1bd1f587a130e0": {
    "query": "CREATE TABLE \"user\"( id UUID CONSTRAINT user_pk PRIMARY KEY, username VARCHAR(100) NOT NULL CONSTRAINT user_uq_username UNIQUE CONSTRAINT user_chk_username_is_valid CHECK( /* Username is a-z, 0-9, cannot begin or end with a . or - */ username ~ '^(([a-z0-9])|([a-z0-9][a-z0-9\\.\\-]*[a-z0-9]))$' AND username NOT LIKE '%..%' AND username NOT LIKE '%--%' AND username NOT LIKE '%.-%' AND username NOT LIKE '%-.%' ), password TEXT NOT NULL, first_name VARCHAR(100) NOT NULL, last_name VARCHAR(100) NOT NULL, dob BIGINT DEFAULT NULL CONSTRAINT user_chk_dob_unsigned CHECK(dob >= 0), bio VARCHAR(128) DEFAULT NULL, location VARCHAR(128) DEFAULT NULL, created BIGINT NOT NULL CONSTRAINT user_chk_created_unsigned CHECK(created >= 0), /* Recovery options */ backup_email_local VARCHAR(64) CONSTRAINT user_chk_backup_email_is_lower_case CHECK( backup_email_local = LOWER(backup_email_local) ), backup_email_domain_id UUID, backup_phone_country_code CHAR(2) CONSTRAINT user_chk_backup_phone_country_code_is_upper_case CHECK( backup_phone_country_code = UPPER(backup_phone_country_code) ), backup_phone_number VARCHAR(15), CONSTRAINT user_uq_backup_email_local_backup_email_domain_id UNIQUE(backup_email_local, backup_email_domain_id), CONSTRAINT user_uq_backup_phone_country_code_backup_phone_number UNIQUE(backup_phone_country_code, backup_phone_number), CONSTRAINT user_chk_bckp_eml_or_bckp_phn_present CHECK( ( backup_email_local IS NOT NULL AND backup_email_domain_id IS NOT NULL ) OR ( backup_phone_country_code IS NOT NULL AND backup_phone_number IS NOT NULL ) ) );",
    "describe": {
      "columns": [],
      "parameters": {
        "Left": []
      },
      "nullable": []
    }
  },
  "9c3a8439eb72bacedd686bc01944398392c09f761ddc8fc7fac2fa3e97f74f3b": {
    "query": "CREATE INDEX role_permissions_resource_type_idx_role_id ON role_permissions_resource_type (role_id);",
    "describe": {
      "columns": [],
      "parameters": {
        "Left": []
      },
      "nullable": []
    }
  },
  "9cb75ca4350e85d7f64c67ae910c92754cf9931fc4a3bacefb9794190a2ca926": {
    "query": "CREATE TABLE deployment_environment_variable( deployment_id UUID CONSTRAINT deployment_environment_variable_fk_deployment_id REFERENCES deployment(id), name VARCHAR(256) NOT NULL, value TEXT NOT NULL, CONSTRAINT deployment_environment_variable_pk PRIMARY KEY(deployment_id, name) );",
    "describe": {
      "columns": [],
      "parameters": {
        "Left": []
      },
      "nullable": []
    }
  },
  "9d12957af2506956a6c245b5822233f06bb1b51740cc77867c9269d16d53c635": {
    "query": "SELECT id as \"id: Uuid\" FROM \"user\" ORDER BY created LIMIT 1;",
    "describe": {
      "columns": [
        {
          "ordinal": 0,
          "name": "id: Uuid",
          "type_info": "Uuid"
        }
      ],
      "parameters": {
        "Left": []
      },
      "nullable": [
        false
      ]
    }
  },
  "9e3736b6e5d9a9db4281d8ce42a2fa507275cbb428769ab441069341dc304212": {
    "query": "CREATE TABLE role_permissions_resource( role_id UUID CONSTRAINT role_permissions_resource_fk_role_id REFERENCES role(id), permission_id UUID CONSTRAINT role_permissions_resource_fk_permission_id REFERENCES permission(id), resource_id UUID CONSTRAINT role_permissions_resource_fk_resource_id REFERENCES resource(id), CONSTRAINT role_permissions_resource_pk PRIMARY KEY(role_id, permission_id, resource_id) );",
    "describe": {
      "columns": [],
      "parameters": {
        "Left": []
      },
      "nullable": []
    }
  },
  "9e8e2ff3a720e95dfb284e5fe053621df3a009d454eb5c571d73782e59507efb": {
    "query": "DELETE FROM docker_registry_repository WHERE id = $1;",
    "describe": {
      "columns": [],
      "parameters": {
        "Left": [
          "Uuid"
        ]
      },
      "nullable": []
    }
  },
  "9eb0993ca671ecb32e1ed2303b5bd741a025fb8b0c7ce6a1600cc64f57eb8002": {
    "query": "DELETE FROM personal_domain WHERE id = $1;",
    "describe": {
      "columns": [],
      "parameters": {
        "Left": [
          "Uuid"
        ]
      },
      "nullable": []
    }
  },
  "9fd9a0789b91eb2be01664d4ce94d89303376e356cf1d188ba64b7b1b3ccf732": {
    "query": "SELECT * FROM information_schema.tables WHERE table_catalog = $1 AND table_schema = 'public' AND table_type = 'BASE TABLE' AND table_name != 'spatial_ref_sys';",
    "describe": {
      "columns": [
        {
          "ordinal": 0,
          "name": "table_catalog",
          "type_info": "Name"
        },
        {
          "ordinal": 1,
          "name": "table_schema",
          "type_info": "Name"
        },
        {
          "ordinal": 2,
          "name": "table_name",
          "type_info": "Name"
        },
        {
          "ordinal": 3,
          "name": "table_type",
          "type_info": "Varchar"
        },
        {
          "ordinal": 4,
          "name": "self_referencing_column_name",
          "type_info": "Name"
        },
        {
          "ordinal": 5,
          "name": "reference_generation",
          "type_info": "Varchar"
        },
        {
          "ordinal": 6,
          "name": "user_defined_type_catalog",
          "type_info": "Name"
        },
        {
          "ordinal": 7,
          "name": "user_defined_type_schema",
          "type_info": "Name"
        },
        {
          "ordinal": 8,
          "name": "user_defined_type_name",
          "type_info": "Name"
        },
        {
          "ordinal": 9,
          "name": "is_insertable_into",
          "type_info": "Varchar"
        },
        {
          "ordinal": 10,
          "name": "is_typed",
          "type_info": "Varchar"
        },
        {
          "ordinal": 11,
          "name": "commit_action",
          "type_info": "Varchar"
        }
      ],
      "parameters": {
        "Left": [
          "Name"
        ]
      },
      "nullable": [
        true,
        true,
        true,
        true,
        true,
        true,
        true,
        true,
        true,
        true,
        true,
        true
      ]
    }
  },
  "a1bf8a497d7d6b8762434743b2da880011018fc4bff4f94fffe1e9b41ba6d567": {
    "query": "SELECT CONCAT(\"user\".backup_email_local, '@', domain.name) as \"email!: String\" FROM \"user\" INNER JOIN domain ON \"user\".backup_email_domain_id = domain.id WHERE \"user\".id = $1;",
    "describe": {
      "columns": [
        {
          "ordinal": 0,
          "name": "email!: String",
          "type_info": "Text"
        }
      ],
      "parameters": {
        "Left": [
          "Uuid"
        ]
      },
      "nullable": [
        null
      ]
    }
  },
  "a1ef5b3c2269453d465e5f47f7bd9a8d8e7cd237085cf1a59a4c55ddd093c269": {
    "query": "SELECT id as \"id: _\", cpu_count, memory_count FROM deployment_machine_type;",
    "describe": {
      "columns": [
        {
          "ordinal": 0,
          "name": "id: _",
          "type_info": "Uuid"
        },
        {
          "ordinal": 1,
          "name": "cpu_count",
          "type_info": "Int2"
        },
        {
          "ordinal": 2,
          "name": "memory_count",
          "type_info": "Int4"
        }
      ],
      "parameters": {
        "Left": []
      },
      "nullable": [
        false,
        false,
        false
      ]
    }
  },
  "a3abf15ceb610eac63cbccf25ff04116545f97f57c3c36a7fe9e75a139e74bd8": {
    "query": "ALTER TABLE \"user\" ADD CONSTRAINT user_fk_id_backup_phone_country_code_backup_phone_number FOREIGN KEY ( id, backup_phone_country_code, backup_phone_number ) REFERENCES user_phone_number ( user_id, country_code, number ) DEFERRABLE INITIALLY IMMEDIATE;",
    "describe": {
      "columns": [],
      "parameters": {
        "Left": []
      },
      "nullable": []
    }
  },
  "a3d44c2d7c66de013a3510d3f42bf75f60a71f34682522a2882471f9a1f4414e": {
    "query": "SELECT permission_id as \"permission_id: Uuid\", resource_type_id as \"resource_type_id: Uuid\" FROM role_permissions_resource_type WHERE role_id = $1;",
    "describe": {
      "columns": [
        {
          "ordinal": 0,
          "name": "permission_id: Uuid",
          "type_info": "Uuid"
        },
        {
          "ordinal": 1,
          "name": "resource_type_id: Uuid",
          "type_info": "Uuid"
        }
      ],
      "parameters": {
        "Left": [
          "Uuid"
        ]
      },
      "nullable": [
        false,
        false
      ]
    }
  },
  "a4a2f1cf647e8612f0b461bc85e215e590fc186f0ef948c3d2c2786e7c7fd50f": {
    "query": "SELECT * FROM permission WHERE id = $1;",
    "describe": {
      "columns": [
        {
          "ordinal": 0,
          "name": "id",
          "type_info": "Uuid"
        },
        {
          "ordinal": 1,
          "name": "name",
          "type_info": "Varchar"
        },
        {
          "ordinal": 2,
          "name": "description",
          "type_info": "Varchar"
        }
      ],
      "parameters": {
        "Left": [
          "Uuid"
        ]
      },
      "nullable": [
        false,
        false,
        true
      ]
    }
  },
  "a61e196d9bd8efd440324ee59e02ceab6f8e96e6d48fb20de565c0dfc8563057": {
    "query": "INSERT INTO patr_controlled_domain VALUES ($1, $2, 'internal');",
    "describe": {
      "columns": [],
      "parameters": {
        "Left": [
          "Uuid",
          "Text"
        ]
      },
      "nullable": []
    }
  },
  "a69106420eb20523380486866b32d9b4d3c45c39b139274c4aeb9442bb823300": {
    "query": "SELECT COUNT(personal_email.domain_id) as \"count!: i64\" FROM personal_email WHERE personal_email.domain_id = $1;",
    "describe": {
      "columns": [
        {
          "ordinal": 0,
          "name": "count!: i64",
          "type_info": "Int8"
        }
      ],
      "parameters": {
        "Left": [
          "Uuid"
        ]
      },
      "nullable": [
        null
      ]
    }
  },
  "a720efee8691c5bda0151a21ed799ad7333c48af16633b804f732ca470e701f1": {
    "query": "INSERT INTO user_to_sign_up VALUES ( $1, 'personal', $2, $3, $4, $5, $6, $7, $8, NULL, NULL, NULL, NULL, $9, $10 ) ON CONFLICT(username) DO UPDATE SET account_type = 'personal', password = EXCLUDED.password, first_name = EXCLUDED.first_name, last_name = EXCLUDED.last_name, backup_email_local = EXCLUDED.backup_email_local, backup_email_domain_id = EXCLUDED.backup_email_domain_id, backup_phone_country_code = EXCLUDED.backup_phone_country_code, backup_phone_number = EXCLUDED.backup_phone_number, business_email_local = NULL, business_domain_name = NULL, business_name = NULL, otp_hash = EXCLUDED.otp_hash, otp_expiry = EXCLUDED.otp_expiry;",
    "describe": {
      "columns": [],
      "parameters": {
        "Left": [
          "Varchar",
          "Text",
          "Varchar",
          "Varchar",
          "Varchar",
          "Uuid",
          "Bpchar",
          "Varchar",
          "Text",
          "Int8"
        ]
      },
      "nullable": []
    }
  },
  "a74513bb2baed51c0c47dd715a5181200b191e36120d9a55936a7393db24aa7c": {
    "query": "INSERT INTO managed_url VALUES ( $1, $2, $3, $4, $5, $6, $7, $8, $9, $10 );",
    "describe": {
      "columns": [],
      "parameters": {
        "Left": [
          "Uuid",
          "Text",
          "Uuid",
          "Text",
          {
            "Custom": {
              "name": "managed_url_type",
              "kind": {
                "Enum": [
                  "proxy_to_deployment",
                  "proxy_to_static_site",
                  "proxy_url",
                  "redirect"
                ]
              }
            }
          },
          "Uuid",
          "Int4",
          "Uuid",
          "Text",
          "Uuid"
        ]
      },
      "nullable": []
    }
  },
  "a780a4512b2ca58787f293e3033771d289cd7b0308573b4271865e3d63121215": {
    "query": "DELETE FROM password_reset_request WHERE user_id = $1;",
    "describe": {
      "columns": [],
      "parameters": {
        "Left": [
          "Uuid"
        ]
      },
      "nullable": []
    }
  },
  "a8a7007ee50997217cb6dc4b255d07ef808011b38de93e4da586ff7dc09d49d7": {
    "query": "SELECT COUNT(*) as \"count!\" FROM \"user\";",
    "describe": {
      "columns": [
        {
          "ordinal": 0,
          "name": "count!",
          "type_info": "Int8"
        }
      ],
      "parameters": {
        "Left": []
      },
      "nullable": [
        null
      ]
    }
  },
  "a96073b72c29dee2028e0e62e6896f294cd6e6aae843c2de17db78b35b7a3a6c": {
    "query": "UPDATE deployment SET max_horizontal_scale = $1 WHERE id = $2;",
    "describe": {
      "columns": [],
      "parameters": {
        "Left": [
          "Int2",
          "Uuid"
        ]
      },
      "nullable": []
    }
  },
  "a989868983bf253bdd13f74c908e93274257d2fb39458d402bceb522fa2e63ca": {
    "query": "SELECT id as \"id: _\", name::TEXT as \"name!: _\", registry, repository_id as \"repository_id: _\", image_name, image_tag, status as \"status: _\", workspace_id as \"workspace_id: _\", region as \"region: _\", min_horizontal_scale, max_horizontal_scale, machine_type as \"machine_type: _\", deploy_on_push FROM deployment WHERE repository_id = $1 AND status != 'deleted';",
    "describe": {
      "columns": [
        {
          "ordinal": 0,
          "name": "id: _",
          "type_info": "Uuid"
        },
        {
          "ordinal": 1,
          "name": "name!: _",
          "type_info": "Text"
        },
        {
          "ordinal": 2,
          "name": "registry",
          "type_info": "Varchar"
        },
        {
          "ordinal": 3,
          "name": "repository_id: _",
          "type_info": "Uuid"
        },
        {
          "ordinal": 4,
          "name": "image_name",
          "type_info": "Varchar"
        },
        {
          "ordinal": 5,
          "name": "image_tag",
          "type_info": "Varchar"
        },
        {
          "ordinal": 6,
          "name": "status: _",
          "type_info": {
            "Custom": {
              "name": "deployment_status",
              "kind": {
                "Enum": [
                  "created",
                  "pushed",
                  "deploying",
                  "running",
                  "stopped",
                  "errored",
                  "deleted"
                ]
              }
            }
          }
        },
        {
          "ordinal": 7,
          "name": "workspace_id: _",
          "type_info": "Uuid"
        },
        {
          "ordinal": 8,
          "name": "region: _",
          "type_info": "Uuid"
        },
        {
          "ordinal": 9,
          "name": "min_horizontal_scale",
          "type_info": "Int2"
        },
        {
          "ordinal": 10,
          "name": "max_horizontal_scale",
          "type_info": "Int2"
        },
        {
          "ordinal": 11,
          "name": "machine_type: _",
          "type_info": "Uuid"
        },
        {
          "ordinal": 12,
          "name": "deploy_on_push",
          "type_info": "Bool"
        }
      ],
      "parameters": {
        "Left": [
          "Uuid"
        ]
      },
      "nullable": [
        false,
        null,
        false,
        true,
        true,
        false,
        false,
        false,
        false,
        false,
        false,
        false,
        false
      ]
    }
  },
  "a98cea2a8f8fc45db9251140e9bdedf0f23cfb31386c6a9ff0b4496068407532": {
    "query": "UPDATE docker_registry_repository SET name = $2 WHERE id = $1;",
    "describe": {
      "columns": [],
      "parameters": {
        "Left": [
          "Uuid",
          {
            "Custom": {
              "name": "citext",
              "kind": "Simple"
            }
          }
        ]
      },
      "nullable": []
    }
  },
  "a9eb08956c2e59f4d701e4baa32dafa78dca6ba244d23a5594fab33478abc372": {
    "query": "CREATE TABLE workspace( id UUID CONSTRAINT workspace_pk PRIMARY KEY, name CITEXT NOT NULL CONSTRAINT workspace_uq_name UNIQUE, super_admin_id UUID NOT NULL CONSTRAINT workspace_fk_super_admin_id REFERENCES \"user\"(id), active BOOLEAN NOT NULL DEFAULT FALSE );",
    "describe": {
      "columns": [],
      "parameters": {
        "Left": []
      },
      "nullable": []
    }
  },
  "ac1034b956efa62c01ba79bff480479ba4614fa20e9fb63304173b92b3dbe01d": {
    "query": "CREATE EXTENSION IF NOT EXISTS citext;",
    "describe": {
      "columns": [],
      "parameters": {
        "Left": []
      },
      "nullable": []
    }
  },
  "aec6e34747f88716757f9bda17cfea7cef75d08125220026cbea614587c05706": {
    "query": "SELECT id as \"id: _\", name::TEXT as \"name!: _\", db_name, engine as \"engine: _\", version, num_nodes, database_plan as \"database_plan: _\", region, status as \"status: _\", host, port, username, password, workspace_id as \"workspace_id: _\", digitalocean_db_id FROM managed_database WHERE workspace_id = $1 AND status != 'deleted';",
    "describe": {
      "columns": [
        {
          "ordinal": 0,
          "name": "id: _",
          "type_info": "Uuid"
        },
        {
          "ordinal": 1,
          "name": "name!: _",
          "type_info": "Text"
        },
        {
          "ordinal": 2,
          "name": "db_name",
          "type_info": "Varchar"
        },
        {
          "ordinal": 3,
          "name": "engine: _",
          "type_info": {
            "Custom": {
              "name": "managed_database_engine",
              "kind": {
                "Enum": [
                  "postgres",
                  "mysql"
                ]
              }
            }
          }
        },
        {
          "ordinal": 4,
          "name": "version",
          "type_info": "Text"
        },
        {
          "ordinal": 5,
          "name": "num_nodes",
          "type_info": "Int4"
        },
        {
          "ordinal": 6,
          "name": "database_plan: _",
          "type_info": {
            "Custom": {
              "name": "managed_database_plan",
              "kind": {
                "Enum": [
                  "nano",
                  "micro",
                  "small",
                  "medium",
                  "large",
                  "xlarge",
                  "xxlarge",
                  "mammoth"
                ]
              }
            }
          }
        },
        {
          "ordinal": 7,
          "name": "region",
          "type_info": "Text"
        },
        {
          "ordinal": 8,
          "name": "status: _",
          "type_info": {
            "Custom": {
              "name": "managed_database_status",
              "kind": {
                "Enum": [
                  "creating",
                  "running",
                  "stopped",
                  "errored",
                  "deleted"
                ]
              }
            }
          }
        },
        {
          "ordinal": 9,
          "name": "host",
          "type_info": "Text"
        },
        {
          "ordinal": 10,
          "name": "port",
          "type_info": "Int4"
        },
        {
          "ordinal": 11,
          "name": "username",
          "type_info": "Text"
        },
        {
          "ordinal": 12,
          "name": "password",
          "type_info": "Text"
        },
        {
          "ordinal": 13,
          "name": "workspace_id: _",
          "type_info": "Uuid"
        },
        {
          "ordinal": 14,
          "name": "digitalocean_db_id",
          "type_info": "Text"
        }
      ],
      "parameters": {
        "Left": [
          "Uuid"
        ]
      },
      "nullable": [
        false,
        null,
        false,
        false,
        false,
        false,
        false,
        false,
        false,
        false,
        false,
        false,
        false,
        false,
        true
      ]
    }
  },
  "af57b6e2b163068221fc77de6a45fffa44527b93a8a1232a795ef76db6474cbe": {
    "query": "SELECT id as \"id: _\", name::TEXT as \"name!: _\", registry, repository_id as \"repository_id: _\", image_name, image_tag, status as \"status: _\", workspace_id as \"workspace_id: _\", region as \"region: _\", min_horizontal_scale, max_horizontal_scale, machine_type as \"machine_type: _\", deploy_on_push FROM deployment WHERE name = $1 AND workspace_id = $2 AND status != 'deleted';",
    "describe": {
      "columns": [
        {
          "ordinal": 0,
          "name": "id: _",
          "type_info": "Uuid"
        },
        {
          "ordinal": 1,
          "name": "name!: _",
          "type_info": "Text"
        },
        {
          "ordinal": 2,
          "name": "registry",
          "type_info": "Varchar"
        },
        {
          "ordinal": 3,
          "name": "repository_id: _",
          "type_info": "Uuid"
        },
        {
          "ordinal": 4,
          "name": "image_name",
          "type_info": "Varchar"
        },
        {
          "ordinal": 5,
          "name": "image_tag",
          "type_info": "Varchar"
        },
        {
          "ordinal": 6,
          "name": "status: _",
          "type_info": {
            "Custom": {
              "name": "deployment_status",
              "kind": {
                "Enum": [
                  "created",
                  "pushed",
                  "deploying",
                  "running",
                  "stopped",
                  "errored",
                  "deleted"
                ]
              }
            }
          }
        },
        {
          "ordinal": 7,
          "name": "workspace_id: _",
          "type_info": "Uuid"
        },
        {
          "ordinal": 8,
          "name": "region: _",
          "type_info": "Uuid"
        },
        {
          "ordinal": 9,
          "name": "min_horizontal_scale",
          "type_info": "Int2"
        },
        {
          "ordinal": 10,
          "name": "max_horizontal_scale",
          "type_info": "Int2"
        },
        {
          "ordinal": 11,
          "name": "machine_type: _",
          "type_info": "Uuid"
        },
        {
          "ordinal": 12,
          "name": "deploy_on_push",
          "type_info": "Bool"
        }
      ],
      "parameters": {
        "Left": [
          {
            "Custom": {
              "name": "citext",
              "kind": "Simple"
            }
          },
          "Uuid"
        ]
      },
      "nullable": [
        false,
        null,
        false,
        true,
        true,
        false,
        false,
        false,
        false,
        false,
        false,
        false,
        false
      ]
    }
  },
  "af58419038b2d4b4e66cc7589d6c0d065b04c7ed230ba38f6574742fbc11ca8f": {
    "query": "ALTER TABLE workspace ADD CONSTRAINT workspace_fk_id FOREIGN KEY(id) REFERENCES resource(id) DEFERRABLE INITIALLY IMMEDIATE;",
    "describe": {
      "columns": [],
      "parameters": {
        "Left": []
      },
      "nullable": []
    }
  },
  "b2570af8ca7311aff26e71673f7b4a7e10881cc888e41a64b8b8dac482d0e992": {
    "query": "CREATE TABLE user_controlled_domain( domain_id UUID NOT NULL CONSTRAINT user_controlled_domain_pk PRIMARY KEY, nameserver_type DOMAIN_NAMESERVER_TYPE NOT NULL CONSTRAINT user_controlled_domain_chk_nameserver_type CHECK( nameserver_type = 'external' ), CONSTRAINT user_controlled_domain_fk_domain_id_nameserver_type FOREIGN KEY(domain_id, nameserver_type) REFERENCES workspace_domain(id, nameserver_type) );",
    "describe": {
      "columns": [],
      "parameters": {
        "Left": []
      },
      "nullable": []
    }
  },
  "b27e78f8804b797ac37d45e828f0070405b23e9018b59ad40534b6fe8b853527": {
    "query": "UPDATE \"user\" SET password = $1 WHERE id = $2;",
    "describe": {
      "columns": [],
      "parameters": {
        "Left": [
          "Text",
          "Uuid"
        ]
      },
      "nullable": []
    }
  },
  "b2b0dddb1d6ccc72898c82bdc5e6f99946bb2e03e66d5c104f879d3e03b7c18c": {
    "query": "CREATE INDEX workspace_user_idx_user_id_workspace_id ON workspace_user (user_id, workspace_id);",
    "describe": {
      "columns": [],
      "parameters": {
        "Left": []
      },
      "nullable": []
    }
  },
  "b2fdf60a7346c285cacdc083afb3a525d7de1d09a3835bcb046d1eb32e5700e0": {
    "query": "UPDATE user_login SET token_expiry = $1, last_activity = $2 WHERE login_id = $3;",
    "describe": {
      "columns": [],
      "parameters": {
        "Left": [
          "Int8",
          "Int8",
          "Uuid"
        ]
      },
      "nullable": []
    }
  },
  "b34e15dbe276de0a5bc5e5ba2454fc683ee1711cd5766afe21c44fa8d3a79867": {
    "query": "INSERT INTO workspace_domain VALUES ($1, 'business', FALSE, $2);",
    "describe": {
      "columns": [],
      "parameters": {
        "Left": [
          "Uuid",
          {
            "Custom": {
              "name": "domain_nameserver_type",
              "kind": {
                "Enum": [
                  "internal",
                  "external"
                ]
              }
            }
          }
        ]
      },
      "nullable": []
    }
  },
  "b47eedf97c7d77d6c60a68960460d37a161858459255a2a8d09b3a69d080b70f": {
    "query": "SELECT login_id as \"login_id: Uuid\", refresh_token, token_expiry, user_id as \"user_id: Uuid\", last_login, last_activity FROM user_login WHERE login_id = $1 AND user_id = $2;",
    "describe": {
      "columns": [
        {
          "ordinal": 0,
          "name": "login_id: Uuid",
          "type_info": "Uuid"
        },
        {
          "ordinal": 1,
          "name": "refresh_token",
          "type_info": "Text"
        },
        {
          "ordinal": 2,
          "name": "token_expiry",
          "type_info": "Int8"
        },
        {
          "ordinal": 3,
          "name": "user_id: Uuid",
          "type_info": "Uuid"
        },
        {
          "ordinal": 4,
          "name": "last_login",
          "type_info": "Int8"
        },
        {
          "ordinal": 5,
          "name": "last_activity",
          "type_info": "Int8"
        }
      ],
      "parameters": {
        "Left": [
          "Uuid",
          "Uuid"
        ]
      },
      "nullable": [
        false,
        false,
        false,
        false,
        false,
        false
      ]
    }
  },
  "b4adc7f1228c69cf983d7c1cc8af1a7720a0a7df2d1ea9d2d9aa1a434e40782f": {
    "query": "SELECT login_id as \"login_id: Uuid\", refresh_token, token_expiry, user_id as \"user_id: Uuid\", last_login, last_activity FROM user_login WHERE login_id = $1;",
    "describe": {
      "columns": [
        {
          "ordinal": 0,
          "name": "login_id: Uuid",
          "type_info": "Uuid"
        },
        {
          "ordinal": 1,
          "name": "refresh_token",
          "type_info": "Text"
        },
        {
          "ordinal": 2,
          "name": "token_expiry",
          "type_info": "Int8"
        },
        {
          "ordinal": 3,
          "name": "user_id: Uuid",
          "type_info": "Uuid"
        },
        {
          "ordinal": 4,
          "name": "last_login",
          "type_info": "Int8"
        },
        {
          "ordinal": 5,
          "name": "last_activity",
          "type_info": "Int8"
        }
      ],
      "parameters": {
        "Left": [
          "Uuid"
        ]
      },
      "nullable": [
        false,
        false,
        false,
        false,
        false,
        false
      ]
    }
  },
  "b4d2a52eacd8db7502f452aa9fddab45bd6f171581cd217c99b32a1727cf2155": {
    "query": "SELECT workspace_id as \"workspace_id: Uuid\", role_id as \"role_id: Uuid\" FROM workspace_user WHERE user_id = $1 ORDER BY workspace_id;",
    "describe": {
      "columns": [
        {
          "ordinal": 0,
          "name": "workspace_id: Uuid",
          "type_info": "Uuid"
        },
        {
          "ordinal": 1,
          "name": "role_id: Uuid",
          "type_info": "Uuid"
        }
      ],
      "parameters": {
        "Left": [
          "Uuid"
        ]
      },
      "nullable": [
        false,
        false
      ]
    }
  },
  "b58f7e72cf1b0546b90c11156eab1f172cd7a29a5feced1958df542766a28531": {
    "query": "SELECT username, account_type as \"account_type: ResourceType\", password, first_name, last_name, backup_email_local, backup_email_domain_id as \"backup_email_domain_id: Uuid\", backup_phone_country_code, backup_phone_number, business_email_local, CASE WHEN business_domain_name IS NULL THEN NULL ELSE CONCAT(business_domain_name, '.', business_domain_tld) END as \"business_domain_name: String\", business_name, otp_hash, otp_expiry FROM user_to_sign_up WHERE username = $1;",
    "describe": {
      "columns": [
        {
          "ordinal": 0,
          "name": "username",
          "type_info": "Varchar"
        },
        {
          "ordinal": 1,
          "name": "account_type: ResourceType",
          "type_info": {
            "Custom": {
              "name": "resource_owner_type",
              "kind": {
                "Enum": [
                  "personal",
                  "business"
                ]
              }
            }
          }
        },
        {
          "ordinal": 2,
          "name": "password",
          "type_info": "Text"
        },
        {
          "ordinal": 3,
          "name": "first_name",
          "type_info": "Varchar"
        },
        {
          "ordinal": 4,
          "name": "last_name",
          "type_info": "Varchar"
        },
        {
          "ordinal": 5,
          "name": "backup_email_local",
          "type_info": "Varchar"
        },
        {
          "ordinal": 6,
          "name": "backup_email_domain_id: Uuid",
          "type_info": "Uuid"
        },
        {
          "ordinal": 7,
          "name": "backup_phone_country_code",
          "type_info": "Bpchar"
        },
        {
          "ordinal": 8,
          "name": "backup_phone_number",
          "type_info": "Varchar"
        },
        {
          "ordinal": 9,
          "name": "business_email_local",
          "type_info": "Varchar"
        },
        {
          "ordinal": 10,
          "name": "business_domain_name: String",
          "type_info": "Text"
        },
        {
          "ordinal": 11,
          "name": "business_name",
          "type_info": "Varchar"
        },
        {
          "ordinal": 12,
          "name": "otp_hash",
          "type_info": "Text"
        },
        {
          "ordinal": 13,
          "name": "otp_expiry",
          "type_info": "Int8"
        }
      ],
      "parameters": {
        "Left": [
          "Text"
        ]
      },
      "nullable": [
        false,
        false,
        false,
        false,
        false,
        true,
        true,
        true,
        true,
        true,
        null,
        true,
        false,
        false
      ]
    }
  },
  "b6f931178976c85e3bfe39217bbaf227a53a99af6f87bbca250d275fe02590c9": {
    "query": "ALTER TABLE deployment_static_site ADD CONSTRAINT deployment_static_site_fk_id_workspace_id FOREIGN KEY(id, workspace_id) REFERENCES resource(id, owner_id);",
    "describe": {
      "columns": [],
      "parameters": {
        "Left": []
      },
      "nullable": []
    }
  },
  "b79c1ad5a898a5fb9d24f0782c9f1990888899670a40f6d6bca7abc7161b4f67": {
    "query": "UPDATE workspace SET name = $1 WHERE id = $2;",
    "describe": {
      "columns": [],
      "parameters": {
        "Left": [
          {
            "Custom": {
              "name": "citext",
              "kind": "Simple"
            }
          },
          "Uuid"
        ]
      },
      "nullable": []
    }
  },
  "b7a2dc7d7d0fc0381be680ae1610ebee3aab01b7bf6a4a2365cd7a3f7c994a0e": {
    "query": "SELECT deployment.id as \"id: _\", deployment.name::TEXT as \"name!: _\", deployment.registry, deployment.repository_id as \"repository_id: _\", deployment.image_name, deployment.image_tag, deployment.status as \"status: _\", deployment.workspace_id as \"workspace_id: _\", deployment.region as \"region: _\", deployment.min_horizontal_scale, deployment.max_horizontal_scale, deployment.machine_type as \"machine_type: _\", deployment.deploy_on_push FROM deployment LEFT JOIN docker_registry_repository ON docker_registry_repository.id = deployment.repository_id WHERE ( ( deployment.registry = 'registry.patr.cloud' AND docker_registry_repository.name = $1 ) OR ( deployment.registry != 'registry.patr.cloud' AND deployment.image_name = $1 ) ) AND deployment.image_tag = $2 AND deployment.workspace_id = $3 AND deployment.status != 'deleted';",
    "describe": {
      "columns": [
        {
          "ordinal": 0,
          "name": "id: _",
          "type_info": "Uuid"
        },
        {
          "ordinal": 1,
          "name": "name!: _",
          "type_info": "Text"
        },
        {
          "ordinal": 2,
          "name": "registry",
          "type_info": "Varchar"
        },
        {
          "ordinal": 3,
          "name": "repository_id: _",
          "type_info": "Uuid"
        },
        {
          "ordinal": 4,
          "name": "image_name",
          "type_info": "Varchar"
        },
        {
          "ordinal": 5,
          "name": "image_tag",
          "type_info": "Varchar"
        },
        {
          "ordinal": 6,
          "name": "status: _",
          "type_info": {
            "Custom": {
              "name": "deployment_status",
              "kind": {
                "Enum": [
                  "created",
                  "pushed",
                  "deploying",
                  "running",
                  "stopped",
                  "errored",
                  "deleted"
                ]
              }
            }
          }
        },
        {
          "ordinal": 7,
          "name": "workspace_id: _",
          "type_info": "Uuid"
        },
        {
          "ordinal": 8,
          "name": "region: _",
          "type_info": "Uuid"
        },
        {
          "ordinal": 9,
          "name": "min_horizontal_scale",
          "type_info": "Int2"
        },
        {
          "ordinal": 10,
          "name": "max_horizontal_scale",
          "type_info": "Int2"
        },
        {
          "ordinal": 11,
          "name": "machine_type: _",
          "type_info": "Uuid"
        },
        {
          "ordinal": 12,
          "name": "deploy_on_push",
          "type_info": "Bool"
        }
      ],
      "parameters": {
        "Left": [
          {
            "Custom": {
              "name": "citext",
              "kind": "Simple"
            }
          },
          "Text",
          "Uuid"
        ]
      },
      "nullable": [
        false,
        null,
        false,
        true,
        true,
        false,
        false,
        false,
        false,
        false,
        false,
        false,
        false
      ]
    }
  },
  "b80c3e5c6e1620ccee068d08214bc0c787967400a6a10f45c6065ba22bea4369": {
    "query": "SET CONSTRAINTS ALL DEFERRED;",
    "describe": {
      "columns": [],
      "parameters": {
        "Left": []
      },
      "nullable": []
    }
  },
  "b8fe8bd9f16aabb4bd4f3c8540793ef5e20365b8ee97fbb6caaef9ba4f6846d3": {
    "query": "INSERT INTO deployment_region VALUES ($1, $2, $3, ST_SetSRID(POINT($4, $5)::GEOMETRY, 4326), $6);",
    "describe": {
      "columns": [],
      "parameters": {
        "Left": [
          "Uuid",
          "Text",
          {
            "Custom": {
              "name": "deployment_cloud_provider",
              "kind": {
                "Enum": [
                  "digitalocean"
                ]
              }
            }
          },
          "Float8",
          "Float8",
          "Uuid"
        ]
      },
      "nullable": []
    }
  },
  "b9152ca043c03160c4d78ea054b408b083e9b10d0617b67443a71180265b3e79": {
    "query": "CREATE TYPE DEPLOYMENT_CLOUD_PROVIDER AS ENUM( 'digitalocean' );",
    "describe": {
      "columns": [],
      "parameters": {
        "Left": []
      },
      "nullable": []
    }
  },
  "b9357a0670c6269e397b5c88dad2278ee579b678ff57c99f049d17026d2660a5": {
    "query": "DELETE FROM docker_registry_repository_manifest WHERE repository_id = $1 AND manifest_digest = $2;",
    "describe": {
      "columns": [],
      "parameters": {
        "Left": [
          "Uuid",
          "Text"
        ]
      },
      "nullable": []
    }
  },
  "b9d97701e22c7948c38793c3124de8a5e0224d85d918ea202ecc90bb1236a829": {
    "query": "CREATE INDEX deployment_idx_name ON deployment (name);",
    "describe": {
      "columns": [],
      "parameters": {
        "Left": []
      },
      "nullable": []
    }
  },
  "ba06b0883acb619408607baf49ebc888fcfab7f912c5360db611fce1a255a69e": {
    "query": "ALTER TABLE deployment ADD CONSTRAINT deployment_fk_id_workspace_id FOREIGN KEY(id, workspace_id) REFERENCES resource(id, owner_id);",
    "describe": {
      "columns": [],
      "parameters": {
        "Left": []
      },
      "nullable": []
    }
  },
  "ba9bd7a1dc576127a8132d0fbada1e9242c2b2b8441f29a131eed0537bbbdfc8": {
    "query": "SET CONSTRAINTS ALL IMMEDIATE;",
    "describe": {
      "columns": [],
      "parameters": {
        "Left": []
      },
      "nullable": []
    }
  },
  "bc99fb8fb755978abf04e2db1da08b6236b07afd722505bd031cbc1e6a1f281e": {
    "query": "CREATE INDEX user_to_sign_up_idx_username_otp_expiry ON user_to_sign_up (username, otp_expiry);",
    "describe": {
      "columns": [],
      "parameters": {
        "Left": []
      },
      "nullable": []
    }
  },
  "bd587eb77417104191d600bee26bcebeefbb4b8686b14e226285479196d04cfc": {
    "query": "DELETE FROM docker_registry_repository_tag WHERE repository_id = $1 AND tag = $2;",
    "describe": {
      "columns": [],
      "parameters": {
        "Left": [
          "Uuid",
          "Text"
        ]
      },
      "nullable": []
    }
  },
  "bdaeb51981c627273df25d9f429211412a10aecdf420ea483c71fa45c480a52f": {
    "query": "CREATE TYPE MANAGED_DATABASE_ENGINE AS ENUM( 'postgres', 'mysql' );",
    "describe": {
      "columns": [],
      "parameters": {
        "Left": []
      },
      "nullable": []
    }
  },
  "be816fa44f70a6aed2285bf950575d5939a16b3d61d3009772afee9ad7a22cb3": {
    "query": "UPDATE managed_database SET name = $1 WHERE id = $2;",
    "describe": {
      "columns": [],
      "parameters": {
        "Left": [
          {
            "Custom": {
              "name": "citext",
              "kind": "Simple"
            }
          },
          "Uuid"
        ]
      },
      "nullable": []
    }
  },
  "bfe39187b7925d9987415d6f1430adb8ea31e32dbbf15528aaebf81923e1d1fe": {
    "query": "CREATE TABLE user_login( login_id UUID CONSTRAINT user_login_uq_login_id UNIQUE, refresh_token TEXT NOT NULL, token_expiry BIGINT NOT NULL CONSTRAINT user_login_chk_token_expiry_unsigned CHECK(token_expiry >= 0), user_id UUID NOT NULL CONSTRAINT user_login_fk_user_id REFERENCES \"user\"(id), last_login BIGINT NOT NULL CONSTRAINT user_login_chk_last_login_unsigned CHECK(last_login >= 0), last_activity BIGINT NOT NULL CONSTRAINT user_login_chk_last_activity_unsigned CHECK(last_activity >= 0), CONSTRAINT user_login_pk PRIMARY KEY(login_id, user_id) );",
    "describe": {
      "columns": [],
      "parameters": {
        "Left": []
      },
      "nullable": []
    }
  },
  "c3f1c60ad17961d3b98545490b8940e3b772464c6123c57cf336f39b2a6cd95a": {
    "query": "SELECT COUNT(*) as \"count!\" FROM deployment_static_site WHERE status = 'deleted';",
    "describe": {
      "columns": [
        {
          "ordinal": 0,
          "name": "count!",
          "type_info": "Int8"
        }
      ],
      "parameters": {
        "Left": []
      },
      "nullable": [
        null
      ]
    }
  },
  "c7266afd5fc274fcd6c5dd97631ce514cbdbcbe541c6f29c797e64cea66ddc09": {
    "query": "SELECT id as \"id: _\", name, description, owner_id as \"owner_id: _\" FROM role WHERE id = $1;",
    "describe": {
      "columns": [
        {
          "ordinal": 0,
          "name": "id: _",
          "type_info": "Uuid"
        },
        {
          "ordinal": 1,
          "name": "name",
          "type_info": "Varchar"
        },
        {
          "ordinal": 2,
          "name": "description",
          "type_info": "Varchar"
        },
        {
          "ordinal": 3,
          "name": "owner_id: _",
          "type_info": "Uuid"
        }
      ],
      "parameters": {
        "Left": [
          "Uuid"
        ]
      },
      "nullable": [
        false,
        false,
        true,
        false
      ]
    }
  },
  "c7726ad0cf307f6f0f8e321f914f7caeafbed517d7c3968ed3f17ee82803a720": {
    "query": "UPDATE patr_domain_dns_record SET value = $1, priority = $2, ttl = $3, proxied = $4 WHERE id = $5;",
    "describe": {
      "columns": [],
      "parameters": {
        "Left": [
          "Text",
          "Int4",
          "Int8",
          "Bool",
          "Uuid"
        ]
      },
      "nullable": []
    }
  },
  "c85fb45f8bd815e198234a2fc743832c9a5ead7666c1150819dd06acff100df0": {
    "query": "SELECT \"user\".id as \"id: Uuid\", \"user\".username, \"user\".password, \"user\".first_name, \"user\".last_name, \"user\".dob, \"user\".bio, \"user\".location, \"user\".created, \"user\".backup_email_local, \"user\".backup_email_domain_id as \"backup_email_domain_id: Uuid\", \"user\".backup_phone_country_code, \"user\".backup_phone_number FROM \"user\" INNER JOIN user_phone_number ON \"user\".id = user_phone_number.user_id WHERE user_phone_number.country_code = $1 AND user_phone_number.number = $2;",
    "describe": {
      "columns": [
        {
          "ordinal": 0,
          "name": "id: Uuid",
          "type_info": "Uuid"
        },
        {
          "ordinal": 1,
          "name": "username",
          "type_info": "Varchar"
        },
        {
          "ordinal": 2,
          "name": "password",
          "type_info": "Text"
        },
        {
          "ordinal": 3,
          "name": "first_name",
          "type_info": "Varchar"
        },
        {
          "ordinal": 4,
          "name": "last_name",
          "type_info": "Varchar"
        },
        {
          "ordinal": 5,
          "name": "dob",
          "type_info": "Int8"
        },
        {
          "ordinal": 6,
          "name": "bio",
          "type_info": "Varchar"
        },
        {
          "ordinal": 7,
          "name": "location",
          "type_info": "Varchar"
        },
        {
          "ordinal": 8,
          "name": "created",
          "type_info": "Int8"
        },
        {
          "ordinal": 9,
          "name": "backup_email_local",
          "type_info": "Varchar"
        },
        {
          "ordinal": 10,
          "name": "backup_email_domain_id: Uuid",
          "type_info": "Uuid"
        },
        {
          "ordinal": 11,
          "name": "backup_phone_country_code",
          "type_info": "Bpchar"
        },
        {
          "ordinal": 12,
          "name": "backup_phone_number",
          "type_info": "Varchar"
        }
      ],
      "parameters": {
        "Left": [
          "Bpchar",
          "Text"
        ]
      },
      "nullable": [
        false,
        false,
        false,
        false,
        false,
        true,
        true,
        true,
        false,
        true,
        true,
        true,
        true
      ]
    }
  },
  "c9f4bff6c8cdb941b0203a88612ff37835c10070ab9155461e11c85cb3d4f03b": {
    "query": "INSERT INTO business_email VALUES ($1, $2, $3);",
    "describe": {
      "columns": [],
      "parameters": {
        "Left": [
          "Uuid",
          "Varchar",
          "Uuid"
        ]
      },
      "nullable": []
    }
  },
  "ca60cc0ae9e218485ef43ac8e8dd496780f22f180cc579029c623628421fd26e": {
    "query": "CREATE INDEX workspace_user_idx_user_id ON workspace_user (user_id);",
    "describe": {
      "columns": [],
      "parameters": {
        "Left": []
      },
      "nullable": []
    }
  },
  "cc5052043d15b31259977b31b0cc857411b204b64180714e0db89cffcb68fe46": {
    "query": "UPDATE \"user\" SET dob = $1 WHERE id = $2;",
    "describe": {
      "columns": [],
      "parameters": {
        "Left": [
          "Int8",
          "Uuid"
        ]
      },
      "nullable": []
    }
  },
  "cdb7e6beee050fd108b0b8966a75045b383014f735c26cf1fd17e0cd0ecb0a60": {
    "query": "SELECT CONCAT(domain.name, '.', domain.tld) as \"name!\", personal_domain.id as \"id: _\", personal_domain.domain_type as \"domain_type: _\" FROM personal_domain INNER JOIN domain ON domain.id = personal_domain.id WHERE domain.id = $1;",
    "describe": {
      "columns": [
        {
          "ordinal": 0,
          "name": "name!",
          "type_info": "Text"
        },
        {
          "ordinal": 1,
          "name": "id: _",
          "type_info": "Uuid"
        },
        {
          "ordinal": 2,
          "name": "domain_type: _",
          "type_info": {
            "Custom": {
              "name": "resource_owner_type",
              "kind": {
                "Enum": [
                  "personal",
                  "business"
                ]
              }
            }
          }
        }
      ],
      "parameters": {
        "Left": [
          "Uuid"
        ]
      },
      "nullable": [
        null,
        false,
        false
      ]
    }
  },
  "cf89fc51ab1464b12fc7e5f4add548647aac5c811c10851239fa91bbb95ec319": {
    "query": "SELECT COUNT(*) as \"count!\" FROM managed_database WHERE status != 'deleted';",
    "describe": {
      "columns": [
        {
          "ordinal": 0,
          "name": "count!",
          "type_info": "Int8"
        }
      ],
      "parameters": {
        "Left": []
      },
      "nullable": [
        null
      ]
    }
  },
  "cfa94513c732ecea44c806b4463d826427db9b5bcf1b4ea508933de463f6329e": {
    "query": "INSERT INTO user_phone_number VALUES ($1, $2, $3);",
    "describe": {
      "columns": [],
      "parameters": {
        "Left": [
          "Uuid",
          "Bpchar",
          "Varchar"
        ]
      },
      "nullable": []
    }
  },
  "cfe90f397141fe6f605a54f2036a466cb0b5bc000b7ad716e6d271980d91dfe8": {
    "query": "DELETE FROM patr_domain_dns_record WHERE id = $1;",
    "describe": {
      "columns": [],
      "parameters": {
        "Left": [
          "Uuid"
        ]
      },
      "nullable": []
    }
  },
  "d053057cd4d2bef5776a82a37cdf49a8147fff23182d6d1254c9fc30f1def33b": {
    "query": "ALTER TABLE \"user\" ADD CONSTRAINT user_fk_id_backup_email_local_backup_email_domain_id FOREIGN KEY ( id, backup_email_local, backup_email_domain_id ) REFERENCES personal_email ( user_id, local, domain_id ) DEFERRABLE INITIALLY IMMEDIATE;",
    "describe": {
      "columns": [],
      "parameters": {
        "Left": []
      },
      "nullable": []
    }
  },
  "d281ec88c77a2da5f1e9711a9c332d20afbca4755b1b3b4d67ee42557fe26db3": {
    "query": "INSERT INTO deployment_static_site VALUES ($1, $2, 'created', $3);",
    "describe": {
      "columns": [],
      "parameters": {
        "Left": [
          "Uuid",
          {
            "Custom": {
              "name": "citext",
              "kind": "Simple"
            }
          },
          "Uuid"
        ]
      },
      "nullable": []
    }
  },
  "d2ca892138dda0bf1f349785a946da0be3f47a06a3f22ffdd6c7607299ee9fb0": {
    "query": "SELECT tag, last_updated, manifest_digest FROM docker_registry_repository_tag WHERE repository_id = $1 AND tag = $2;",
    "describe": {
      "columns": [
        {
          "ordinal": 0,
          "name": "tag",
          "type_info": "Text"
        },
        {
          "ordinal": 1,
          "name": "last_updated",
          "type_info": "Int8"
        },
        {
          "ordinal": 2,
          "name": "manifest_digest",
          "type_info": "Text"
        }
      ],
      "parameters": {
        "Left": [
          "Uuid",
          "Text"
        ]
      },
      "nullable": [
        false,
        false,
        false
      ]
    }
  },
  "d2d8468280def3ef5920cbe67665fd046e4a50a408454c78442fa6015fbf03af": {
    "query": "ALTER TABLE managed_url ADD CONSTRAINT managed_url_fk_domain_id FOREIGN KEY(domain_id) REFERENCES workspace_domain(id), ADD CONSTRAINT managed_url_fk_domain_id_workspace_id FOREIGN KEY(domain_id, workspace_id) REFERENCES resource(id, owner_id), ADD CONSTRAINT managed_url_fk_deployment_id_port FOREIGN KEY(deployment_id, port) REFERENCES deployment_exposed_port(deployment_id, port), ADD CONSTRAINT managed_url_fk_deployment_id_workspace_id FOREIGN KEY(deployment_id, workspace_id) REFERENCES deployment(id, workspace_id), ADD CONSTRAINT managed_url_fk_static_site_id_workspace_id FOREIGN KEY(static_site_id, workspace_id) REFERENCES deployment_static_site(id, workspace_id), ADD CONSTRAINT managed_url_fk_id_workspace_id FOREIGN KEY(id, workspace_id) REFERENCES resource(id, owner_id);",
    "describe": {
      "columns": [],
      "parameters": {
        "Left": []
      },
      "nullable": []
    }
  },
  "d7547e8a9cba4b11e5c2cc4558ea436d609f0c4cdf65c06c70cf4f300e2dafce": {
    "query": "UPDATE domain SET name = $1 WHERE id = $2;",
    "describe": {
      "columns": [],
      "parameters": {
        "Left": [
          "Text",
          "Uuid"
        ]
      },
      "nullable": []
    }
  },
  "d79988d4260a269130ee6b5a02f6b937e5f01652e3e25cddf8590f3373bd5b14": {
    "query": "SELECT COUNT(*) as \"count\" FROM managed_url WHERE domain_id = $1 AND sub_domain NOT LIKE CONCAT( 'patr-deleted: ', REPLACE(id::TEXT, '-', ''), '@%' );",
    "describe": {
      "columns": [
        {
          "ordinal": 0,
          "name": "count",
          "type_info": "Int8"
        }
      ],
      "parameters": {
        "Left": [
          "Uuid"
        ]
      },
      "nullable": [
        null
      ]
    }
  },
  "d81835183e541ae33686b2b7253fc23557215c3aa163d97c633f5c61f00af249": {
    "query": "INSERT INTO deployment_exposed_port VALUES ($1, $2, $3);",
    "describe": {
      "columns": [],
      "parameters": {
        "Left": [
          "Uuid",
          "Int4",
          {
            "Custom": {
              "name": "exposed_port_type",
              "kind": {
                "Enum": [
                  "http"
                ]
              }
            }
          }
        ]
      },
      "nullable": []
    }
  },
  "d855be524f5d626e1d40358b55e487b367473da4728a18242664950c5c44b244": {
    "query": "CREATE INDEX workspace_domain_idx_is_verified ON workspace_domain (is_verified);",
    "describe": {
      "columns": [],
      "parameters": {
        "Left": []
      },
      "nullable": []
    }
  },
  "d8561b79d923e7eb13f8200ef234e40df7f8ff60b0a56623231cd801914a12ae": {
    "query": "CREATE INDEX workspace_idx_super_admin_id ON workspace (super_admin_id);",
    "describe": {
      "columns": [],
      "parameters": {
        "Left": []
      },
      "nullable": []
    }
  },
  "d9ab542f26064cd3798be53f2c1c85e109ef352cbd69f38ada8f317426cd404c": {
    "query": "UPDATE managed_url SET sub_domain = $2 WHERE id = $1;",
    "describe": {
      "columns": [],
      "parameters": {
        "Left": [
          "Uuid",
          "Text"
        ]
      },
      "nullable": []
    }
  },
  "da00466a405deab718aa4aace88a0fdacbf06e051fb0b2ff17baa35b0cf10c89": {
    "query": "SELECT id as \"id: _\", name::TEXT as \"name!: _\", super_admin_id as \"super_admin_id: _\", active FROM workspace WHERE super_admin_id = $1;",
    "describe": {
      "columns": [
        {
          "ordinal": 0,
          "name": "id: _",
          "type_info": "Uuid"
        },
        {
          "ordinal": 1,
          "name": "name!: _",
          "type_info": "Text"
        },
        {
          "ordinal": 2,
          "name": "super_admin_id: _",
          "type_info": "Uuid"
        },
        {
          "ordinal": 3,
          "name": "active",
          "type_info": "Bool"
        }
      ],
      "parameters": {
        "Left": [
          "Uuid"
        ]
      },
      "nullable": [
        false,
        null,
        false,
        false
      ]
    }
  },
  "da1189d39d4d092b648061fd074d1e847a2142cd3a13efd0bb18abd92978baca": {
    "query": "CREATE TABLE managed_database( id UUID CONSTRAINT managed_database_pk PRIMARY KEY, name CITEXT NOT NULL CONSTRAINT managed_database_chk_name_is_trimmed CHECK( name = TRIM(name) ), db_name VARCHAR(255) NOT NULL CONSTRAINT managed_database_chk_db_name_is_trimmed CHECK( db_name = TRIM(db_name) ), engine MANAGED_DATABASE_ENGINE NOT NULL, version TEXT NOT NULL, num_nodes INTEGER NOT NULL, database_plan MANAGED_DATABASE_PLAN NOT NULL, region TEXT NOT NULL, status MANAGED_DATABASE_STATUS NOT NULL, host TEXT NOT NULL, port INTEGER NOT NULL, username TEXT NOT NULL, password TEXT NOT NULL, workspace_id UUID NOT NULL, digitalocean_db_id TEXT CONSTRAINT managed_database_uq_digitalocean_db_id UNIQUE, CONSTRAINT managed_database_uq_name_workspace_id UNIQUE(name, workspace_id) );",
    "describe": {
      "columns": [],
      "parameters": {
        "Left": []
      },
      "nullable": []
    }
  },
  "da3a2a4c83ec7e8493498fd89100204a9e32d02efd05ed9a75da9783998eb39e": {
    "query": "CREATE TABLE docker_registry_repository_tag( repository_id UUID NOT NULL CONSTRAINT docker_registry_repository_tag_fk_repository_id REFERENCES docker_registry_repository(id), tag TEXT NOT NULL, manifest_digest TEXT NOT NULL, last_updated BIGINT NOT NULL CONSTRAINT docker_registry_repository_tag_chk_last_updated_unsigned CHECK( last_updated >= 0 ), CONSTRAINT docker_registry_repository_tag_pk PRIMARY KEY( repository_id, tag ), CONSTRAINT docker_registry_repository_tag_fk_repository_id_manifest_digest FOREIGN KEY(repository_id, manifest_digest) REFERENCES docker_registry_repository_manifest( repository_id, manifest_digest ) );",
    "describe": {
      "columns": [],
      "parameters": {
        "Left": []
      },
      "nullable": []
    }
  },
  "dca6992cc85f4d617680b1e89577f622f75a94f85adbe7e5142eb8b056e115b2": {
    "query": "UPDATE deployment SET name = $1 WHERE id = $2;",
    "describe": {
      "columns": [],
      "parameters": {
        "Left": [
          {
            "Custom": {
              "name": "citext",
              "kind": "Simple"
            }
          },
          "Uuid"
        ]
      },
      "nullable": []
    }
  },
  "dca7ef80973e51ffe78bd9f717ae1cbcd73aaf19b3530b322a77c9d39edf26fb": {
    "query": "CREATE TYPE MANAGED_DATABASE_PLAN AS ENUM( 'nano', 'micro', 'small', 'medium', 'large', 'xlarge', 'xxlarge', 'mammoth' );",
    "describe": {
      "columns": [],
      "parameters": {
        "Left": []
      },
      "nullable": []
    }
  },
  "dcef80ed1c70d96c83c8496ab1c60acffcd05a39359b6731c1b7f74d7f3ae413": {
    "query": "SELECT id as \"id: _\", name::TEXT as \"name!: _\", status as \"status: _\", workspace_id as \"workspace_id: _\" FROM deployment_static_site WHERE id = $1 AND status != 'deleted';",
    "describe": {
      "columns": [
        {
          "ordinal": 0,
          "name": "id: _",
          "type_info": "Uuid"
        },
        {
          "ordinal": 1,
          "name": "name!: _",
          "type_info": "Text"
        },
        {
          "ordinal": 2,
          "name": "status: _",
          "type_info": {
            "Custom": {
              "name": "deployment_status",
              "kind": {
                "Enum": [
                  "created",
                  "pushed",
                  "deploying",
                  "running",
                  "stopped",
                  "errored",
                  "deleted"
                ]
              }
            }
          }
        },
        {
          "ordinal": 3,
          "name": "workspace_id: _",
          "type_info": "Uuid"
        }
      ],
      "parameters": {
        "Left": [
          "Uuid"
        ]
      },
      "nullable": [
        false,
        null,
        false,
        false
      ]
    }
  },
  "dcf5652abc4e53233d42ab139f2e3e3847b57af9ead655be2471f51c8e1f780e": {
    "query": "INSERT INTO managed_database VALUES ( $1, $2, $3, $4, $5, $6, $7, $8, 'creating', $9, $10, $11, $12, $13, NULL );",
    "describe": {
      "columns": [],
      "parameters": {
        "Left": [
          "Uuid",
          {
            "Custom": {
              "name": "citext",
              "kind": "Simple"
            }
          },
          "Varchar",
          {
            "Custom": {
              "name": "managed_database_engine",
              "kind": {
                "Enum": [
                  "postgres",
                  "mysql"
                ]
              }
            }
          },
          "Text",
          "Int4",
          {
            "Custom": {
              "name": "managed_database_plan",
              "kind": {
                "Enum": [
                  "nano",
                  "micro",
                  "small",
                  "medium",
                  "large",
                  "xlarge",
                  "xxlarge",
                  "mammoth"
                ]
              }
            }
          },
          "Text",
          "Text",
          "Int4",
          "Text",
          "Text",
          "Uuid"
        ]
      },
      "nullable": []
    }
  },
  "dd227e4051b6f768477c66b2ddfa2617832787a776c1f3e9b7fc1a23ed45ddd4": {
    "query": "SELECT tag, manifest_digest, last_updated FROM docker_registry_repository_tag WHERE repository_id = $1;",
    "describe": {
      "columns": [
        {
          "ordinal": 0,
          "name": "tag",
          "type_info": "Text"
        },
        {
          "ordinal": 1,
          "name": "manifest_digest",
          "type_info": "Text"
        },
        {
          "ordinal": 2,
          "name": "last_updated",
          "type_info": "Int8"
        }
      ],
      "parameters": {
        "Left": [
          "Uuid"
        ]
      },
      "nullable": [
        false,
        false,
        false
      ]
    }
  },
  "dd7882d7a050b27d0474f90e0b4335e7b604155c424347a65123b56a2379284d": {
    "query": "SELECT domain_id as \"domain_id: _\", zone_identifier, nameserver_type as \"nameserver_type: _\" FROM patr_controlled_domain WHERE domain_id = $1;",
    "describe": {
      "columns": [
        {
          "ordinal": 0,
          "name": "domain_id: _",
          "type_info": "Uuid"
        },
        {
          "ordinal": 1,
          "name": "zone_identifier",
          "type_info": "Text"
        },
        {
          "ordinal": 2,
          "name": "nameserver_type: _",
          "type_info": {
            "Custom": {
              "name": "domain_nameserver_type",
              "kind": {
                "Enum": [
                  "internal",
                  "external"
                ]
              }
            }
          }
        }
      ],
      "parameters": {
        "Left": [
          "Uuid"
        ]
      },
      "nullable": [
        false,
        false,
        false
      ]
    }
  },
  "ddf2963936615eb58225ace43d720c4c708e1abced58c94dc7a8d9b83c0f6321": {
    "query": "DELETE FROM workspace_user WHERE role_id = $1;",
    "describe": {
      "columns": [],
      "parameters": {
        "Left": [
          "Uuid"
        ]
      },
      "nullable": []
    }
  },
  "de74ae7f29c027a8f87b7ddea32144fd590d3e4591e17fdc8f5fc80afcf1f299": {
    "query": "ALTER TABLE docker_registry_repository ADD CONSTRAINT docker_registry_repository_fk_id_workspace_id FOREIGN KEY(id, workspace_id) REFERENCES resource(id, owner_id);",
    "describe": {
      "columns": [],
      "parameters": {
        "Left": []
      },
      "nullable": []
    }
  },
  "dea649e4f9bfdbd55c4502fa51d5417cbfbec3b72543cc9c82c7acc7cadd6a37": {
    "query": "INSERT INTO user_unverified_phone_number VALUES ($1, $2, $3, $4, $5) ON CONFLICT(country_code, phone_number) DO UPDATE SET user_id = EXCLUDED.user_id, verification_token_hash = EXCLUDED.verification_token_hash, verification_token_expiry = EXCLUDED.verification_token_expiry;",
    "describe": {
      "columns": [],
      "parameters": {
        "Left": [
          "Bpchar",
          "Varchar",
          "Uuid",
          "Text",
          "Int8"
        ]
      },
      "nullable": []
    }
  },
  "df168dc51dc8a4cdaa40d09b1efb644e0c3637bfb0eb4072a1cf9895b5cbea56": {
    "query": "DELETE FROM deployment_exposed_port WHERE deployment_id = $1;",
    "describe": {
      "columns": [],
      "parameters": {
        "Left": [
          "Uuid"
        ]
      },
      "nullable": []
    }
  },
  "df36e2ceaf21f2d013406c873646c95c106b64e49665f309738b14201df9ec56": {
    "query": "CREATE INDEX user_login_idx_user_id ON user_login (user_id);",
    "describe": {
      "columns": [],
      "parameters": {
        "Left": []
      },
      "nullable": []
    }
  },
  "e00ba20ea9ff654465b2212550e00cfd2af001338161b3003005ab81b3ca834e": {
    "query": "SELECT id as \"id: _\", name, description, owner_id as \"owner_id: _\" FROM role WHERE owner_id = $1;",
    "describe": {
      "columns": [
        {
          "ordinal": 0,
          "name": "id: _",
          "type_info": "Uuid"
        },
        {
          "ordinal": 1,
          "name": "name",
          "type_info": "Varchar"
        },
        {
          "ordinal": 2,
          "name": "description",
          "type_info": "Varchar"
        },
        {
          "ordinal": 3,
          "name": "owner_id: _",
          "type_info": "Uuid"
        }
      ],
      "parameters": {
        "Left": [
          "Uuid"
        ]
      },
      "nullable": [
        false,
        false,
        true,
        false
      ]
    }
  },
  "e19ad7f33249639afbd94cfb3bdc1f2c3e4648afd5cd2722cb12154782bba49b": {
    "query": "SELECT COUNT(*) as \"count!\" FROM managed_url WHERE url_type = 'proxy_to_static_site';",
    "describe": {
      "columns": [
        {
          "ordinal": 0,
          "name": "count!",
          "type_info": "Int8"
        }
      ],
      "parameters": {
        "Left": []
      },
      "nullable": [
        null
      ]
    }
  },
  "e2db0a9168e8b5a614acb541de96cefe751c666b9a8380e039c6be6523e0dfc4": {
    "query": "UPDATE \"user\" SET backup_phone_country_code = $1, backup_phone_number = $2 WHERE id = $3;",
    "describe": {
      "columns": [],
      "parameters": {
        "Left": [
          "Bpchar",
          "Varchar",
          "Uuid"
        ]
      },
      "nullable": []
    }
  },
  "e313defa3d63bb79a1b84bbac09a430197050238b4076f03a1d8b90f0788f769": {
    "query": "DELETE FROM domain WHERE id = $1;",
    "describe": {
      "columns": [],
      "parameters": {
        "Left": [
          "Uuid"
        ]
      },
      "nullable": []
    }
  },
  "e44c154107c5fb3d88b9c38b24ac19303760e8d8fde96510bb66ea9932b29e22": {
    "query": "SELECT patr_domain_dns_record.id as \"id: _\", patr_domain_dns_record.record_identifier, patr_domain_dns_record.domain_id as \"domain_id: _\", patr_domain_dns_record.name, patr_domain_dns_record.type as \"type: _\", patr_domain_dns_record.value, patr_domain_dns_record.priority, patr_domain_dns_record.ttl, patr_domain_dns_record.proxied FROM patr_domain_dns_record INNER JOIN domain ON patr_domain_dns_record.domain_id = domain.id WHERE patr_domain_dns_record.domain_id = $1 AND domain.name NOT LIKE CONCAT( 'patr-deleted: ', REPLACE(domain.id::TEXT, '-', ''), '@%' );",
    "describe": {
      "columns": [
        {
          "ordinal": 0,
          "name": "id: _",
          "type_info": "Uuid"
        },
        {
          "ordinal": 1,
          "name": "record_identifier",
          "type_info": "Text"
        },
        {
          "ordinal": 2,
          "name": "domain_id: _",
          "type_info": "Uuid"
        },
        {
          "ordinal": 3,
          "name": "name",
          "type_info": "Text"
        },
        {
          "ordinal": 4,
          "name": "type: _",
          "type_info": {
            "Custom": {
              "name": "dns_record_type",
              "kind": {
                "Enum": [
                  "A",
                  "MX",
                  "TXT",
                  "AAAA",
                  "CNAME"
                ]
              }
            }
          }
        },
        {
          "ordinal": 5,
          "name": "value",
          "type_info": "Text"
        },
        {
          "ordinal": 6,
          "name": "priority",
          "type_info": "Int4"
        },
        {
          "ordinal": 7,
          "name": "ttl",
          "type_info": "Int8"
        },
        {
          "ordinal": 8,
          "name": "proxied",
          "type_info": "Bool"
        }
      ],
      "parameters": {
        "Left": [
          "Uuid"
        ]
      },
      "nullable": [
        false,
        false,
        false,
        false,
        false,
        false,
        true,
        false,
        false
      ]
    }
  },
  "e4805f15b676574e2c451b7d51596f91e87e45562004e82e4e5a7cb17948cd55": {
    "query": "SELECT COUNT(*) as \"count!\" FROM managed_url WHERE url_type = 'proxy_to_deployment';",
    "describe": {
      "columns": [
        {
          "ordinal": 0,
          "name": "count!",
          "type_info": "Int8"
        }
      ],
      "parameters": {
        "Left": []
      },
      "nullable": [
        null
      ]
    }
  },
  "e575aca4066a7ed6cd69ba52e9b48168e8c7f0e22b62988182fa29d434b2158f": {
    "query": "INSERT INTO role VALUES ($1, $2, $3, $4);",
    "describe": {
      "columns": [],
      "parameters": {
        "Left": [
          "Uuid",
          "Varchar",
          "Varchar",
          "Uuid"
        ]
      },
      "nullable": []
    }
  },
  "e5d15755b015b3c4f87308a59c8c625ad75a29974645d8e24875d8daa1919901": {
    "query": "DELETE FROM docker_registry_repository_tag WHERE repository_id = $1;",
    "describe": {
      "columns": [],
      "parameters": {
        "Left": [
          "Uuid"
        ]
      },
      "nullable": []
    }
  },
  "e612e850c570bbc931e8a3fcbd7b87c54257d739d9a4a3dfbd367961edea354b": {
    "query": "UPDATE \"user\" SET first_name = $1 WHERE id = $2;",
    "describe": {
      "columns": [],
      "parameters": {
        "Left": [
          "Varchar",
          "Uuid"
        ]
      },
      "nullable": []
    }
  },
  "e67c1e6f96aec49750ea347b36199d17f7e58efbff15d77a740c47a6deae9db5": {
    "query": "UPDATE \"user\" SET bio = $1 WHERE id = $2;",
    "describe": {
      "columns": [],
      "parameters": {
        "Left": [
          "Varchar",
          "Uuid"
        ]
      },
      "nullable": []
    }
  },
  "e7a437100625d645f8b7ad6848df9ceba9aaaf280a0f139678058387b04d82e5": {
    "query": "INSERT INTO personal_domain VALUES ($1, 'personal');",
    "describe": {
      "columns": [],
      "parameters": {
        "Left": [
          "Uuid"
        ]
      },
      "nullable": []
    }
  },
  "e7d6cf952896ce06839104dfb8248258d52715766573a5659ce7e889a2b9aa00": {
    "query": "SELECT id as \"id: _\", sub_domain, domain_id as \"domain_id: _\", path, url_type as \"url_type: _\", deployment_id as \"deployment_id: _\", port, static_site_id as \"static_site_id: _\", url, workspace_id as \"workspace_id: _\" FROM managed_url WHERE id = $1 AND sub_domain NOT LIKE CONCAT( 'patr-deleted: ', REPLACE(id::TEXT, '-', ''), '@%' );",
    "describe": {
      "columns": [
        {
          "ordinal": 0,
          "name": "id: _",
          "type_info": "Uuid"
        },
        {
          "ordinal": 1,
          "name": "sub_domain",
          "type_info": "Text"
        },
        {
          "ordinal": 2,
          "name": "domain_id: _",
          "type_info": "Uuid"
        },
        {
          "ordinal": 3,
          "name": "path",
          "type_info": "Text"
        },
        {
          "ordinal": 4,
          "name": "url_type: _",
          "type_info": {
            "Custom": {
              "name": "managed_url_type",
              "kind": {
                "Enum": [
                  "proxy_to_deployment",
                  "proxy_to_static_site",
                  "proxy_url",
                  "redirect"
                ]
              }
            }
          }
        },
        {
          "ordinal": 5,
          "name": "deployment_id: _",
          "type_info": "Uuid"
        },
        {
          "ordinal": 6,
          "name": "port",
          "type_info": "Int4"
        },
        {
          "ordinal": 7,
          "name": "static_site_id: _",
          "type_info": "Uuid"
        },
        {
          "ordinal": 8,
          "name": "url",
          "type_info": "Text"
        },
        {
          "ordinal": 9,
          "name": "workspace_id: _",
          "type_info": "Uuid"
        }
      ],
      "parameters": {
        "Left": [
          "Uuid"
        ]
      },
      "nullable": [
        false,
        false,
        false,
        false,
        false,
        true,
        true,
        true,
        true,
        false
      ]
    }
  },
  "e838972a49d95650b469757b993bedfd88a875d6ea455abb1d3e97ded2bb492c": {
    "query": "CREATE INDEX personal_email_idx_user_id ON personal_email (user_id);",
    "describe": {
      "columns": [],
      "parameters": {
        "Left": []
      },
      "nullable": []
    }
  },
  "e91e543e8d8395c1862678749ecbb1a23ae3d2df055111d862745c8c7cb165e3": {
    "query": "DELETE FROM user_login WHERE login_id = $1 AND user_id = $2;",
    "describe": {
      "columns": [],
      "parameters": {
        "Left": [
          "Uuid",
          "Uuid"
        ]
      },
      "nullable": []
    }
  },
  "ea6dfc14493175d975a95da55d24d8da3232f3eb8e199a7505a1ea890fe86f38": {
    "query": "CREATE TABLE deployment( id UUID CONSTRAINT deployment_pk PRIMARY KEY, name CITEXT NOT NULL CONSTRAINT deployment_chk_name_is_trimmed CHECK( name = TRIM(name) ), registry VARCHAR(255) NOT NULL DEFAULT 'registry.patr.cloud', repository_id UUID, image_name VARCHAR(512), image_tag VARCHAR(255) NOT NULL, status DEPLOYMENT_STATUS NOT NULL DEFAULT 'created', workspace_id UUID NOT NULL, region UUID NOT NULL CONSTRAINT deployment_fk_region REFERENCES deployment_region(id), min_horizontal_scale SMALLINT NOT NULL CONSTRAINT deployment_chk_min_horizontal_scale_u8 CHECK( min_horizontal_scale >= 0 AND min_horizontal_scale <= 256 ) DEFAULT 1, max_horizontal_scale SMALLINT NOT NULL CONSTRAINT deployment_chk_max_horizontal_scale_u8 CHECK( max_horizontal_scale >= 0 AND max_horizontal_scale <= 256 ) DEFAULT 1, machine_type UUID NOT NULL CONSTRAINT deployment_fk_machine_type REFERENCES deployment_machine_type(id), deploy_on_push BOOLEAN NOT NULL DEFAULT TRUE, CONSTRAINT deployment_fk_repository_id_workspace_id FOREIGN KEY(repository_id, workspace_id) REFERENCES docker_registry_repository(id, workspace_id), CONSTRAINT deployment_uq_name_workspace_id UNIQUE(name, workspace_id), CONSTRAINT deployment_uq_id_workspace_id UNIQUE(id, workspace_id), CONSTRAINT deployment_chk_repository_id_is_valid CHECK( ( registry = 'registry.patr.cloud' AND image_name IS NULL AND repository_id IS NOT NULL ) OR ( registry != 'registry.patr.cloud' AND image_name IS NOT NULL AND repository_id IS NULL ) ) );",
    "describe": {
      "columns": [],
      "parameters": {
        "Left": []
      },
      "nullable": []
    }
  },
  "ed03b82d7f2dae1014156e82999b9804b120f50fbd13d06969daca39c47e3c88": {
    "query": "CREATE TABLE password_reset_request( user_id UUID CONSTRAINT password_reset_request_pk PRIMARY KEY CONSTRAINT password_reset_request_fk_user_id REFERENCES \"user\"(id), token TEXT NOT NULL, token_expiry BIGINT NOT NULL CONSTRAINT password_reset_request_token_expiry_chk_unsigned CHECK(token_expiry >= 0) );",
    "describe": {
      "columns": [],
      "parameters": {
        "Left": []
      },
      "nullable": []
    }
  },
  "ed8e2b9e3481dac558927695a0ad9da676c5ddf5ec65ed1241c221f65af5e3ab": {
    "query": "SELECT user_unverified_personal_email.local, user_unverified_personal_email.domain_id as \"domain_id: Uuid\", user_unverified_personal_email.user_id as \"user_id: Uuid\", user_unverified_personal_email.verification_token_hash, user_unverified_personal_email.verification_token_expiry FROM user_unverified_personal_email INNER JOIN domain ON domain.id = user_unverified_personal_email.domain_id WHERE CONCAT(local, '@', domain.name) = $1;",
    "describe": {
      "columns": [
        {
          "ordinal": 0,
          "name": "local",
          "type_info": "Varchar"
        },
        {
          "ordinal": 1,
          "name": "domain_id: Uuid",
          "type_info": "Uuid"
        },
        {
          "ordinal": 2,
          "name": "user_id: Uuid",
          "type_info": "Uuid"
        },
        {
          "ordinal": 3,
          "name": "verification_token_hash",
          "type_info": "Text"
        },
        {
          "ordinal": 4,
          "name": "verification_token_expiry",
          "type_info": "Int8"
        }
      ],
      "parameters": {
        "Left": [
          "Text"
        ]
      },
      "nullable": [
        false,
        false,
        false,
        false,
        false
      ]
    }
  },
  "ed964d5972036bd49e17512f2588da16a94a81f63db84cdd4a5713b9adeca9be": {
    "query": "CREATE TABLE personal_email( user_id UUID NOT NULL CONSTRAINT personal_email_fk_user_id REFERENCES \"user\"(id) DEFERRABLE INITIALLY IMMEDIATE, local VARCHAR(64) NOT NULL CONSTRAINT personal_email_chk_local_is_lower_case CHECK( local = LOWER(local) ), domain_id UUID NOT NULL CONSTRAINT personal_email_fk_domain_id REFERENCES personal_domain(id), CONSTRAINT personal_email_pk PRIMARY KEY(local, domain_id), CONSTRAINT personal_email_uq_user_id_local_domain_id UNIQUE(user_id, local, domain_id) );",
    "describe": {
      "columns": [],
      "parameters": {
        "Left": []
      },
      "nullable": []
    }
  },
  "edbe8c3a433fff62d9b3c03cc7ec2750a6ea433379d0a57b5c374ee3ab892c8c": {
    "query": "SELECT id as \"id: Uuid\" FROM deployment_region WHERE id = $1;",
    "describe": {
      "columns": [
        {
          "ordinal": 0,
          "name": "id: Uuid",
          "type_info": "Uuid"
        }
      ],
      "parameters": {
        "Left": [
          "Uuid"
        ]
      },
      "nullable": [
        false
      ]
    }
  },
  "f09ba7816097607f7f07421f1d8fe5bfae9d0fee58b6fd2715448e069e98750f": {
    "query": "SELECT login_id as \"login_id: Uuid\", refresh_token, token_expiry, user_id as \"user_id: Uuid\", last_login, last_activity FROM user_login WHERE user_id = $1 AND refresh_token = $2;",
    "describe": {
      "columns": [
        {
          "ordinal": 0,
          "name": "login_id: Uuid",
          "type_info": "Uuid"
        },
        {
          "ordinal": 1,
          "name": "refresh_token",
          "type_info": "Text"
        },
        {
          "ordinal": 2,
          "name": "token_expiry",
          "type_info": "Int8"
        },
        {
          "ordinal": 3,
          "name": "user_id: Uuid",
          "type_info": "Uuid"
        },
        {
          "ordinal": 4,
          "name": "last_login",
          "type_info": "Int8"
        },
        {
          "ordinal": 5,
          "name": "last_activity",
          "type_info": "Int8"
        }
      ],
      "parameters": {
        "Left": [
          "Uuid",
          "Text"
        ]
      },
      "nullable": [
        false,
        false,
        false,
        false,
        false,
        false
      ]
    }
  },
  "f0f61d6c683953e8f0ad3c94e7493b7f2fe5520d7d98420eed7c6fdab0d1ecc2": {
    "query": "SELECT COUNT(*) as \"count!\" FROM user_to_sign_up;",
    "describe": {
      "columns": [
        {
          "ordinal": 0,
          "name": "count!",
          "type_info": "Int8"
        }
      ],
      "parameters": {
        "Left": []
      },
      "nullable": [
        null
      ]
    }
  },
  "f4b563086869478fb23e33f2b2b76c74ba71561f61443053053ae9591126a81e": {
    "query": "UPDATE resource SET name = $2 WHERE id = $1;",
    "describe": {
      "columns": [],
      "parameters": {
        "Left": [
          "Uuid",
          "Varchar"
        ]
      },
      "nullable": []
    }
  },
  "f4b7a3825a9efcb38495b868c76fddc84104816c7d7519a19b6af1185e2e3930": {
    "query": "INSERT INTO patr_domain_dns_record VALUES ($1, $2, $3, $4, $5, $6, $7, $8, $9);",
    "describe": {
      "columns": [],
      "parameters": {
        "Left": [
          "Uuid",
          "Text",
          "Uuid",
          "Text",
          {
            "Custom": {
              "name": "dns_record_type",
              "kind": {
                "Enum": [
                  "A",
                  "MX",
                  "TXT",
                  "AAAA",
                  "CNAME"
                ]
              }
            }
          },
          "Text",
          "Int4",
          "Int8",
          "Bool"
        ]
      },
      "nullable": []
    }
  },
  "f5b7bf00eb407d889619e638614750a5deab18378edd398c074adb012b209f75": {
    "query": "CREATE INDEX user_idx_created ON \"user\" (created);",
    "describe": {
      "columns": [],
      "parameters": {
        "Left": []
      },
      "nullable": []
    }
  },
  "f677f0f49f5509a73a29aa93a7525c287fdc8601417c0b671f6a2848cdcc1265": {
    "query": "DELETE FROM role WHERE id = $1;",
    "describe": {
      "columns": [],
      "parameters": {
        "Left": [
          "Uuid"
        ]
      },
      "nullable": []
    }
  },
  "f6cc8d79f2c2f52757cc15fd59ac42c6d1ea67fc8232fed1260895a5d418492a": {
    "query": "SELECT permission_id as \"permission_id: Uuid\", resource_id as \"resource_id: Uuid\", name, description FROM role_permissions_resource INNER JOIN permission ON role_permissions_resource.permission_id = permission.id WHERE role_permissions_resource.role_id = $1;",
    "describe": {
      "columns": [
        {
          "ordinal": 0,
          "name": "permission_id: Uuid",
          "type_info": "Uuid"
        },
        {
          "ordinal": 1,
          "name": "resource_id: Uuid",
          "type_info": "Uuid"
        },
        {
          "ordinal": 2,
          "name": "name",
          "type_info": "Varchar"
        },
        {
          "ordinal": 3,
          "name": "description",
          "type_info": "Varchar"
        }
      ],
      "parameters": {
        "Left": [
          "Uuid"
        ]
      },
      "nullable": [
        false,
        false,
        false,
        true
      ]
    }
  },
  "f80b65598817a3f53b2bbf585ae579431e50df946030b28f0b57f47ff1833415": {
    "query": "WITH RECURSIVE managed_url_list AS ( SELECT managed_url.* FROM managed_url INNER JOIN domain ON managed_url.domain_id = domain.id WHERE managed_url.static_site_id = $1 AND managed_url.url_type = 'proxy_to_static_site' UNION ALL SELECT managed_url.* FROM managed_url INNER JOIN domain ON managed_url.domain_id = domain.id JOIN managed_url_list ON managed_url.url LIKE CONCAT( managed_url.sub_domain, '.', domain.name, CASE managed_url.path WHEN '/' THEN '%' ELSE CONCAT(managed_url.path, '%') END ) WHERE managed_url.url_type = 'redirect' OR managed_url.url_type = 'proxy_url' ) SELECT id as \"id!: _\", sub_domain as \"sub_domain!: _\", domain_id as \"domain_id!: _\", path as \"path!: _\", url_type as \"url_type!: _\", deployment_id as \"deployment_id: _\", port, static_site_id as \"static_site_id: _\", url, workspace_id as \"workspace_id!: _\" FROM managed_url_list WHERE managed_url_list.workspace_id = $2 AND managed_url_list.sub_domain NOT LIKE CONCAT( 'patr-deleted: ', REPLACE(id::TEXT, '-', ''), '@%' );",
    "describe": {
      "columns": [
        {
          "ordinal": 0,
          "name": "id!: _",
          "type_info": "Uuid"
        },
        {
          "ordinal": 1,
          "name": "sub_domain!: _",
          "type_info": "Text"
        },
        {
          "ordinal": 2,
          "name": "domain_id!: _",
          "type_info": "Uuid"
        },
        {
          "ordinal": 3,
          "name": "path!: _",
          "type_info": "Text"
        },
        {
          "ordinal": 4,
          "name": "url_type!: _",
          "type_info": {
            "Custom": {
              "name": "managed_url_type",
              "kind": {
                "Enum": [
                  "proxy_to_deployment",
                  "proxy_to_static_site",
                  "proxy_url",
                  "redirect"
                ]
              }
            }
          }
        },
        {
          "ordinal": 5,
          "name": "deployment_id: _",
          "type_info": "Uuid"
        },
        {
          "ordinal": 6,
          "name": "port",
          "type_info": "Int4"
        },
        {
          "ordinal": 7,
          "name": "static_site_id: _",
          "type_info": "Uuid"
        },
        {
          "ordinal": 8,
          "name": "url",
          "type_info": "Text"
        },
        {
          "ordinal": 9,
          "name": "workspace_id!: _",
          "type_info": "Uuid"
        }
      ],
      "parameters": {
        "Left": [
          "Uuid",
          "Uuid"
        ]
      },
      "nullable": [
        null,
        null,
        null,
        null,
        null,
        null,
        null,
        null,
        null,
        null
      ]
    }
  },
  "f8b70ccc8687361430f17086e79357a1d2d97c79f40fabd3f39d44ffe7d95cba": {
    "query": "CREATE TABLE domain_tld( tld TEXT CONSTRAINT domain_tld_pk PRIMARY KEY CONSTRAINT domain_tld_chk_is_length_valid CHECK( LENGTH(tld) >= 2 AND LENGTH(tld) <= 63 ) CONSTRAINT domain_tld_chk_is_tld_valid CHECK( tld ~ '^(([a-z0-9])|([a-z0-9][a-z0-9\\-\\.]*[a-z0-9]))$' ) );",
    "describe": {
      "columns": [],
      "parameters": {
        "Left": []
      },
      "nullable": []
    }
  },
  "f97a6aa74e29fce79cf925131c1d9600abb217529d44954f2044e5b11d43ef17": {
    "query": "SELECT permission_id as \"permission_id: Uuid\", resource_type_id as \"resource_type_id: Uuid\", name, description FROM role_permissions_resource_type INNER JOIN permission ON role_permissions_resource_type.permission_id = permission.id WHERE role_permissions_resource_type.role_id = $1;",
    "describe": {
      "columns": [
        {
          "ordinal": 0,
          "name": "permission_id: Uuid",
          "type_info": "Uuid"
        },
        {
          "ordinal": 1,
          "name": "resource_type_id: Uuid",
          "type_info": "Uuid"
        },
        {
          "ordinal": 2,
          "name": "name",
          "type_info": "Varchar"
        },
        {
          "ordinal": 3,
          "name": "description",
          "type_info": "Varchar"
        }
      ],
      "parameters": {
        "Left": [
          "Uuid"
        ]
      },
      "nullable": [
        false,
        false,
        false,
        true
      ]
    }
  },
  "fa9213a72b19a2d2ddedbf3309082989a735933d738146936c5a852521f327f9": {
    "query": "SELECT id as \"id: _\", name::TEXT as \"name!: _\", db_name, engine as \"engine: _\", version, num_nodes, database_plan as \"database_plan: _\", region, status as \"status: _\", host, port, username, password, workspace_id as \"workspace_id: _\", digitalocean_db_id FROM managed_database WHERE id = $1 AND status != 'deleted';",
    "describe": {
      "columns": [
        {
          "ordinal": 0,
          "name": "id: _",
          "type_info": "Uuid"
        },
        {
          "ordinal": 1,
          "name": "name!: _",
          "type_info": "Text"
        },
        {
          "ordinal": 2,
          "name": "db_name",
          "type_info": "Varchar"
        },
        {
          "ordinal": 3,
          "name": "engine: _",
          "type_info": {
            "Custom": {
              "name": "managed_database_engine",
              "kind": {
                "Enum": [
                  "postgres",
                  "mysql"
                ]
              }
            }
          }
        },
        {
          "ordinal": 4,
          "name": "version",
          "type_info": "Text"
        },
        {
          "ordinal": 5,
          "name": "num_nodes",
          "type_info": "Int4"
        },
        {
          "ordinal": 6,
          "name": "database_plan: _",
          "type_info": {
            "Custom": {
              "name": "managed_database_plan",
              "kind": {
                "Enum": [
                  "nano",
                  "micro",
                  "small",
                  "medium",
                  "large",
                  "xlarge",
                  "xxlarge",
                  "mammoth"
                ]
              }
            }
          }
        },
        {
          "ordinal": 7,
          "name": "region",
          "type_info": "Text"
        },
        {
          "ordinal": 8,
          "name": "status: _",
          "type_info": {
            "Custom": {
              "name": "managed_database_status",
              "kind": {
                "Enum": [
                  "creating",
                  "running",
                  "stopped",
                  "errored",
                  "deleted"
                ]
              }
            }
          }
        },
        {
          "ordinal": 9,
          "name": "host",
          "type_info": "Text"
        },
        {
          "ordinal": 10,
          "name": "port",
          "type_info": "Int4"
        },
        {
          "ordinal": 11,
          "name": "username",
          "type_info": "Text"
        },
        {
          "ordinal": 12,
          "name": "password",
          "type_info": "Text"
        },
        {
          "ordinal": 13,
          "name": "workspace_id: _",
          "type_info": "Uuid"
        },
        {
          "ordinal": 14,
          "name": "digitalocean_db_id",
          "type_info": "Text"
        }
      ],
      "parameters": {
        "Left": [
          "Uuid"
        ]
      },
      "nullable": [
        false,
        null,
        false,
        false,
        false,
        false,
        false,
        false,
        false,
        false,
        false,
        false,
        false,
        false,
        true
      ]
    }
  },
  "fae57054668bd320a2e513fb937f06e40324b1393ffd6da90e070c4cbd2cdd25": {
    "query": "INSERT INTO docker_registry_repository VALUES ($1, $2, $3);",
    "describe": {
      "columns": [],
      "parameters": {
        "Left": [
          "Uuid",
          "Uuid",
          {
            "Custom": {
              "name": "citext",
              "kind": "Simple"
            }
          }
        ]
      },
      "nullable": []
    }
  },
  "fb098c06747fe3fd6d3eca864e64909152465ef3782b280e2c19655c4b1db506": {
    "query": "UPDATE deployment SET min_horizontal_scale = $1 WHERE id = $2;",
    "describe": {
      "columns": [],
      "parameters": {
        "Left": [
          "Int2",
          "Uuid"
        ]
      },
      "nullable": []
    }
  },
  "fe7039298e561adb7a76335a34120aac3fad8cffdd207bbf4d631c6dce8bf040": {
    "query": "SELECT username, account_type as \"account_type: ResourceType\", password, first_name, last_name, backup_email_local, backup_email_domain_id as \"backup_email_domain_id: Uuid\", backup_phone_country_code, backup_phone_number, business_email_local, CASE WHEN business_domain_name IS NULL THEN NULL ELSE CONCAT(business_domain_name, '.', business_domain_tld) END as \"business_domain_name: String\", business_name, otp_hash, otp_expiry FROM user_to_sign_up WHERE business_name = $1;",
    "describe": {
      "columns": [
        {
          "ordinal": 0,
          "name": "username",
          "type_info": "Varchar"
        },
        {
          "ordinal": 1,
          "name": "account_type: ResourceType",
          "type_info": {
            "Custom": {
              "name": "resource_owner_type",
              "kind": {
                "Enum": [
                  "personal",
                  "business"
                ]
              }
            }
          }
        },
        {
          "ordinal": 2,
          "name": "password",
          "type_info": "Text"
        },
        {
          "ordinal": 3,
          "name": "first_name",
          "type_info": "Varchar"
        },
        {
          "ordinal": 4,
          "name": "last_name",
          "type_info": "Varchar"
        },
        {
          "ordinal": 5,
          "name": "backup_email_local",
          "type_info": "Varchar"
        },
        {
          "ordinal": 6,
          "name": "backup_email_domain_id: Uuid",
          "type_info": "Uuid"
        },
        {
          "ordinal": 7,
          "name": "backup_phone_country_code",
          "type_info": "Bpchar"
        },
        {
          "ordinal": 8,
          "name": "backup_phone_number",
          "type_info": "Varchar"
        },
        {
          "ordinal": 9,
          "name": "business_email_local",
          "type_info": "Varchar"
        },
        {
          "ordinal": 10,
          "name": "business_domain_name: String",
          "type_info": "Text"
        },
        {
          "ordinal": 11,
          "name": "business_name",
          "type_info": "Varchar"
        },
        {
          "ordinal": 12,
          "name": "otp_hash",
          "type_info": "Text"
        },
        {
          "ordinal": 13,
          "name": "otp_expiry",
          "type_info": "Int8"
        }
      ],
      "parameters": {
        "Left": [
          "Text"
        ]
      },
      "nullable": [
        false,
        false,
        false,
        false,
        false,
        true,
        true,
        true,
        true,
        true,
        null,
        true,
        false,
        false
      ]
    }
  },
  "fe8c22df6cd21020bbbb9d77bffbc3d1df0940c2b50b7868682f802781c0ea61": {
    "query": "SELECT id as \"id: _\", name::TEXT as \"name!: _\", registry, repository_id as \"repository_id: _\", image_name, image_tag, status as \"status: _\", workspace_id as \"workspace_id: _\", region as \"region: _\", min_horizontal_scale, max_horizontal_scale, machine_type as \"machine_type: _\", deploy_on_push FROM deployment WHERE id = $1 AND status != 'deleted';",
    "describe": {
      "columns": [
        {
          "ordinal": 0,
          "name": "id: _",
          "type_info": "Uuid"
        },
        {
          "ordinal": 1,
          "name": "name!: _",
          "type_info": "Text"
        },
        {
          "ordinal": 2,
          "name": "registry",
          "type_info": "Varchar"
        },
        {
          "ordinal": 3,
          "name": "repository_id: _",
          "type_info": "Uuid"
        },
        {
          "ordinal": 4,
          "name": "image_name",
          "type_info": "Varchar"
        },
        {
          "ordinal": 5,
          "name": "image_tag",
          "type_info": "Varchar"
        },
        {
          "ordinal": 6,
          "name": "status: _",
          "type_info": {
            "Custom": {
              "name": "deployment_status",
              "kind": {
                "Enum": [
                  "created",
                  "pushed",
                  "deploying",
                  "running",
                  "stopped",
                  "errored",
                  "deleted"
                ]
              }
            }
          }
        },
        {
          "ordinal": 7,
          "name": "workspace_id: _",
          "type_info": "Uuid"
        },
        {
          "ordinal": 8,
          "name": "region: _",
          "type_info": "Uuid"
        },
        {
          "ordinal": 9,
          "name": "min_horizontal_scale",
          "type_info": "Int2"
        },
        {
          "ordinal": 10,
          "name": "max_horizontal_scale",
          "type_info": "Int2"
        },
        {
          "ordinal": 11,
          "name": "machine_type: _",
          "type_info": "Uuid"
        },
        {
          "ordinal": 12,
          "name": "deploy_on_push",
          "type_info": "Bool"
        }
      ],
      "parameters": {
        "Left": [
          "Uuid"
        ]
      },
      "nullable": [
        false,
        null,
        false,
        true,
        true,
        false,
        false,
        false,
        false,
        false,
        false,
        false,
        false
      ]
    }
  },
  "ff0cf1576493f7e907c29f9072ccec26e6a9700e4c4bcf089d646da02cc7744e": {
    "query": "UPDATE deployment_static_site SET status = $1 WHERE id = $2;",
    "describe": {
      "columns": [],
      "parameters": {
        "Left": [
          {
            "Custom": {
              "name": "deployment_status",
              "kind": {
                "Enum": [
                  "created",
                  "pushed",
                  "deploying",
                  "running",
                  "stopped",
                  "errored",
                  "deleted"
                ]
              }
            }
          },
          "Uuid"
        ]
      },
      "nullable": []
    }
  },
  "ffcddc533aeab290a8826a1bfe3be3ac2016dc9837430aa1ecc52cbad7957376": {
    "query": "SELECT COUNT(*) as \"count!\" FROM deployment WHERE status != 'deleted';",
    "describe": {
      "columns": [
        {
          "ordinal": 0,
          "name": "count!",
          "type_info": "Int8"
        }
      ],
      "parameters": {
        "Left": []
      },
      "nullable": [
        null
      ]
    }
  }
}<|MERGE_RESOLUTION|>--- conflicted
+++ resolved
@@ -1662,8 +1662,6 @@
         {
           "ordinal": 9,
           "name": "workspace_id!: _",
-<<<<<<< HEAD
-=======
           "type_info": "Uuid"
         }
       ],
@@ -1699,7 +1697,6 @@
         {
           "ordinal": 1,
           "name": "workspace_id: _",
->>>>>>> fdb34cb9
           "type_info": "Uuid"
         },
         {
@@ -1710,33 +1707,16 @@
       ],
       "parameters": {
         "Left": [
-          "Uuid",
-          "Uuid"
-        ]
-      },
-      "nullable": [
-<<<<<<< HEAD
-        null,
-        null,
-        null,
-        null,
-        null,
-        null,
-        null,
-        null,
-        null,
-=======
-        false,
-        false,
->>>>>>> fdb34cb9
+          "Uuid"
+        ]
+      },
+      "nullable": [
+        false,
+        false,
         null
       ]
     }
   },
-<<<<<<< HEAD
-  "2d9bd34aec2d4a7e2b0a0a989686426764736a4d4c82d91fa157b387bc0a4642": {
-    "query": "SELECT id as \"id: _\", workspace_id as \"workspace_id: _\", name::TEXT as \"name!: _\" FROM docker_registry_repository WHERE id = $1 AND name NOT LIKE 'patr-deleted:%';",
-=======
   "2ed7694989087062b9d43d0c0d294a84b766a979c580e450703c5119ca9a4562": {
     "query": "UPDATE deployment_static_site SET name = $1 WHERE id = $2;",
     "describe": {
@@ -1779,7 +1759,6 @@
   },
   "314cdde568cc1bfecbf084691f4a11d98320ca9ca86b3a5c4548abd8382a4e67": {
     "query": "SELECT id as \"id: _\", sub_domain, domain_id as \"domain_id: _\", path, url_type as \"url_type: _\", deployment_id as \"deployment_id: _\", port, static_site_id as \"static_site_id: _\", url, workspace_id as \"workspace_id: _\" FROM managed_url WHERE workspace_id = $1 AND sub_domain NOT LIKE CONCAT( 'patr-deleted: ', REPLACE(id::TEXT, '-', ''), '@%' );",
->>>>>>> fdb34cb9
     "describe": {
       "columns": [
         {
@@ -1874,35 +1853,8 @@
       "nullable": []
     }
   },
-<<<<<<< HEAD
-  "30653640dbfdeb1e2caa666a9b85be290220813278ce2acad9cc3590b7198d18": {
-    "query": "CREATE TYPE DEPLOYMENT_STATUS AS ENUM( 'created', /* Created, but nothing pushed to it yet */ 'pushed', /* Something is pushed, but the system has not deployed it yet */ 'deploying', /* Something is pushed, and the system is currently deploying it */ 'running', /* Deployment is running successfully */ 'stopped', /* Deployment is stopped by the user */ 'errored', /* Deployment is stopped because of too many errors */ 'deleted' /* Deployment is deleted by the user */ );",
-    "describe": {
-      "columns": [],
-      "parameters": {
-        "Left": []
-      },
-      "nullable": []
-    }
-  },
-  "307345f2a5c65e8f92e5e1efff4d6b9975d1405095cb5e31dc91bc4e58b9f783": {
-    "query": "DELETE FROM resource WHERE id = $1;",
-    "describe": {
-      "columns": [],
-      "parameters": {
-        "Left": [
-          "Uuid"
-        ]
-      },
-      "nullable": []
-    }
-  },
-  "314cdde568cc1bfecbf084691f4a11d98320ca9ca86b3a5c4548abd8382a4e67": {
-    "query": "SELECT id as \"id: _\", sub_domain, domain_id as \"domain_id: _\", path, url_type as \"url_type: _\", deployment_id as \"deployment_id: _\", port, static_site_id as \"static_site_id: _\", url, workspace_id as \"workspace_id: _\" FROM managed_url WHERE workspace_id = $1 AND sub_domain NOT LIKE CONCAT( 'patr-deleted: ', REPLACE(id::TEXT, '-', ''), '@%' );",
-=======
   "334d5e07965406e65178c69651ce3f91e4c2c4c16f7b1927d8f121f517aa4f67": {
     "query": "SELECT id as \"id: _\", sub_domain, domain_id as \"domain_id: _\", path, url_type as \"url_type: _\", deployment_id as \"deployment_id: _\", port, static_site_id as \"static_site_id: _\", url, workspace_id as \"workspace_id: _\" FROM managed_url WHERE domain_id = $1 AND sub_domain NOT LIKE CONCAT( 'patr-deleted: ', REPLACE(id::TEXT, '-', ''), '@%' );",
->>>>>>> fdb34cb9
     "describe": {
       "columns": [
         {
@@ -1987,105 +1939,6 @@
       ]
     }
   },
-<<<<<<< HEAD
-  "31fa3365a18b7cdbb3532ea5559f8a6fafda313ec59e82c3d790c31ac45fb452": {
-    "query": "CREATE TABLE business_email( user_id UUID NOT NULL CONSTRAINT business_email_fk_user_id REFERENCES \"user\"(id), local VARCHAR(64) NOT NULL CONSTRAINT business_email_chk_local_is_lower_case CHECK( local = LOWER(local) ), domain_id UUID NOT NULL CONSTRAINT business_email_fk_domain_id REFERENCES workspace_domain(id), CONSTRAINT business_email_pk PRIMARY KEY(local, domain_id) );",
-    "describe": {
-      "columns": [],
-      "parameters": {
-        "Left": []
-      },
-      "nullable": []
-    }
-  },
-  "334d5e07965406e65178c69651ce3f91e4c2c4c16f7b1927d8f121f517aa4f67": {
-    "query": "SELECT id as \"id: _\", sub_domain, domain_id as \"domain_id: _\", path, url_type as \"url_type: _\", deployment_id as \"deployment_id: _\", port, static_site_id as \"static_site_id: _\", url, workspace_id as \"workspace_id: _\" FROM managed_url WHERE domain_id = $1 AND sub_domain NOT LIKE CONCAT( 'patr-deleted: ', REPLACE(id::TEXT, '-', ''), '@%' );",
-    "describe": {
-      "columns": [
-        {
-          "ordinal": 0,
-          "name": "id: _",
-          "type_info": "Uuid"
-        },
-        {
-          "ordinal": 1,
-          "name": "sub_domain",
-          "type_info": "Text"
-        },
-        {
-          "ordinal": 2,
-          "name": "domain_id: _",
-          "type_info": "Uuid"
-        },
-        {
-          "ordinal": 3,
-          "name": "path",
-          "type_info": "Text"
-        },
-        {
-          "ordinal": 4,
-          "name": "url_type: _",
-          "type_info": {
-            "Custom": {
-              "name": "managed_url_type",
-              "kind": {
-                "Enum": [
-                  "proxy_to_deployment",
-                  "proxy_to_static_site",
-                  "proxy_url",
-                  "redirect"
-                ]
-              }
-            }
-          }
-        },
-        {
-          "ordinal": 5,
-          "name": "deployment_id: _",
-          "type_info": "Uuid"
-        },
-        {
-          "ordinal": 6,
-          "name": "port",
-          "type_info": "Int4"
-        },
-        {
-          "ordinal": 7,
-          "name": "static_site_id: _",
-          "type_info": "Uuid"
-        },
-        {
-          "ordinal": 8,
-          "name": "url",
-          "type_info": "Text"
-        },
-        {
-          "ordinal": 9,
-          "name": "workspace_id: _",
-          "type_info": "Uuid"
-        }
-      ],
-      "parameters": {
-        "Left": [
-          "Uuid"
-        ]
-      },
-      "nullable": [
-        false,
-        false,
-        false,
-        false,
-        false,
-        true,
-        true,
-        true,
-        true,
-        false
-      ]
-    }
-  },
-=======
->>>>>>> fdb34cb9
   "33846eaf8014085364f0ee8032337df4c4d8c4c7fe4df6df74c76049dd3a43f8": {
     "query": "ALTER TABLE patr_domain_dns_record ADD CONSTRAINT patr_domain_dns_record_fk_id FOREIGN KEY(id) REFERENCES resource(id);",
     "describe": {
@@ -2431,74 +2284,6 @@
       ]
     }
   },
-  "3f67392b96b39a7df360ad4b54de8a56a5f12c1f6f17534917236072eb283680": {
-    "query": "SELECT CONCAT(domain.name, '.', domain.tld) as \"name!\", workspace_domain.id as \"id!: Uuid\", workspace_domain.domain_type as \"domain_type!: ResourceType\", workspace_domain.is_verified as \"is_verified!\", workspace_domain.nameserver_type as \"nameserver_type!: DomainNameserverType\", patr_controlled_domain.zone_identifier as \"zone_identifier?\" FROM workspace_domain INNER JOIN domain ON domain.id = workspace_domain.id LEFT JOIN patr_controlled_domain ON patr_controlled_domain.domain_id = workspace_domain.id WHERE is_verified = FALSE AND domain.name NOT LIKE CONCAT( 'patr-deleted: ', REPLACE(domain.id::TEXT, '-', ''), '@%' );",
-    "describe": {
-      "columns": [
-        {
-          "ordinal": 0,
-          "name": "name!",
-          "type_info": "Text"
-        },
-        {
-          "ordinal": 1,
-          "name": "id!: Uuid",
-          "type_info": "Uuid"
-        },
-        {
-          "ordinal": 2,
-          "name": "domain_type!: ResourceType",
-          "type_info": {
-            "Custom": {
-              "name": "resource_owner_type",
-              "kind": {
-                "Enum": [
-                  "personal",
-                  "business"
-                ]
-              }
-            }
-          }
-        },
-        {
-          "ordinal": 3,
-          "name": "is_verified!",
-          "type_info": "Bool"
-        },
-        {
-          "ordinal": 4,
-          "name": "nameserver_type!: DomainNameserverType",
-          "type_info": {
-            "Custom": {
-              "name": "domain_nameserver_type",
-              "kind": {
-                "Enum": [
-                  "internal",
-                  "external"
-                ]
-              }
-            }
-          }
-        },
-        {
-          "ordinal": 5,
-          "name": "zone_identifier?",
-          "type_info": "Text"
-        }
-      ],
-      "parameters": {
-        "Left": []
-      },
-      "nullable": [
-        null,
-        true,
-        true,
-        true,
-        true,
-        false
-      ]
-    }
-  },
   "41d09235a58b1d11032c177b7f00cb474afbddb891fecc9f75a8cb6cc1b2947a": {
     "query": "SELECT DISTINCT workspace.id as \"id: _\", workspace.name::TEXT as \"name!: _\", workspace.super_admin_id as \"super_admin_id: _\", workspace.active FROM workspace LEFT JOIN workspace_user ON workspace.id = workspace_user.workspace_id WHERE workspace.super_admin_id = $1 OR workspace_user.user_id = $1;",
     "describe": {
@@ -2703,16 +2488,6 @@
       "nullable": []
     }
   },
-  "46d1157bb678b39a3752a8d627de67573b7bb39e2d3fa9bda0d41f1200ad5f74": {
-    "query": "CREATE TABLE managed_url( id UUID CONSTRAINT managed_url_pk PRIMARY KEY, sub_domain TEXT NOT NULL CONSTRAINT managed_url_chk_sub_domain_valid CHECK( sub_domain ~ '^(([a-z0-9])|([a-z0-9][a-z0-9-\\.]*[a-z0-9]))$' OR sub_domain LIKE CONCAT( '^patr-deleted\\: ', REPLACE(id::TEXT, '-', ''), '@%' ) ), domain_id UUID NOT NULL, path TEXT NOT NULL, url_type MANAGED_URL_TYPE NOT NULL, deployment_id UUID, port INTEGER CONSTRAINT managed_url_chk_port_u16 CHECK( port > 0 AND port <= 65535 ), static_site_id UUID, url TEXT, workspace_id UUID NOT NULL, CONSTRAINT managed_url_uq_sub_domain_domain_id_path UNIQUE( sub_domain, domain_id, path ), CONSTRAINT managed_url_chk_values_null_or_not_null CHECK( ( url_type = 'proxy_to_deployment' AND deployment_id IS NOT NULL AND port IS NOT NULL AND static_site_id IS NULL AND url IS NULL ) OR ( url_type = 'proxy_to_static_site' AND deployment_id IS NULL AND port IS NULL AND static_site_id IS NOT NULL AND url IS NULL ) OR ( url_type = 'proxy_url' AND deployment_id IS NULL AND port IS NULL AND static_site_id IS NULL AND url IS NOT NULL ) OR ( url_type = 'redirect' AND deployment_id IS NULL AND port IS NULL AND static_site_id IS NULL AND url IS NOT NULL ) ) );",
-    "describe": {
-      "columns": [],
-      "parameters": {
-        "Left": []
-      },
-      "nullable": []
-    }
-  },
   "4a55c7a7b6725fdea08a4ff86fd2117e83df1e51f604371a22ba046ba2aa66fd": {
     "query": "INSERT INTO user_unverified_personal_email VALUES ($1, $2, $3, $4, $5) ON CONFLICT(local, domain_id) DO UPDATE SET user_id = EXCLUDED.user_id, verification_token_hash = EXCLUDED.verification_token_hash, verification_token_expiry = EXCLUDED.verification_token_expiry;",
     "describe": {
@@ -2867,16 +2642,6 @@
           "Uuid",
           "Uuid"
         ]
-      },
-      "nullable": []
-    }
-  },
-  "580f629bdb8460a9347bdf460dab659a29971125f43278028ceeed40937d49f0": {
-    "query": "CREATE TABLE domain( id UUID CONSTRAINT domain_pk PRIMARY KEY, name TEXT NOT NULL CONSTRAINT domain_chk_name_is_valid CHECK( name ~ '^(([a-z0-9])|([a-z0-9][a-z0-9-]*[a-z0-9]))$' OR name LIKE CONCAT( '^patr-deleted\\: ', REPLACE(id::TEXT, '-', ''), '@%' ) ), type RESOURCE_OWNER_TYPE NOT NULL, tld TEXT NOT NULL CONSTRAINT domain_fk_tld REFERENCES domain_tld(tld), CONSTRAINT domain_uq_name_tld UNIQUE(name, tld), CONSTRAINT domain_chk_max_domain_name_length CHECK( (LENGTH(name) + LENGTH(tld)) < 255 ), CONSTRAINT domain_uq_name_type UNIQUE(id, type) );",
-    "describe": {
-      "columns": [],
-      "parameters": {
-        "Left": []
       },
       "nullable": []
     }
@@ -3437,8 +3202,6 @@
       "nullable": []
     }
   },
-<<<<<<< HEAD
-=======
   "737d2bec853fc049071993d090838da713f3f24ca972cba74b45aa0318ccdf7d": {
     "query": "SELECT id as \"id: _\", name::TEXT as \"name!: _\", status as \"status: _\", workspace_id as \"workspace_id: _\" FROM deployment_static_site WHERE workspace_id = $1 AND status != 'deleted';",
     "describe": {
@@ -3502,7 +3265,6 @@
       "nullable": []
     }
   },
->>>>>>> fdb34cb9
   "751f7ae4b4c1d76c43283ccb88c5247004ed8b1db984dd9aa92903eca6cfe56a": {
     "query": "UPDATE deployment SET deploy_on_push = $1 WHERE id = $2;",
     "describe": {
