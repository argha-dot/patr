--- conflicted
+++ resolved
@@ -1,15 +1,5 @@
 {
   "db": "MySQL",
-  "02b6cf368a04461c3d286b8c23b4030a9eb2da79e2cb6215ccff3195581109e7": {
-    "query": "INSERT INTO deployment VALUES (?, ?, ?, ?, NULL, ?, ?, ?, ?, false, 'india');",
-    "describe": {
-      "columns": [],
-      "parameters": {
-        "Right": 8
-      },
-      "nullable": []
-    }
-  },
   "0346579f00f2674ce01f47d580460271ff00e265fb686ace54b5dcb496092fb8": {
     "query": "INSERT INTO resource VALUES (?, ?, ?, NULL);",
     "describe": {
@@ -544,8 +534,6 @@
       "nullable": []
     }
   },
-<<<<<<< HEAD
-=======
   "270607c5a5464d2dc9a24c4b1fb63dffd37a83d24f80fa5529655e82d48063d2": {
     "query": "SELECT deployment.* FROM deployment, resource WHERE deployment.id = resource.id AND image_name = ? AND image_tag = ? AND resource.owner_id = ?;",
     "describe": {
@@ -588,25 +576,37 @@
         },
         {
           "ordinal": 3,
+          "name": "repository_id",
+          "type_info": {
+            "type": "String",
+            "flags": {
+              "bits": 136
+            },
+            "char_set": 63,
+            "max_size": 16
+          }
+        },
+        {
+          "ordinal": 4,
           "name": "image_name",
           "type_info": {
             "type": "VarString",
             "flags": {
+              "bits": 0
+            },
+            "char_set": 224,
+            "max_size": 2048
+          }
+        },
+        {
+          "ordinal": 5,
+          "name": "image_tag",
+          "type_info": {
+            "type": "VarString",
+            "flags": {
               "bits": 4097
             },
             "char_set": 224,
-            "max_size": 2048
-          }
-        },
-        {
-          "ordinal": 4,
-          "name": "image_tag",
-          "type_info": {
-            "type": "VarString",
-            "flags": {
-              "bits": 4097
-            },
-            "char_set": 224,
             "max_size": 1020
           }
         }
@@ -618,12 +618,12 @@
         false,
         false,
         false,
-        false,
+        true,
+        true,
         false
       ]
     }
   },
->>>>>>> 5ba56744
   "2800638e0b9b0a15ed2f97715f6b16eee1f5ecd998fbeea9ace67289a8a09643": {
     "query": "DELETE FROM role_permissions_resource WHERE role_id = ?;",
     "describe": {
@@ -1136,8 +1136,551 @@
       ]
     }
   },
-  "3c0179cb26cda2037511773013fff786e4300dc2d915dfb01e3fdfa84e154486": {
-    "query": "SELECT id, name, registry, repository_id, image_name, image_tag, domain_id, sub_domain, path, persistence AS 'persistence: bool', datacenter FROM deployment WHERE id = ?;",
+  "3c371e005290ff7e86a0fa7d02589eaa963a6d12ef998638d70ac8a2bbea83c7": {
+    "query": "CREATE TABLE IF NOT EXISTS user ( id BINARY(16) PRIMARY KEY, username VARCHAR(100) UNIQUE NOT NULL, password TEXT NOT NULL, backup_email VARCHAR(320) UNIQUE NOT NULL, first_name VARCHAR(100) NOT NULL, last_name VARCHAR(100) NOT NULL, dob BIGINT UNSIGNED DEFAULT NULL, bio VARCHAR(128) DEFAULT NULL, location VARCHAR(128) DEFAULT NULL, created BIGINT UNSIGNED NOT NULL );",
+    "describe": {
+      "columns": [],
+      "parameters": {
+        "Right": 0
+      },
+      "nullable": []
+    }
+  },
+  "3c563cf15443d3f27bff42bf8056a023ae71280cd6038bf84808808c76b5b6f3": {
+    "query": "CREATE TABLE IF NOT EXISTS meta_data ( id VARCHAR(100) PRIMARY KEY, value TEXT NOT NULL );",
+    "describe": {
+      "columns": [],
+      "parameters": {
+        "Right": 0
+      },
+      "nullable": []
+    }
+  },
+  "3c777fe63c3c2530602b8fda3e34c8bc62f57ccd0a6c88f13c782e43077d5044": {
+    "query": "SELECT * FROM docker_registry_repository WHERE organisation_id = ?;",
+    "describe": {
+      "columns": [
+        {
+          "ordinal": 0,
+          "name": "id",
+          "type_info": {
+            "type": "String",
+            "flags": {
+              "bits": 4227
+            },
+            "char_set": 63,
+            "max_size": 16
+          }
+        },
+        {
+          "ordinal": 1,
+          "name": "organisation_id",
+          "type_info": {
+            "type": "String",
+            "flags": {
+              "bits": 4233
+            },
+            "char_set": 63,
+            "max_size": 16
+          }
+        },
+        {
+          "ordinal": 2,
+          "name": "name",
+          "type_info": {
+            "type": "VarString",
+            "flags": {
+              "bits": 4097
+            },
+            "char_set": 224,
+            "max_size": 1020
+          }
+        }
+      ],
+      "parameters": {
+        "Right": 1
+      },
+      "nullable": [
+        false,
+        false,
+        false
+      ]
+    }
+  },
+  "3dc7a4e588bdf132ecb612573c215c0f6e970c468e14b09bdaa33bdf39aec7a4": {
+    "query": "SELECT * FROM portus_tunnel WHERE name = ?;",
+    "describe": {
+      "columns": [
+        {
+          "ordinal": 0,
+          "name": "id",
+          "type_info": {
+            "type": "String",
+            "flags": {
+              "bits": 4227
+            },
+            "char_set": 63,
+            "max_size": 16
+          }
+        },
+        {
+          "ordinal": 1,
+          "name": "username",
+          "type_info": {
+            "type": "VarString",
+            "flags": {
+              "bits": 4097
+            },
+            "char_set": 224,
+            "max_size": 400
+          }
+        },
+        {
+          "ordinal": 2,
+          "name": "ssh_port",
+          "type_info": {
+            "type": "Short",
+            "flags": {
+              "bits": 4129
+            },
+            "char_set": 63,
+            "max_size": 5
+          }
+        },
+        {
+          "ordinal": 3,
+          "name": "exposed_port",
+          "type_info": {
+            "type": "Short",
+            "flags": {
+              "bits": 4129
+            },
+            "char_set": 63,
+            "max_size": 5
+          }
+        },
+        {
+          "ordinal": 4,
+          "name": "name",
+          "type_info": {
+            "type": "VarString",
+            "flags": {
+              "bits": 4097
+            },
+            "char_set": 224,
+            "max_size": 200
+          }
+        },
+        {
+          "ordinal": 5,
+          "name": "created",
+          "type_info": {
+            "type": "LongLong",
+            "flags": {
+              "bits": 4129
+            },
+            "char_set": 63,
+            "max_size": 20
+          }
+        }
+      ],
+      "parameters": {
+        "Right": 1
+      },
+      "nullable": [
+        false,
+        false,
+        false,
+        false,
+        false,
+        false
+      ]
+    }
+  },
+  "3e9c3969fef4dbd846ee2e9e5f0c572737f1d8dfbb29e890486fefe09a8bda5f": {
+    "query": "SELECT * FROM organisation_user WHERE user_id = ? ORDER BY organisation_id;",
+    "describe": {
+      "columns": [
+        {
+          "ordinal": 0,
+          "name": "user_id",
+          "type_info": {
+            "type": "String",
+            "flags": {
+              "bits": 4227
+            },
+            "char_set": 63,
+            "max_size": 16
+          }
+        },
+        {
+          "ordinal": 1,
+          "name": "organisation_id",
+          "type_info": {
+            "type": "String",
+            "flags": {
+              "bits": 4235
+            },
+            "char_set": 63,
+            "max_size": 16
+          }
+        },
+        {
+          "ordinal": 2,
+          "name": "role_id",
+          "type_info": {
+            "type": "String",
+            "flags": {
+              "bits": 4235
+            },
+            "char_set": 63,
+            "max_size": 16
+          }
+        }
+      ],
+      "parameters": {
+        "Right": 1
+      },
+      "nullable": [
+        false,
+        false,
+        false
+      ]
+    }
+  },
+  "4381c233c7c762f95acd31726c1afab88e926b797bc3ab22e22228a3b2ac96e4": {
+    "query": "DELETE FROM domain WHERE id = ?;",
+    "describe": {
+      "columns": [],
+      "parameters": {
+        "Right": 1
+      },
+      "nullable": []
+    }
+  },
+  "45597f9b8e3d821096f2e4e26a496155ddb1bb23433465e471eb7f8a100196a3": {
+    "query": "UPDATE user SET password = ? WHERE id = ?;",
+    "describe": {
+      "columns": [],
+      "parameters": {
+        "Right": 2
+      },
+      "nullable": []
+    }
+  },
+  "4841c5cb549827b8140b44a2daa88c2a9360b1bb20a6a4042639e857401a5cab": {
+    "query": "SELECT * FROM deployment_machine_type WHERE name = ? AND cpu_count = ? AND memory_count = ? AND gpu_type_id = ?;",
+    "describe": {
+      "columns": [
+        {
+          "ordinal": 0,
+          "name": "id",
+          "type_info": {
+            "type": "String",
+            "flags": {
+              "bits": 4227
+            },
+            "char_set": 63,
+            "max_size": 16
+          }
+        },
+        {
+          "ordinal": 1,
+          "name": "name",
+          "type_info": {
+            "type": "VarString",
+            "flags": {
+              "bits": 4101
+            },
+            "char_set": 224,
+            "max_size": 400
+          }
+        },
+        {
+          "ordinal": 2,
+          "name": "cpu_count",
+          "type_info": {
+            "type": "Tiny",
+            "flags": {
+              "bits": 4137
+            },
+            "char_set": 63,
+            "max_size": 3
+          }
+        },
+        {
+          "ordinal": 3,
+          "name": "memory_count",
+          "type_info": {
+            "type": "Float",
+            "flags": {
+              "bits": 4129
+            },
+            "char_set": 63,
+            "max_size": 12
+          }
+        },
+        {
+          "ordinal": 4,
+          "name": "gpu_type_id",
+          "type_info": {
+            "type": "String",
+            "flags": {
+              "bits": 4233
+            },
+            "char_set": 63,
+            "max_size": 16
+          }
+        }
+      ],
+      "parameters": {
+        "Right": 4
+      },
+      "nullable": [
+        false,
+        false,
+        false,
+        false,
+        false
+      ]
+    }
+  },
+  "48abb42c3402fb054e4b5afa35f35b891c56ba49b91c0bbdacc4e7e306706efb": {
+    "query": "DELETE FROM role WHERE id = ?;",
+    "describe": {
+      "columns": [],
+      "parameters": {
+        "Right": 1
+      },
+      "nullable": []
+    }
+  },
+  "4aaeec7fa2f65e60f34d7f6fa2981e466c3a9cdfeb129462ba506687d76a0f84": {
+    "query": "INSERT INTO user VALUES (?, ?, ?, ?, ?, ?, NULL, NULL, NULL, ?);",
+    "describe": {
+      "columns": [],
+      "parameters": {
+        "Right": 7
+      },
+      "nullable": []
+    }
+  },
+  "4b9bd1ed6b95a5793c939f4a655b0217b8cbd1b0541d9e49cac796614f72746d": {
+    "query": "SELECT * FROM deployment_entry_point WHERE deployment_id = ?",
+    "describe": {
+      "columns": [
+        {
+          "ordinal": 0,
+          "name": "deployment_id",
+          "type_info": {
+            "type": "String",
+            "flags": {
+              "bits": 4227
+            },
+            "char_set": 63,
+            "max_size": 16
+          }
+        },
+        {
+          "ordinal": 1,
+          "name": "domain_id",
+          "type_info": {
+            "type": "String",
+            "flags": {
+              "bits": 4235
+            },
+            "char_set": 63,
+            "max_size": 16
+          }
+        },
+        {
+          "ordinal": 2,
+          "name": "sub_domain",
+          "type_info": {
+            "type": "VarString",
+            "flags": {
+              "bits": 3
+            },
+            "char_set": 224,
+            "max_size": 1020
+          }
+        },
+        {
+          "ordinal": 3,
+          "name": "path",
+          "type_info": {
+            "type": "VarString",
+            "flags": {
+              "bits": 1
+            },
+            "char_set": 224,
+            "max_size": 1020
+          }
+        }
+      ],
+      "parameters": {
+        "Right": 1
+      },
+      "nullable": [
+        false,
+        false,
+        false,
+        false
+      ]
+    }
+  },
+  "4f6e7535ab071b0910a06269bc765549449729470f299316474f304583736d66": {
+    "query": "CREATE TABLE IF NOT EXISTS role_permissions_resource ( role_id BINARY(16), permission_id BINARY(16), resource_id BINARY(16), PRIMARY KEY(role_id, permission_id, resource_id), FOREIGN KEY(role_id) REFERENCES role(id), FOREIGN KEY(permission_id) REFERENCES permission(id), FOREIGN KEY(resource_id) REFERENCES resource(id) );",
+    "describe": {
+      "columns": [],
+      "parameters": {
+        "Right": 0
+      },
+      "nullable": []
+    }
+  },
+  "54388980b43b49a672fe6db6641bf3205e7d2f3e9785ebbd8267fb8034783877": {
+    "query": "INSERT INTO docker_registry_repository VALUES (?, ?, ?);",
+    "describe": {
+      "columns": [],
+      "parameters": {
+        "Right": 3
+      },
+      "nullable": []
+    }
+  },
+  "572ee1bc7c428de24baeecc05146b31607bac7390f5d960d8563bd8450c1f7f4": {
+    "query": "UPDATE user_login SET token_expiry = ?, last_activity = ? WHERE login_id = ?;",
+    "describe": {
+      "columns": [],
+      "parameters": {
+        "Right": 3
+      },
+      "nullable": []
+    }
+  },
+  "5c0221593fa8841dddb354a50559be25e55281ee78e440032c9ed6c2c175c313": {
+    "query": "CREATE TABLE IF NOT EXISTS port ( deployment_id BINARY(16), port SMALLINT UNSIGNED NOT NULL, PRIMARY KEY (deployment_id, port), FOREIGN KEY (deployment_id) REFERENCES deployment(id) );",
+    "describe": {
+      "columns": [],
+      "parameters": {
+        "Right": 0
+      },
+      "nullable": []
+    }
+  },
+  "5c9d8c96cd0e5ba43916e348518be8a09788b9864f09ed016f95fb4f75ac109d": {
+    "query": "DELETE FROM role_permissions_resource_type WHERE role_id = ?;",
+    "describe": {
+      "columns": [],
+      "parameters": {
+        "Right": 1
+      },
+      "nullable": []
+    }
+  },
+  "5cd0a78fcf69ed853bc49d1efd8afa8cabc699d0ce35fad11b95a256d6571779": {
+    "query": "ALTER TABLE domain ADD CONSTRAINT FOREIGN KEY(id) REFERENCES resource(id);",
+    "describe": {
+      "columns": [],
+      "parameters": {
+        "Right": 0
+      },
+      "nullable": []
+    }
+  },
+  "63e41055c49bcc16c270cc4dd906c4a1f2c0176228ad9b6f974d8d426e814a28": {
+    "query": "SELECT * FROM role_permissions_resource_type INNER JOIN permission ON role_permissions_resource_type.permission_id = permission.id WHERE role_permissions_resource_type.role_id = ?;",
+    "describe": {
+      "columns": [
+        {
+          "ordinal": 0,
+          "name": "role_id",
+          "type_info": {
+            "type": "String",
+            "flags": {
+              "bits": 4227
+            },
+            "char_set": 63,
+            "max_size": 16
+          }
+        },
+        {
+          "ordinal": 1,
+          "name": "permission_id",
+          "type_info": {
+            "type": "String",
+            "flags": {
+              "bits": 4235
+            },
+            "char_set": 63,
+            "max_size": 16
+          }
+        },
+        {
+          "ordinal": 2,
+          "name": "resource_type_id",
+          "type_info": {
+            "type": "String",
+            "flags": {
+              "bits": 4235
+            },
+            "char_set": 63,
+            "max_size": 16
+          }
+        },
+        {
+          "ordinal": 3,
+          "name": "id",
+          "type_info": {
+            "type": "String",
+            "flags": {
+              "bits": 4227
+            },
+            "char_set": 63,
+            "max_size": 16
+          }
+        },
+        {
+          "ordinal": 4,
+          "name": "name",
+          "type_info": {
+            "type": "VarString",
+            "flags": {
+              "bits": 4097
+            },
+            "char_set": 224,
+            "max_size": 400
+          }
+        },
+        {
+          "ordinal": 5,
+          "name": "description",
+          "type_info": {
+            "type": "VarString",
+            "flags": {
+              "bits": 0
+            },
+            "char_set": 224,
+            "max_size": 2000
+          }
+        }
+      ],
+      "parameters": {
+        "Right": 1
+      },
+      "nullable": [
+        false,
+        false,
+        false,
+        false,
+        false,
+        true
+      ]
+    }
+  },
+  "646b2763c95edd7db30a0eb81a9838a37f6836d31d5dcf927c40bedefb8421c3": {
+    "query": "SELECT deployment.* FROM deployment, resource WHERE resource.id = deployment.id AND resource.owner_id = ?;",
     "describe": {
       "columns": [
         {
@@ -1211,66 +1754,6 @@
             "char_set": 224,
             "max_size": 1020
           }
-        },
-        {
-          "ordinal": 6,
-          "name": "domain_id",
-          "type_info": {
-            "type": "String",
-            "flags": {
-              "bits": 4233
-            },
-            "char_set": 63,
-            "max_size": 16
-          }
-        },
-        {
-          "ordinal": 7,
-          "name": "sub_domain",
-          "type_info": {
-            "type": "VarString",
-            "flags": {
-              "bits": 4097
-            },
-            "char_set": 224,
-            "max_size": 1020
-          }
-        },
-        {
-          "ordinal": 8,
-          "name": "path",
-          "type_info": {
-            "type": "VarString",
-            "flags": {
-              "bits": 1
-            },
-            "char_set": 224,
-            "max_size": 1020
-          }
-        },
-        {
-          "ordinal": 9,
-          "name": "persistence: bool",
-          "type_info": {
-            "type": "Tiny",
-            "flags": {
-              "bits": 4097
-            },
-            "char_set": 63,
-            "max_size": 1
-          }
-        },
-        {
-          "ordinal": 10,
-          "name": "datacenter",
-          "type_info": {
-            "type": "VarString",
-            "flags": {
-              "bits": 4097
-            },
-            "char_set": 224,
-            "max_size": 1020
-          }
         }
       ],
       "parameters": {
@@ -1282,727 +1765,7 @@
         false,
         true,
         true,
-        false,
-        false,
-        false,
-        false,
-        false,
         false
-      ]
-    }
-  },
-  "3c371e005290ff7e86a0fa7d02589eaa963a6d12ef998638d70ac8a2bbea83c7": {
-    "query": "CREATE TABLE IF NOT EXISTS user ( id BINARY(16) PRIMARY KEY, username VARCHAR(100) UNIQUE NOT NULL, password TEXT NOT NULL, backup_email VARCHAR(320) UNIQUE NOT NULL, first_name VARCHAR(100) NOT NULL, last_name VARCHAR(100) NOT NULL, dob BIGINT UNSIGNED DEFAULT NULL, bio VARCHAR(128) DEFAULT NULL, location VARCHAR(128) DEFAULT NULL, created BIGINT UNSIGNED NOT NULL );",
-    "describe": {
-      "columns": [],
-      "parameters": {
-        "Right": 0
-      },
-      "nullable": []
-    }
-  },
-  "3c563cf15443d3f27bff42bf8056a023ae71280cd6038bf84808808c76b5b6f3": {
-    "query": "CREATE TABLE IF NOT EXISTS meta_data ( id VARCHAR(100) PRIMARY KEY, value TEXT NOT NULL );",
-    "describe": {
-      "columns": [],
-      "parameters": {
-        "Right": 0
-      },
-      "nullable": []
-    }
-  },
-  "3c777fe63c3c2530602b8fda3e34c8bc62f57ccd0a6c88f13c782e43077d5044": {
-    "query": "SELECT * FROM docker_registry_repository WHERE organisation_id = ?;",
-    "describe": {
-      "columns": [
-        {
-          "ordinal": 0,
-          "name": "id",
-          "type_info": {
-            "type": "String",
-            "flags": {
-              "bits": 4227
-            },
-            "char_set": 63,
-            "max_size": 16
-          }
-        },
-        {
-          "ordinal": 1,
-          "name": "organisation_id",
-          "type_info": {
-            "type": "String",
-            "flags": {
-              "bits": 4233
-            },
-            "char_set": 63,
-            "max_size": 16
-          }
-        },
-        {
-          "ordinal": 2,
-          "name": "name",
-          "type_info": {
-            "type": "VarString",
-            "flags": {
-              "bits": 4097
-            },
-            "char_set": 224,
-            "max_size": 1020
-          }
-        }
-      ],
-      "parameters": {
-        "Right": 1
-      },
-      "nullable": [
-        false,
-        false,
-        false
-      ]
-    }
-  },
-  "3dc7a4e588bdf132ecb612573c215c0f6e970c468e14b09bdaa33bdf39aec7a4": {
-    "query": "SELECT * FROM portus_tunnel WHERE name = ?;",
-    "describe": {
-      "columns": [
-        {
-          "ordinal": 0,
-          "name": "id",
-          "type_info": {
-            "type": "String",
-            "flags": {
-              "bits": 4227
-            },
-            "char_set": 63,
-            "max_size": 16
-          }
-        },
-        {
-          "ordinal": 1,
-          "name": "username",
-          "type_info": {
-            "type": "VarString",
-            "flags": {
-              "bits": 4097
-            },
-            "char_set": 224,
-            "max_size": 400
-          }
-        },
-        {
-          "ordinal": 2,
-          "name": "ssh_port",
-          "type_info": {
-            "type": "Short",
-            "flags": {
-              "bits": 4129
-            },
-            "char_set": 63,
-            "max_size": 5
-          }
-        },
-        {
-          "ordinal": 3,
-          "name": "exposed_port",
-          "type_info": {
-            "type": "Short",
-            "flags": {
-              "bits": 4129
-            },
-            "char_set": 63,
-            "max_size": 5
-          }
-        },
-        {
-          "ordinal": 4,
-          "name": "name",
-          "type_info": {
-            "type": "VarString",
-            "flags": {
-              "bits": 4097
-            },
-            "char_set": 224,
-            "max_size": 200
-          }
-        },
-        {
-          "ordinal": 5,
-          "name": "created",
-          "type_info": {
-            "type": "LongLong",
-            "flags": {
-              "bits": 4129
-            },
-            "char_set": 63,
-            "max_size": 20
-          }
-        }
-      ],
-      "parameters": {
-        "Right": 1
-      },
-      "nullable": [
-        false,
-        false,
-        false,
-        false,
-        false,
-        false
-      ]
-    }
-  },
-  "3e9c3969fef4dbd846ee2e9e5f0c572737f1d8dfbb29e890486fefe09a8bda5f": {
-    "query": "SELECT * FROM organisation_user WHERE user_id = ? ORDER BY organisation_id;",
-    "describe": {
-      "columns": [
-        {
-          "ordinal": 0,
-          "name": "user_id",
-          "type_info": {
-            "type": "String",
-            "flags": {
-              "bits": 4227
-            },
-            "char_set": 63,
-            "max_size": 16
-          }
-        },
-        {
-          "ordinal": 1,
-          "name": "organisation_id",
-          "type_info": {
-            "type": "String",
-            "flags": {
-              "bits": 4235
-            },
-            "char_set": 63,
-            "max_size": 16
-          }
-        },
-        {
-          "ordinal": 2,
-          "name": "role_id",
-          "type_info": {
-            "type": "String",
-            "flags": {
-              "bits": 4235
-            },
-            "char_set": 63,
-            "max_size": 16
-          }
-        }
-      ],
-      "parameters": {
-        "Right": 1
-      },
-      "nullable": [
-        false,
-        false,
-        false
-      ]
-    }
-  },
-  "42a95239376fa672a6955a2893243fadc3e113bf8a84c2b08d671c2d84a228e5": {
-    "query": "CREATE TABLE IF NOT EXISTS deployment ( id BINARY(16) PRIMARY KEY, name VARCHAR(255) NOT NULL, registry VARCHAR(255) NOT NULL DEFAULT \"registry.docker.vicara.co\", image_name VARCHAR(512) NOT NULL, image_tag VARCHAR(255) NOT NULL );",
-    "describe": {
-      "columns": [],
-      "parameters": {
-        "Right": 0
-      },
-      "nullable": []
-    }
-  },
-  "4381c233c7c762f95acd31726c1afab88e926b797bc3ab22e22228a3b2ac96e4": {
-    "query": "DELETE FROM domain WHERE id = ?;",
-    "describe": {
-      "columns": [],
-      "parameters": {
-        "Right": 1
-      },
-      "nullable": []
-    }
-  },
-  "45597f9b8e3d821096f2e4e26a496155ddb1bb23433465e471eb7f8a100196a3": {
-    "query": "UPDATE user SET password = ? WHERE id = ?;",
-    "describe": {
-      "columns": [],
-      "parameters": {
-        "Right": 2
-      },
-      "nullable": []
-    }
-  },
-  "4841c5cb549827b8140b44a2daa88c2a9360b1bb20a6a4042639e857401a5cab": {
-    "query": "SELECT * FROM deployment_machine_type WHERE name = ? AND cpu_count = ? AND memory_count = ? AND gpu_type_id = ?;",
-    "describe": {
-      "columns": [
-        {
-          "ordinal": 0,
-          "name": "id",
-          "type_info": {
-            "type": "String",
-            "flags": {
-              "bits": 4227
-            },
-            "char_set": 63,
-            "max_size": 16
-          }
-        },
-        {
-          "ordinal": 1,
-          "name": "name",
-          "type_info": {
-            "type": "VarString",
-            "flags": {
-              "bits": 4101
-            },
-            "char_set": 224,
-            "max_size": 400
-          }
-        },
-        {
-          "ordinal": 2,
-          "name": "cpu_count",
-          "type_info": {
-            "type": "Tiny",
-            "flags": {
-              "bits": 4137
-            },
-            "char_set": 63,
-            "max_size": 3
-          }
-        },
-        {
-          "ordinal": 3,
-          "name": "memory_count",
-          "type_info": {
-            "type": "Float",
-            "flags": {
-              "bits": 4129
-            },
-            "char_set": 63,
-            "max_size": 12
-          }
-        },
-        {
-          "ordinal": 4,
-          "name": "gpu_type_id",
-          "type_info": {
-            "type": "String",
-            "flags": {
-              "bits": 4233
-            },
-            "char_set": 63,
-            "max_size": 16
-          }
-        }
-      ],
-      "parameters": {
-        "Right": 4
-      },
-      "nullable": [
-        false,
-        false,
-        false,
-        false,
-        false
-      ]
-    }
-  },
-  "48abb42c3402fb054e4b5afa35f35b891c56ba49b91c0bbdacc4e7e306706efb": {
-    "query": "DELETE FROM role WHERE id = ?;",
-    "describe": {
-      "columns": [],
-      "parameters": {
-        "Right": 1
-      },
-      "nullable": []
-    }
-  },
-  "4aaeec7fa2f65e60f34d7f6fa2981e466c3a9cdfeb129462ba506687d76a0f84": {
-    "query": "INSERT INTO user VALUES (?, ?, ?, ?, ?, ?, NULL, NULL, NULL, ?);",
-    "describe": {
-      "columns": [],
-      "parameters": {
-        "Right": 7
-      },
-      "nullable": []
-    }
-  },
-  "4b9bd1ed6b95a5793c939f4a655b0217b8cbd1b0541d9e49cac796614f72746d": {
-    "query": "SELECT * FROM deployment_entry_point WHERE deployment_id = ?",
-    "describe": {
-      "columns": [
-        {
-          "ordinal": 0,
-          "name": "deployment_id",
-          "type_info": {
-            "type": "String",
-            "flags": {
-              "bits": 4227
-            },
-            "char_set": 63,
-            "max_size": 16
-          }
-        },
-        {
-          "ordinal": 1,
-          "name": "domain_id",
-          "type_info": {
-            "type": "String",
-            "flags": {
-              "bits": 4235
-            },
-            "char_set": 63,
-            "max_size": 16
-          }
-        },
-        {
-          "ordinal": 2,
-          "name": "sub_domain",
-          "type_info": {
-            "type": "VarString",
-            "flags": {
-              "bits": 3
-            },
-            "char_set": 224,
-            "max_size": 1020
-          }
-        },
-        {
-          "ordinal": 3,
-          "name": "path",
-          "type_info": {
-            "type": "VarString",
-            "flags": {
-              "bits": 1
-            },
-            "char_set": 224,
-            "max_size": 1020
-          }
-        }
-      ],
-      "parameters": {
-        "Right": 1
-      },
-      "nullable": [
-        false,
-        false,
-        false,
-        false
-      ]
-    }
-  },
-  "4f6e7535ab071b0910a06269bc765549449729470f299316474f304583736d66": {
-    "query": "CREATE TABLE IF NOT EXISTS role_permissions_resource ( role_id BINARY(16), permission_id BINARY(16), resource_id BINARY(16), PRIMARY KEY(role_id, permission_id, resource_id), FOREIGN KEY(role_id) REFERENCES role(id), FOREIGN KEY(permission_id) REFERENCES permission(id), FOREIGN KEY(resource_id) REFERENCES resource(id) );",
-    "describe": {
-      "columns": [],
-      "parameters": {
-        "Right": 0
-      },
-      "nullable": []
-    }
-  },
-  "54388980b43b49a672fe6db6641bf3205e7d2f3e9785ebbd8267fb8034783877": {
-    "query": "INSERT INTO docker_registry_repository VALUES (?, ?, ?);",
-    "describe": {
-      "columns": [],
-      "parameters": {
-        "Right": 3
-      },
-      "nullable": []
-    }
-  },
-  "572ee1bc7c428de24baeecc05146b31607bac7390f5d960d8563bd8450c1f7f4": {
-    "query": "UPDATE user_login SET token_expiry = ?, last_activity = ? WHERE login_id = ?;",
-    "describe": {
-      "columns": [],
-      "parameters": {
-        "Right": 3
-      },
-      "nullable": []
-    }
-  },
-  "59c99fbb56af5f9cfb624a3d703774b013666e21d2d6b1194649c0dce66152a3": {
-    "query": "SELECT deployment.id, deployment.name, deployment.registry, deployment.repository_id, deployment.image_name, deployment.image_tag, deployment.domain_id, deployment.sub_domain, deployment.path, deployment.persistence AS 'persistence:bool', deployment.datacenter FROM deployment, resource WHERE deployment.id = resource.id AND image_name = ? AND image_tag = ? AND resource.owner_id = ?;",
-    "describe": {
-      "columns": [
-        {
-          "ordinal": 0,
-          "name": "id",
-          "type_info": {
-            "type": "String",
-            "flags": {
-              "bits": 4227
-            },
-            "char_set": 63,
-            "max_size": 16
-          }
-        },
-        {
-          "ordinal": 1,
-          "name": "name",
-          "type_info": {
-            "type": "VarString",
-            "flags": {
-              "bits": 4097
-            },
-            "char_set": 224,
-            "max_size": 1020
-          }
-        },
-        {
-          "ordinal": 2,
-          "name": "registry",
-          "type_info": {
-            "type": "VarString",
-            "flags": {
-              "bits": 1
-            },
-            "char_set": 224,
-            "max_size": 1020
-          }
-        },
-        {
-          "ordinal": 3,
-          "name": "repository_id",
-          "type_info": {
-            "type": "String",
-            "flags": {
-              "bits": 136
-            },
-            "char_set": 63,
-            "max_size": 16
-          }
-        },
-        {
-          "ordinal": 4,
-          "name": "image_name",
-          "type_info": {
-            "type": "VarString",
-            "flags": {
-              "bits": 0
-            },
-            "char_set": 224,
-            "max_size": 2048
-          }
-        },
-        {
-          "ordinal": 5,
-          "name": "image_tag",
-          "type_info": {
-            "type": "VarString",
-            "flags": {
-              "bits": 4097
-            },
-            "char_set": 224,
-            "max_size": 1020
-          }
-        },
-        {
-          "ordinal": 6,
-          "name": "domain_id",
-          "type_info": {
-            "type": "String",
-            "flags": {
-              "bits": 4233
-            },
-            "char_set": 63,
-            "max_size": 16
-          }
-        },
-        {
-          "ordinal": 7,
-          "name": "sub_domain",
-          "type_info": {
-            "type": "VarString",
-            "flags": {
-              "bits": 4097
-            },
-            "char_set": 224,
-            "max_size": 1020
-          }
-        },
-        {
-          "ordinal": 8,
-          "name": "path",
-          "type_info": {
-            "type": "VarString",
-            "flags": {
-              "bits": 1
-            },
-            "char_set": 224,
-            "max_size": 1020
-          }
-        },
-        {
-          "ordinal": 9,
-          "name": "persistence:bool",
-          "type_info": {
-            "type": "Tiny",
-            "flags": {
-              "bits": 4097
-            },
-            "char_set": 63,
-            "max_size": 1
-          }
-        },
-        {
-          "ordinal": 10,
-          "name": "datacenter",
-          "type_info": {
-            "type": "VarString",
-            "flags": {
-              "bits": 4097
-            },
-            "char_set": 224,
-            "max_size": 1020
-          }
-<<<<<<< HEAD
-        }
-      ],
-      "parameters": {
-        "Right": 3
-      },
-      "nullable": [
-        false,
-        false,
-        false,
-        true,
-        true,
-        false,
-        false,
-        false,
-        false,
-        false,
-        false
-      ]
-    }
-  },
-  "5c0221593fa8841dddb354a50559be25e55281ee78e440032c9ed6c2c175c313": {
-    "query": "CREATE TABLE IF NOT EXISTS port ( deployment_id BINARY(16), port SMALLINT UNSIGNED NOT NULL, PRIMARY KEY (deployment_id, port), FOREIGN KEY (deployment_id) REFERENCES deployment(id) );",
-    "describe": {
-      "columns": [],
-      "parameters": {
-        "Right": 0
-      },
-      "nullable": []
-    }
-  },
-  "5c9d8c96cd0e5ba43916e348518be8a09788b9864f09ed016f95fb4f75ac109d": {
-    "query": "DELETE FROM role_permissions_resource_type WHERE role_id = ?;",
-    "describe": {
-      "columns": [],
-      "parameters": {
-        "Right": 1
-      },
-      "nullable": []
-    }
-  },
-  "5cd0a78fcf69ed853bc49d1efd8afa8cabc699d0ce35fad11b95a256d6571779": {
-    "query": "ALTER TABLE domain ADD CONSTRAINT FOREIGN KEY(id) REFERENCES resource(id);",
-    "describe": {
-      "columns": [],
-      "parameters": {
-        "Right": 0
-      },
-      "nullable": []
-    }
-  },
-  "63e41055c49bcc16c270cc4dd906c4a1f2c0176228ad9b6f974d8d426e814a28": {
-    "query": "SELECT * FROM role_permissions_resource_type INNER JOIN permission ON role_permissions_resource_type.permission_id = permission.id WHERE role_permissions_resource_type.role_id = ?;",
-    "describe": {
-      "columns": [
-        {
-          "ordinal": 0,
-          "name": "role_id",
-          "type_info": {
-            "type": "String",
-            "flags": {
-              "bits": 4227
-            },
-            "char_set": 63,
-            "max_size": 16
-          }
-        },
-        {
-          "ordinal": 1,
-          "name": "permission_id",
-          "type_info": {
-            "type": "String",
-            "flags": {
-              "bits": 4235
-            },
-            "char_set": 63,
-            "max_size": 16
-          }
-        },
-        {
-          "ordinal": 2,
-          "name": "resource_type_id",
-          "type_info": {
-            "type": "String",
-            "flags": {
-              "bits": 4235
-            },
-            "char_set": 63,
-            "max_size": 16
-          }
-        },
-        {
-          "ordinal": 3,
-          "name": "id",
-          "type_info": {
-            "type": "String",
-            "flags": {
-              "bits": 4227
-            },
-            "char_set": 63,
-            "max_size": 16
-          }
-        },
-        {
-          "ordinal": 4,
-          "name": "name",
-          "type_info": {
-            "type": "VarString",
-            "flags": {
-              "bits": 4097
-            },
-            "char_set": 224,
-            "max_size": 400
-          }
-        },
-        {
-          "ordinal": 5,
-          "name": "description",
-          "type_info": {
-            "type": "VarString",
-            "flags": {
-              "bits": 0
-            },
-            "char_set": 224,
-            "max_size": 2000
-          }
-=======
->>>>>>> 5ba56744
-        }
-      ],
-      "parameters": {
-        "Right": 1
-      },
-      "nullable": [
-        false,
-        false,
-        false,
-        false,
-<<<<<<< HEAD
-        false,
-        true
-=======
-        false
->>>>>>> 5ba56744
       ]
     }
   },
@@ -2018,6 +1781,16 @@
   },
   "66180e11918f8284d0b281f883ce06e64af54d2bfb896ca1b81b26a00849b072": {
     "query": "ALTER TABLE deployment ADD CONSTRAINT FOREIGN KEY (repository_id) REFERENCES docker_registry_repository(id);",
+    "describe": {
+      "columns": [],
+      "parameters": {
+        "Right": 0
+      },
+      "nullable": []
+    }
+  },
+  "6884da8cbafb64f418842efc2790a639f3506f8bc524fdbcefe2745717ac3eaa": {
+    "query": "CREATE TABLE IF NOT EXISTS deployment ( id BINARY(16) PRIMARY KEY, name VARCHAR(255) NOT NULL, registry VARCHAR(255) NOT NULL DEFAULT \"registry.docker.vicara.co\", repository_id BINARY(16) NULL, image_name VARCHAR(512) NULL, image_tag VARCHAR(255) NOT NULL, CONSTRAINT CHECK ( ( registry = 'registry.docker.vicara.co' AND image_name IS NULL AND repository_id IS NOT NULL ) OR ( registry != 'registry.docker.vicara.co' AND image_name IS NOT NULL AND repository_id IS NULL ) ) );",
     "describe": {
       "columns": [],
       "parameters": {
@@ -2642,6 +2415,16 @@
       ]
     }
   },
+  "86710765b572ff652abbbff7072351eb2d120ae0d0ebaf47ea3f4ef700975d06": {
+    "query": "INSERT INTO deployment VALUES (?, ?, ?, NULL, ?, ?);",
+    "describe": {
+      "columns": [],
+      "parameters": {
+        "Right": 5
+      },
+      "nullable": []
+    }
+  },
   "8a8bbee60fc109098b0ac29824b8f6b0a91959274cadb0aa982f4c68375c9659": {
     "query": "CREATE TABLE IF NOT EXISTS role_permissions_resource_type ( role_id BINARY(16), permission_id BINARY(16), resource_type_id BINARY(16), PRIMARY KEY(role_id, permission_id, resource_type_id), FOREIGN KEY(role_id) REFERENCES role(id), FOREIGN KEY(permission_id) REFERENCES permission(id), FOREIGN KEY(resource_type_id) REFERENCES resource_type(id) );",
     "describe": {
@@ -2928,29 +2711,6 @@
       ]
     }
   },
-<<<<<<< HEAD
-  "9ccdc788a8655e2c99c1aca9ba9ef0d1c5ebe7e2a45ff87e63ef633c770836e9": {
-    "query": "CREATE TABLE IF NOT EXISTS deployment ( id BINARY(16) PRIMARY KEY, name VARCHAR(255) NOT NULL, registry VARCHAR(255) NOT NULL DEFAULT \"registry.docker.vicara.co\", repository_id BINARY(16) NULL, image_name VARCHAR(512) NULL, image_tag VARCHAR(255) NOT NULL, domain_id BINARY(16) NOT NULL, sub_domain VARCHAR(255) NOT NULL, path VARCHAR(255) NOT NULL DEFAULT \"/\", /* TODO change port to port array, and take image from docker_registry_repository */ persistence BOOL NOT NULL, datacenter VARCHAR(255) NOT NULL, UNIQUE (domain_id, sub_domain, path), CONSTRAINT CHECK ( ( registry = 'registry.docker.vicara.co' AND image_name IS NULL AND repository_id IS NOT NULL ) OR ( registry != 'registry.docker.vicara.co' AND image_name IS NOT NULL AND repository_id IS NULL ) ) );",
-    "describe": {
-      "columns": [],
-      "parameters": {
-        "Right": 0
-      },
-      "nullable": []
-    }
-  },
-  "a1d8ebe89166353d292660ee1aca82cc2883ec9ccb72d84204025ee2c1e73379": {
-    "query": "INSERT INTO deployment VALUES (?, ?, ?, NULL, ?, ?, ?, ?, ?, false, 'india');",
-    "describe": {
-      "columns": [],
-      "parameters": {
-        "Right": 8
-      },
-      "nullable": []
-    }
-  },
-=======
->>>>>>> 5ba56744
   "a43f43d015f46a9f162ca5d46e186e220fa84c2d6389705746d77798428f2899": {
     "query": "CREATE TABLE IF NOT EXISTS user_email_address ( type ENUM('personal', 'organisation') NOT NULL, /* Personal email address */ email_address VARCHAR(320), /* Organisation email address */ email_local VARCHAR(160), domain_id BINARY(16), user_id BINARY(16) NOT NULL, UNIQUE(email_address, email_local, domain_id, user_id), FOREIGN KEY(user_id) REFERENCES user(id), FOREIGN KEY(domain_id) REFERENCES domain(id), CONSTRAINT CHECK ( ( type = 'personal' AND ( email_address IS NOT NULL AND email_local IS NULL AND domain_id IS NULL ) ) OR ( type = 'organisation' AND ( email_address IS NULL AND email_local IS NOT NULL AND domain_id IS NOT NULL ) ) ) );",
     "describe": {
@@ -3713,6 +3473,16 @@
       "nullable": []
     }
   },
+  "c114c4a4e1946e0a6d802d8c35c1ebc14529b11517ca36c28193223fc4b8fc52": {
+    "query": "INSERT INTO deployment VALUES (?, ?, ?, ?, NULL, ?);",
+    "describe": {
+      "columns": [],
+      "parameters": {
+        "Right": 5
+      },
+      "nullable": []
+    }
+  },
   "c16ef2a1d5294754262b0c77e596bb523c27ddbed94da43617285203dd95959d": {
     "query": "CREATE TABLE IF NOT EXISTS domain ( id BINARY(16) PRIMARY KEY, name VARCHAR(100) UNIQUE NOT NULL, is_verified BOOL NOT NULL DEFAULT FALSE );",
     "describe": {
@@ -3994,8 +3764,38 @@
       "nullable": []
     }
   },
-  "cccf27b3d516cf607e9677c7f72732bd0133f35b1e3b967aee0e987f01d5e99f": {
-    "query": "SELECT deployment.id, deployment.name, deployment.registry, deployment.repository_id, deployment.image_name, deployment.image_tag, deployment.domain_id, deployment.sub_domain, deployment.path, deployment.persistence AS 'persistence:bool', deployment.datacenter FROM deployment, resource WHERE resource.id = deployment.id AND resource.owner_id = ?;",
+  "cebce49fbac635b253575a841bae02bca13a53323b655259c2bea4312f9860fc": {
+    "query": "UPDATE domain SET is_verified = FALSE WHERE id = ?;",
+    "describe": {
+      "columns": [],
+      "parameters": {
+        "Right": 1
+      },
+      "nullable": []
+    }
+  },
+  "d1a13d223e75fa39e2df585c2949f6c5b1f2325813bcd6c3d9fdbfa53f6f9047": {
+    "query": "INSERT INTO user_to_sign_up VALUES (?, 'personal', ?, NULL, NULL, ?, ?, ?, NULL, ?, ?) ON DUPLICATE KEY UPDATE account_type = 'personal', email_address = ?, email_local = NULL, domain_name = NULL, organisation_name = NULL, password = ?, first_name = ?, last_name = ?, otp_hash = ?, otp_expiry = ?;",
+    "describe": {
+      "columns": [],
+      "parameters": {
+        "Right": 13
+      },
+      "nullable": []
+    }
+  },
+  "d334dbe26b7ab3688b0cf565d4a2542516a1d7680731fea0b37d5ddbe869b480": {
+    "query": "CREATE TABLE IF NOT EXISTS file ( id BINARY(16) PRIMARY KEY, name VARCHAR(250) NOT NULL );",
+    "describe": {
+      "columns": [],
+      "parameters": {
+        "Right": 0
+      },
+      "nullable": []
+    }
+  },
+  "d44888489c6f1b2ec6ce6dd190b49d7a629eaef2d24dc766d1997e3db2a6b187": {
+    "query": "SELECT * FROM deployment WHERE id = ?;",
     "describe": {
       "columns": [
         {
@@ -4069,69 +3869,6 @@
             "char_set": 224,
             "max_size": 1020
           }
-<<<<<<< HEAD
-        },
-        {
-          "ordinal": 6,
-          "name": "domain_id",
-          "type_info": {
-            "type": "String",
-            "flags": {
-              "bits": 4233
-            },
-            "char_set": 63,
-            "max_size": 16
-          }
-        },
-        {
-          "ordinal": 7,
-          "name": "sub_domain",
-          "type_info": {
-            "type": "VarString",
-            "flags": {
-              "bits": 4097
-            },
-            "char_set": 224,
-            "max_size": 1020
-          }
-        },
-        {
-          "ordinal": 8,
-          "name": "path",
-          "type_info": {
-            "type": "VarString",
-            "flags": {
-              "bits": 1
-            },
-            "char_set": 224,
-            "max_size": 1020
-          }
-        },
-        {
-          "ordinal": 9,
-          "name": "persistence:bool",
-          "type_info": {
-            "type": "Tiny",
-            "flags": {
-              "bits": 4097
-            },
-            "char_set": 63,
-            "max_size": 1
-          }
-        },
-        {
-          "ordinal": 10,
-          "name": "datacenter",
-          "type_info": {
-            "type": "VarString",
-            "flags": {
-              "bits": 4097
-            },
-            "char_set": 224,
-            "max_size": 1020
-          }
-=======
->>>>>>> 5ba56744
         }
       ],
       "parameters": {
@@ -4143,40 +3880,8 @@
         false,
         true,
         true,
-        false,
-        false,
         false
       ]
-    }
-  },
-  "cebce49fbac635b253575a841bae02bca13a53323b655259c2bea4312f9860fc": {
-    "query": "UPDATE domain SET is_verified = FALSE WHERE id = ?;",
-    "describe": {
-      "columns": [],
-      "parameters": {
-        "Right": 1
-      },
-      "nullable": []
-    }
-  },
-  "d1a13d223e75fa39e2df585c2949f6c5b1f2325813bcd6c3d9fdbfa53f6f9047": {
-    "query": "INSERT INTO user_to_sign_up VALUES (?, 'personal', ?, NULL, NULL, ?, ?, ?, NULL, ?, ?) ON DUPLICATE KEY UPDATE account_type = 'personal', email_address = ?, email_local = NULL, domain_name = NULL, organisation_name = NULL, password = ?, first_name = ?, last_name = ?, otp_hash = ?, otp_expiry = ?;",
-    "describe": {
-      "columns": [],
-      "parameters": {
-        "Right": 13
-      },
-      "nullable": []
-    }
-  },
-  "d334dbe26b7ab3688b0cf565d4a2542516a1d7680731fea0b37d5ddbe869b480": {
-    "query": "CREATE TABLE IF NOT EXISTS file ( id BINARY(16) PRIMARY KEY, name VARCHAR(250) NOT NULL );",
-    "describe": {
-      "columns": [],
-      "parameters": {
-        "Right": 0
-      },
-      "nullable": []
     }
   },
   "d4d2ecce5a9761a66d35ad64a28fa27cf0ec6caebfe8ffc21cb88c4139110f56": {
@@ -4331,16 +4036,6 @@
       "nullable": []
     }
   },
-  "d5b50b9a3bd127388b6a84343296ae34a5237c3d8dc839cd6fb922a7db470527": {
-    "query": "INSERT INTO deployment VALUES (?, ?, ?, ?, ?);",
-    "describe": {
-      "columns": [],
-      "parameters": {
-        "Right": 5
-      },
-      "nullable": []
-    }
-  },
   "d71480eb28452448e2773a9848c5ed050d3610c505c6731bc60a8f1ba0491358": {
     "query": "SELECT * FROM user_login WHERE login_id = ?;",
     "describe": {
@@ -4736,161 +4431,6 @@
         "Right": 0
       },
       "nullable": []
-    }
-  },
-  "ea1ec720f490e3757b7cf4eabda241c9703e336d4f734eecbdfcffa634cdb908": {
-    "query": "SELECT id, name, registry, repository_id, image_name, image_tag, domain_id, sub_domain, path, persistence AS 'persistence: bool', datacenter FROM deployment WHERE domain_id = ? AND sub_domain = ? AND path = ?;",
-    "describe": {
-      "columns": [
-        {
-          "ordinal": 0,
-          "name": "id",
-          "type_info": {
-            "type": "String",
-            "flags": {
-              "bits": 4227
-            },
-            "char_set": 63,
-            "max_size": 16
-          }
-        },
-        {
-          "ordinal": 1,
-          "name": "name",
-          "type_info": {
-            "type": "VarString",
-            "flags": {
-              "bits": 4097
-            },
-            "char_set": 224,
-            "max_size": 1020
-          }
-        },
-        {
-          "ordinal": 2,
-          "name": "registry",
-          "type_info": {
-            "type": "VarString",
-            "flags": {
-              "bits": 1
-            },
-            "char_set": 224,
-            "max_size": 1020
-          }
-        },
-        {
-          "ordinal": 3,
-          "name": "repository_id",
-          "type_info": {
-            "type": "String",
-            "flags": {
-              "bits": 136
-            },
-            "char_set": 63,
-            "max_size": 16
-          }
-        },
-        {
-          "ordinal": 4,
-          "name": "image_name",
-          "type_info": {
-            "type": "VarString",
-            "flags": {
-              "bits": 0
-            },
-            "char_set": 224,
-            "max_size": 2048
-          }
-        },
-        {
-          "ordinal": 5,
-          "name": "image_tag",
-          "type_info": {
-            "type": "VarString",
-            "flags": {
-              "bits": 4097
-            },
-            "char_set": 224,
-            "max_size": 1020
-          }
-        },
-        {
-          "ordinal": 6,
-          "name": "domain_id",
-          "type_info": {
-            "type": "String",
-            "flags": {
-              "bits": 4233
-            },
-            "char_set": 63,
-            "max_size": 16
-          }
-        },
-        {
-          "ordinal": 7,
-          "name": "sub_domain",
-          "type_info": {
-            "type": "VarString",
-            "flags": {
-              "bits": 4097
-            },
-            "char_set": 224,
-            "max_size": 1020
-          }
-        },
-        {
-          "ordinal": 8,
-          "name": "path",
-          "type_info": {
-            "type": "VarString",
-            "flags": {
-              "bits": 1
-            },
-            "char_set": 224,
-            "max_size": 1020
-          }
-        },
-        {
-          "ordinal": 9,
-          "name": "persistence: bool",
-          "type_info": {
-            "type": "Tiny",
-            "flags": {
-              "bits": 4097
-            },
-            "char_set": 63,
-            "max_size": 1
-          }
-        },
-        {
-          "ordinal": 10,
-          "name": "datacenter",
-          "type_info": {
-            "type": "VarString",
-            "flags": {
-              "bits": 4097
-            },
-            "char_set": 224,
-            "max_size": 1020
-          }
-        }
-      ],
-      "parameters": {
-        "Right": 3
-      },
-      "nullable": [
-        false,
-        false,
-        false,
-        true,
-        true,
-        false,
-        false,
-        false,
-        false,
-        false,
-        false
-      ]
     }
   },
   "eca653429eddbfe6a41f012b9fad4d53554ae7b79cde8d4150b0b84ee9bf9a8b": {
