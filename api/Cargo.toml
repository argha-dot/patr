[package]
authors = ["Rakshith Ravi <rakshith.ravi@gmx.com>"]
default-run = "api"
edition = "2021"
name = "api"
<<<<<<< HEAD
version = "0.4.9"
=======
version = "0.5.0"
>>>>>>> e3b9fd70

[features]
default = []
sample-data = []

# See more keys and their definitions at https://doc.rust-lang.org/cargo/reference/manifest.html

[dependencies]
api_macros = { path = "../macros", package = "macros" }
argon2 = "0.3.1"
askama = "0.10.3"
async-trait = "0.1.36"
base32 = "0.4.0"
base64 = "0.13.0"
bytes = "1.0.1"
chrono = "0.4.19"
clap = "2.33.3"
cloudflare = "0.8.7"
colored = "2.0.0"
config_rs = { version = "0.11.0", package = "config" }
cron = "0.9.0"
eve-rs = { git = "https://github.com/vicara-hq/eve-rs", branch = "develop" }
futures = "0.3.8"
handlebars = "4.0.0"
hex = "0.4.2"
jsonwebtoken = "7.2.0"
lazy_static = "1.4.0"
lettre = { version = "=0.10.0-rc.3", features = [
  "tokio1",
  "smtp-transport",
  "tokio1-native-tls",
] }
lightsail = { git = "https://github.com/awslabs/aws-sdk-rust", tag = "v0.0.16-alpha", package = "aws-sdk-lightsail" }
log = "0.4.8"
num_cpus = "1.13.0"
once_cell = "1.4.1"
openssh = "0.8.1"
rand = "0.8.3"
redis = { version = "0.21.2", features = ["tokio-comp", "tokio-native-tls-comp"] }
regex = "1.3.9"
reqwest = { version = "0.11.3", features = ["json", "multipart"] }
rust-s3 = { version = "0.27.0", features = [
  "tokio-rustls-tls",
  "with-tokio",
] }
semver = "1.0.0"
serde = { version = "1.0.114", features = ["serde_derive"] }
serde_json = "1.0.57"
sha2 = "0.9.3"
shiplift = "0.7"
sqlx = { version = "0.5", features = [
  "postgres",
  "runtime-tokio-rustls",
  "offline",
  "ipnetwork",
  "bigdecimal",
] }
tokio = { version = "1", features = ["full"] }
trust-dns-client = "0.20"
uuid = "0.8.1"

[dependencies.log4rs]
default-features = false
features = [
  "console_appender",
  "rolling_file_appender",
  "compound_policy",
  "fixed_window_roller",
  "size_trigger",
  "background_rotation",
  "threshold_filter",
  "gzip",
]
version = "1"<|MERGE_RESOLUTION|>--- conflicted
+++ resolved
@@ -3,11 +3,7 @@
 default-run = "api"
 edition = "2021"
 name = "api"
-<<<<<<< HEAD
-version = "0.4.9"
-=======
 version = "0.5.0"
->>>>>>> e3b9fd70
 
 [features]
 default = []
