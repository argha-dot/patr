{
	"port": 3000,
	"bindAddress": "127.0.0.1",
	"basePath": "/",
	"passwordPepper": "keyboard cat",
	"jwtSecret": "keyboard cat",
	"s3": {
		"endpoint": "s3.localhost",
		"region": "sample-region",
		"bucket": "sample-bucket",
		"key": "key123",
		"secret": "secret123"
	},
	"database": {
		"host": "localhost",
		"port": 3306,
		"user": "root",
		"password": "database",
		"database": "api",
		"connectionLimit": 10
	},
	"mongodb": {
		"host": "localhost",
		"port": 27017,
		"user": "root",
		"password": "mongodb",
		"database": "api",
		"connectionLimit": 10
	},
	"redis": {
		"host": "localhost",
		"port": 6379,
		"user": null,
		"password": null,
		"database": 0,
		"connectionLimit": 10,
		"secure": false
	},
	"email": {
		"host": "smtp.example.com",
		"port": 587,
		"secure": true,
		"username": "no-reply@example.com",
		"from": "no-reply@example.com",
		"password": "password"
	},
	"twilio": {
		"username": "<example-user-name>",
		"accessToken": "<ACCESS-TOKEN-HHERE>",
		"fromNumber": "+0123456789"
	},
	"cloudflare": {
		"accountId": "<example-account-id>",
		"accountEmail": "account@example.com",
		"apiToken": "<example-api-token>"
	},
	"dockerRegistry": {
		"serviceName": "Deployer Registry Service",
		"issuer": "localhost:3000",
		"registryUrl": "localhost:5000",
		"privateKey": "",
		"publicKey": "",
		"publicKeyDer": "",
		"authorizationHeader": "auth key"
	},
	"digitalocean": {
		"apiKey": "key",
		"registry": "test"
	},
	"kubernetes": {
		"certificateAuthorityData": "",
		"clusterName": "",
		"clusterUrl": "",
		"authName": "",
		"authUsername": "",
		"authToken": "",
		"contextName": "",
		"certIssuerHttp": "letsencrypt-staging",
		"certIssuerDns": "letsencrypt-staging-dns",
		"staticSiteProxyService": "proxy-static-site-service.default.svc.cluster.local"
	},
<<<<<<< HEAD
	"prometheus": {
		"host": "prometheus.samyakgangwal.com"
=======
	"chargebee": {
		"apiKey": "key",
		"url": "https://vicara-test.chargebee.com/api/v2",
		"creditAmount": "69000",
		"description": "Patr Test",
		"gatewayId": "test",
		"redirectUrl": "https://app.patr.cloud/card-data/success"
	},
	"rabbitMq": {
		"host": "localhost",
		"port": 5672,
		"queue": "infrastructure"
>>>>>>> 9e9f950a
	}
}<|MERGE_RESOLUTION|>--- conflicted
+++ resolved
@@ -79,10 +79,9 @@
 		"certIssuerDns": "letsencrypt-staging-dns",
 		"staticSiteProxyService": "proxy-static-site-service.default.svc.cluster.local"
 	},
-<<<<<<< HEAD
 	"prometheus": {
 		"host": "prometheus.samyakgangwal.com"
-=======
+	},
 	"chargebee": {
 		"apiKey": "key",
 		"url": "https://vicara-test.chargebee.com/api/v2",
@@ -95,6 +94,5 @@
 		"host": "localhost",
 		"port": 5672,
 		"queue": "infrastructure"
->>>>>>> 9e9f950a
 	}
 }